--- conflicted
+++ resolved
@@ -18,12 +18,9 @@
 psutil = "^5.6.7"
 nibabel = "^2.5.1"
 scikit-image = "^0.16.2"
-<<<<<<< HEAD
 tifffile = "^2020.11.26"
 imagecodecs = "^2020.5.30"
-=======
 mypy = "^0.770"
->>>>>>> 07e38b5e
 
 [tool.poetry.dev-dependencies]
 pylint = "^2.6.0"
