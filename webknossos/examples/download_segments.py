--- conflicted
+++ resolved
@@ -12,20 +12,10 @@
     dataset = wk.Annotation.open_as_remote_dataset(
         ANNOTATION_ID, webknossos_url="https://webknossos.org"
     )
-<<<<<<< HEAD
-    mag = dataset.get_segmentation_layers()[0].get_mag(MAG)
-
-    z = mag.layer.bounding_box.topleft.z
-    with mag.get_buffered_slice_reader() as reader:
-=======
-    dataset = annotation.get_remote_annotation_dataset()
     mag_view = dataset.get_segmentation_layers()[0].get_mag(MAG)
-
-    segment_ids = list(annotation.get_volume_layer_segments().keys())
 
     z = mag_view.layer.bounding_box.topleft.z
     with mag_view.get_buffered_slice_reader() as reader:
->>>>>>> addbab50
         for slice_data in reader:
             slice_data = slice_data[0]  # First channel only
             for segment_id in SEGMENT_IDS:
