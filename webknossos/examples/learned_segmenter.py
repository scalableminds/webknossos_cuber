--- conflicted
+++ resolved
@@ -76,8 +76,7 @@
     segmentation_layer.add_mag(mag, compress=True).write(segmentation)
 
     # Get your auth token from https://webknossos.org/auth/token
-<<<<<<< HEAD
-    with wk.webknossos_context(url="http://localhost:9000", token="secretScmBoyToken"):
+    with wk.webknossos_context(url="http://localhost:9000", token="secretSampleUserToken"):
         url = dataset.upload(
             layers_to_link=[
                 LayerToLink(
@@ -88,12 +87,7 @@
                 )
             ]
         )
-=======
-    with wk.webknossos_context(
-        url="http://localhost:9000", token="secretSampleUserToken"
-    ):
-        url = dataset.upload()
->>>>>>> 044b091b
+
     print(f"Successfully uploaded {url}")
 
 
