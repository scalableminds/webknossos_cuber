--- conflicted
+++ resolved
@@ -6,64 +6,44 @@
 import webknossos as wk
 from webknossos.dataset import COLOR_CATEGORY
 
-<<<<<<< HEAD
-# Get your auth token from https://webknossos.org/auth/token
-with wk.webknossos_context(url="http://webknossos.org", token="yourUserAuthToken"):
-
-    # load your data - we use a an example 3D dataset here
-    img = data.cells3d()  # (z, c, y, x)
-
-    # make sure that the dimension of your data has the right order
-    # we expect the following dimensions Channels, X, Y, Z.
-    img = np.transpose(img, [1, 3, 2, 0])
-
-    # choose a name for our dataset
-    time_str = strftime("%Y-%m-%d_%H-%M-%S", gmtime())
-    name = f"cell_{time_str}"
-
-    # scale is defined in nm
-    ds = wk.Dataset.create(name, scale=(290, 260, 260))
-
-    # The example microscopy data has two channels
-    # Channel 0 contains cell membranes, channel 1 contains nuclei.
-    layer_membranes = ds.add_layer(
-        "cell membranes",
-        COLOR_CATEGORY,
-        dtype_per_layer=img.dtype,
-    )
-
-    layer_membranes.add_mag(1, compress=True).write(img[0, :])
-
-    layer_nuclei = ds.add_layer(
-        "nuclei",
-        COLOR_CATEGORY,
-        dtype_per_layer=img.dtype,
-    )
-
-    layer_nuclei.add_mag(1, compress=True).write(img[1, :])
-
-    url = ds.upload()
-    print(f"Successfully uploaded {url}")
-=======
 
 def main() -> None:
     with wk.webknossos_context(url="http://localhost:9000", token="secretScmBoyToken"):
-        img = data.cell()
+        # load your data - we use a an example 3D dataset here
+        img = data.cells3d()  # (z, c, y, x)
+
+        # make sure that the dimension of your data has the right order
+        # we expect the following dimensions Channels, X, Y, Z.
+        img = np.transpose(img, [1, 3, 2, 0])
+
+        # choose a name for our dataset
         time_str = strftime("%Y-%m-%d_%H-%M-%S", gmtime())
         name = f"cell_{time_str}"
-        ds = wk.Dataset.create(name, scale=(107, 107, 107))
-        layer = ds.add_layer(
-            "color",
-            "color",
+
+        # scale is defined in nm
+        ds = wk.Dataset.create(name, scale=(290, 260, 260))
+
+        # The example microscopy data has two channels
+        # Channel 0 contains cell membranes, channel 1 contains nuclei.
+        layer_membranes = ds.add_layer(
+            "cell membranes",
+            COLOR_CATEGORY,
             dtype_per_layer=img.dtype,
         )
-        # add channel and z dimensions and put X before Y,
-        # resulting dimensions are C, X, Y, Z.
-        layer.add_mag(1, compress=True).write(img.T[None, :, :, None])
+
+        layer_membranes.add_mag(1, compress=True).write(img[0, :])
+
+        layer_nuclei = ds.add_layer(
+            "nuclei",
+            COLOR_CATEGORY,
+            dtype_per_layer=img.dtype,
+        )
+
+        layer_nuclei.add_mag(1, compress=True).write(img[1, :])
+
         url = ds.upload()
         print(f"Successfully uploaded {url}")
 
 
 if __name__ == "__main__":
-    main()
->>>>>>> 6c9520fa
+    main()