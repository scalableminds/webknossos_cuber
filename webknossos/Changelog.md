--- conflicted
+++ resolved
@@ -26,11 +26,7 @@
 [Commits](https://github.com/scalableminds/webknossos-cuber/compare/v0.8.16...v0.8.18)
 
 ### Breaking Changes
-<<<<<<< HEAD
-- The class `LayerCategories` was removed. `COLOR_TYPE` and `SEGMENTATION_TYPE` were renamed to `COLOR_CATEGORY` and `SEGMENTATION_CATEGORY` and can now be imported directly. The type of many parameter were changed from `str` to the literal `LayerCategoryType`. [#454](https://github.com/scalableminds/webknossos-libs/pull/454)
-=======
-- The class `LayerCategories` was removed. `COLOR_TYPE` and `SEGMENTATION_TYPE` can now be imported directly. The type of many parameters were changed from `str` to the literal `LayerCategoryType`. [#454](https://github.com/scalableminds/webknossos-libs/pull/454)
->>>>>>> 7cf0e85f
+- The class `LayerCategories` was removed. `COLOR_TYPE` and `SEGMENTATION_TYPE` were renamed to `COLOR_CATEGORY` and `SEGMENTATION_CATEGORY` and can now be imported directly. The type of many parameters were changed from `str` to the literal `LayerCategoryType`. [#454](https://github.com/scalableminds/webknossos-libs/pull/454)
 ### Added
 - The Dataset class now has a new method: add_shallow_copy. [#437](https://github.com/scalableminds/webknossos-libs/pull/437)
 ### Changed
