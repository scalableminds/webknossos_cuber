--- conflicted
+++ resolved
@@ -27,7 +27,6 @@
     
 
 ### Added
-<<<<<<< HEAD
 - Added `Task.create()` method to create tasks by prodiving a dataset name, location, and rotation.
   [#605](https://github.com/scalableminds/webknossos-libs/pull/605)
 - Added new features to the `Annotation` and `Skeleton` classes. [#602](https://github.com/scalableminds/webknossos-libs/pull/602)
@@ -37,8 +36,6 @@
   * `Annotation`s can now be initialized from their attributes and an optional skeleton.
   * New methods on `Annotation`: `upload`, `add_volume_layer`, `delete_volume_layer`
   * `Annotation.load()` and `annoation.save()` also works with `.nml` files.
-=======
->>>>>>> b69e13b9
 
 ### Changed
 
