--- conflicted
+++ resolved
@@ -17,9 +17,7 @@
 ### Added
 
 ### Changed
-<<<<<<< HEAD
 - As webknossos does not require the largest segment id. It is also not mandatory in the webknossos libs anymore. [#917](https://github.com/scalableminds/webknossos-libs/issues/917)
-=======
 
 ### Fixed
 
@@ -28,7 +26,6 @@
 [Commits](https://github.com/scalableminds/webknossos-libs/compare/v0.13.0...v0.13.1)
 
 ### Changed
->>>>>>> dc8b3012
 - The conversion folder structures to layer names does not allow slashes in the layer name anymore. [#918](https://github.com/scalableminds/webknossos-libs/issues/918)
 
 ### Fixed
