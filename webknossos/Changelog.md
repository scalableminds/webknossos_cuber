# Changelog

All notable changes to the webknossos python library are documented in this file.

Please see the [Stability Policy](./stability_policy.md) for details about the version schema
and compatibility implications.

The format is based on [Keep a Changelog](http://keepachangelog.com/en/1.0.0/)
and this project adheres to [Semantic Versioning](http://semver.org/) `MAJOR.MINOR.PATCH`.
For upgrade instructions, please check the respective *Breaking Changes* sections.

## Unreleased
[Commits](https://github.com/scalableminds/webknossos-libs/compare/v0.10.3...HEAD)

### Breaking Changes

### Added
<<<<<<< HEAD
- Added `Dataset.add_layer_from_images()` to convert image stacks to wkw or zarr Dataset.
  This needs pims and possibly more packages, which can be installed using extras, e.g. "webknossos[all]".
  [#741](https://github.com/scalableminds/webknossos-libs/pull/741)

### Changed
- `View.get_buffered_slice_reader()` and `View.get_buffered_slice_writer()` don't log anything by default now.
  To get the previous logging, please invoke them with `logging=True`.
  [#741](https://github.com/scalableminds/webknossos-libs/pull/741)
=======
- Added a new parameter to `Layer.downsample` & `layer.upsample` which takes an existing dataset and uses the magnifications of this dataset as guidance for the downsampling. [#730](https://github.com/scalableminds/webknossos-libs/pull/730)

### Changed
- Changed the name of `max_mag` in `Layer.downsample` to `coarsest_mag`. [#730](https://github.com/scalableminds/webknossos-libs/pull/730)
- The `Layer.downsample` and `Layer.upsample`function now automatically downsample according to magnifications already existing in the dataset. This behaviour can be turned off by setting the new parameter `align_with_other_layers` to `False`. [#730](https://github.com/scalableminds/webknossos-libs/pull/730)
>>>>>>> 81f2bc35

### Fixed


## [0.10.3](https://github.com/scalableminds/webknossos-libs/releases/tag/v0.10.3) - 2022-06-03
[Commits](https://github.com/scalableminds/webknossos-libs/compare/v0.10.2...v0.10.3)

### Added
- Added export of [OME-NGFF v0.4 metadata](https://ngff.openmicroscopy.org/0.4/) for all `Dataset`s that have a Zarr layer [#737](https://github.com/scalableminds/webknossos-libs/pull/737)


## [0.10.2](https://github.com/scalableminds/webknossos-libs/releases/tag/v0.10.2) - 2022-05-20
[Commits](https://github.com/scalableminds/webknossos-libs/compare/v0.10.1...v0.10.2)

### Changed
- Added Python 3.9 support to wk-libs [#716](https://github.com/scalableminds/webknossos-libs/pull/716)

### Fixed
- URLs for the webknossos-context (e.g. in the `WK_URL` env var or via `webknossos_context(url=…)`) may now contain `/` in the end and are sanitized. Before, requests would fail if the URL contained a final `/`. [#733](https://github.com/scalableminds/webknossos-libs/pull/733)


## [0.10.1](https://github.com/scalableminds/webknossos-libs/releases/tag/v0.10.1) - 2022-05-10
[Commits](https://github.com/scalableminds/webknossos-libs/compare/v0.10.0...v0.10.1)


## [0.10.0](https://github.com/scalableminds/webknossos-libs/releases/tag/v0.10.0) - 2022-05-09
[Commits](https://github.com/scalableminds/webknossos-libs/compare/v0.9.24...v0.10.0)

### Breaking Changes
- `Dataset.upload()` now returns a `RemoteDataset` instead instead of the URL string. You can get the URL via `remote_ds.url`. [#723](https://github.com/scalableminds/webknossos-libs/pull/723)
- `User.teams` now is a tuple instead of a list. [#723](https://github.com/scalableminds/webknossos-libs/pull/723)
- The deprecated `download_dataset` function now requires the `organization_id` argument. [#723](https://github.com/scalableminds/webknossos-libs/pull/723)

### Added
- Added `Dataset.open_remote()`, which returns an object of the new `RemoteDataset`. [#723](https://github.com/scalableminds/webknossos-libs/pull/723)
  This can
  * give the webknossos URL for the dataset as `remote_ds.url`,
  * read image data via the webknossos zarr interface, using the inherited `Dataset` methods, and
  * read and change the following dataset metadata as properties: `display_name`, `description`, `tags`, `is_public`, `sharing_token`, `allowed_teams`.
- `Team` instances also contain the `organization_id`. [#723](https://github.com/scalableminds/webknossos-libs/pull/723)


## [0.9.24](https://github.com/scalableminds/webknossos-libs/releases/tag/v0.9.24) - 2022-05-03
[Commits](https://github.com/scalableminds/webknossos-libs/compare/v0.9.23...v0.9.24)

### Fixed
- Fixed upsampling with constant z in certain anisotropic cases. [#720](https://github.com/scalableminds/webknossos-libs/pull/720)



## [0.9.23](https://github.com/scalableminds/webknossos-libs/releases/tag/v0.9.23) - 2022-05-03
[Commits](https://github.com/scalableminds/webknossos-libs/compare/v0.9.22...v0.9.23)


## [0.9.22](https://github.com/scalableminds/webknossos-libs/releases/tag/v0.9.22) - 2022-05-02
[Commits](https://github.com/scalableminds/webknossos-libs/compare/v0.9.21...v0.9.22)

### Breaking Changes
- Renamed some entities to comply with the [webKnossos terminology](https://docs.webknossos.org/webknossos/terminology.html). [#704](https://github.com/scalableminds/webknossos-libs/pull/704):
  * The `Graph` class changed to `Tree`, also related methods and attributes are renamed now, e.g. `add_graph` is now `add_tree`.
    All previous entities are still available, but deprecated.
  * `scale` has changed to `voxel_size` for datasets, skeletons and annotations.
    Changes in `Dataset` are backwards-compatible, but `scale` is deprecated.
    For `Annotation` and `Skeletons` the initializer only supports `voxel_size`, the `scale` attribute is deprecated
  * `get_best_mag` is deprecated, please use `get_finest_mag` instead
  * In `layer.upscale`, `min_mag` is deprecated in favor of `finest_mag`

### Fixed
- Correctly maintain default_view_configuration property when downloading a dataset. [#677](https://github.com/scalableminds/webknossos-libs/pull/677)


## [0.9.21](https://github.com/scalableminds/webknossos-libs/releases/tag/v0.9.21) - 2022-04-20
[Commits](https://github.com/scalableminds/webknossos-libs/compare/v0.9.20...v0.9.21)


## [0.9.20](https://github.com/scalableminds/webknossos-libs/releases/tag/v0.9.20) - 2022-04-20
[Commits](https://github.com/scalableminds/webknossos-libs/compare/v0.9.19...v0.9.20)

### Fixed

- Fixed a bug where the server’s error message during dataset upload was not displayed to the user. [#702](https://github.com/scalableminds/webknossos-libs/pull/702)



## [0.9.19](https://github.com/scalableminds/webknossos-libs/releases/tag/v0.9.19) - 2022-04-11
[Commits](https://github.com/scalableminds/webknossos-libs/compare/v0.9.18...v0.9.19)


## [0.9.18](https://github.com/scalableminds/webknossos-libs/releases/tag/v0.9.18) - 2022-04-06
[Commits](https://github.com/scalableminds/webknossos-libs/compare/v0.9.17...v0.9.18)


## [0.9.17](https://github.com/scalableminds/webknossos-libs/releases/tag/v0.9.17) - 2022-04-05
[Commits](https://github.com/scalableminds/webknossos-libs/compare/v0.9.16...v0.9.17)


## [0.9.16](https://github.com/scalableminds/webknossos-libs/releases/tag/v0.9.16) - 2022-03-31
[Commits](https://github.com/scalableminds/webknossos-libs/compare/v0.9.15...v0.9.16)


## [0.9.15](https://github.com/scalableminds/webknossos-libs/releases/tag/v0.9.15) - 2022-03-31
[Commits](https://github.com/scalableminds/webknossos-libs/compare/v0.9.14...v0.9.15)

### Added
- Added cloud storage support for the `Dataset` classes, by using `UPath` from [universal_pathlib](https://github.com/fsspec/universal_pathlib) and [fsspec](https://github.com/fsspec/fsspec). Create remote datasets like this `Dataset(UPath("s3://bucket/path/to/dataset", key="...", secret="..."), scale=(11, 11, 24))`. Datasets on cloud storage only work with [Zarr](https://zarr.dev/)-based layers. [#649](https://github.com/scalableminds/webknossos-libs/pull/649)


## [0.9.14](https://github.com/scalableminds/webknossos-libs/releases/tag/v0.9.14) - 2022-03-24
[Commits](https://github.com/scalableminds/webknossos-libs/compare/v0.9.13...v0.9.14)

### Breaking Changes
- `Dataset.download`: The argument `dataset_name` was renamed to `dataset_name_or_url`. [#660](https://github.com/scalableminds/webknossos-libs/pull/660)

### Added
- `Dataset.download` now also accepts a URL, as well as a `sharing_token`, which can also be part of the URL. [#660](https://github.com/scalableminds/webknossos-libs/pull/660)


## [0.9.13](https://github.com/scalableminds/webknossos-libs/releases/tag/v0.9.13) - 2022-03-24
[Commits](https://github.com/scalableminds/webknossos-libs/compare/v0.9.12...v0.9.13)

### Breaking Changes
- Consistently rename `organization_name` parameters to `organization_id` (except in deprecated `webknossos.client.download_dataset`). [#639](https://github.com/scalableminds/webknossos-libs/pull/639)

### Changed
- `MagView.compress` now skips in-place compression of already compressed mags. [#667](https://github.com/scalableminds/webknossos-libs/pull/667)
- Replaced uses of `pathlib.Path` with `UPath` from [universal_pathlib](https://github.com/fsspec/universal_pathlib). Since `UPath` is compatible with `pathlib.Path`, changes in user code are not necessary. [#649](https://github.com/scalableminds/webknossos-libs/pull/649)

### Fixed
- Fixed compression of downsampled mags for layers with arbitrary and potentially mag-unaligned bounding boxes. [#667](https://github.com/scalableminds/webknossos-libs/pull/667)



## [0.9.12](https://github.com/scalableminds/webknossos-libs/releases/tag/v0.9.12) - 2022-03-18
[Commits](https://github.com/scalableminds/webknossos-libs/compare/v0.9.11...v0.9.12)

### Breaking Changes
- The annotation class now exposes `BoundingBox` objects instead of tuples. [#646](https://github.com/scalableminds/webknossos-libs/pull/646)

### Added
- Added `groups` and `graphs` property to skeleton.Group to access immediate child groups/graphs. [#645](https://github.com/scalableminds/webknossos-libs/pull/645)
- The `BoundingBox` class now supports the following additional properties: `id`, `name`, `is_visible` and `color`. [#646](https://github.com/scalableminds/webknossos-libs/pull/646)
- Added support for [Zarr](https://zarr.dev/) arrays in the `Dataset` classes. Users can set the `data_format` of layers to `zarr` to use Zarr for storing data. [#627](https://github.com/scalableminds/webknossos-libs/pull/627)
  The current implementation has some limitations, e.g.:
  * Only one type of compression (Blosc+Zstd) is implemented.
  * Sharding is not available in Zarr, yet. Please use `chunks_per_shard = (1, 1, 1)`.
  * Only local filesystem-based arrays are supported.
  There are changes to the `datasource-properties.json` for Zarr layers compared to WKW layers:
  * `dataFormat` needs to be changed to `zarr`.
  * The list of mags is called `mags`, instead of `wkwResolutions`.
  * Each mag is represented by an object with a single attribute `mag`, e.g. `{ "mag": [1, 1, 1] }`.

### Changed
- Dataset: `block_len` and `file_len` attributes are now deprecated, but still available for backwards compatibility. Use `chunk_size` and `chunks_per_shard` instead. These new attributes are `Vec3Int`, so they can be set non-uniformly. However, WKW-backed layers still require uniform `chunk_size` and `chunks_per_shard`. [#627](https://github.com/scalableminds/webknossos-libs/pull/627)

### Fixed
- Fixed crash during downsampling and compression of segmentation layers. [#657](https://github.com/scalableminds/webknossos-libs/pull/657)


## [0.9.11](https://github.com/scalableminds/webknossos-libs/releases/tag/v0.9.11) - 2022-03-16
[Commits](https://github.com/scalableminds/webknossos-libs/compare/v0.9.10...v0.9.11)


## [0.9.10](https://github.com/scalableminds/webknossos-libs/releases/tag/v0.9.10) - 2022-03-15
[Commits](https://github.com/scalableminds/webknossos-libs/compare/v0.9.9...v0.9.10)

### Changed
- Annotation: `Annotation.temporary_volume_layer_copy` now uses the NML-provided `scale`. [#644](https://github.com/scalableminds/webknossos-libs/pull/644)
- Dataset: Moved the deprecation warning from `get_color_layers()` to the actually deprecated method `get_color_layer()`.
  [#635](https://github.com/scalableminds/webknossos-libs/pull/635)
- Inconsistent writes to datasets properties (e.g., caused due to multiprocessing) are detected automatically. The warning can be escalated to an exception with `warnings.filterwarnings("error", module="webknossos", message=r"\[WARNING\]")`. [#633](https://github.com/scalableminds/webknossos-libs/pull/633)
- Changed the `position` of a `skeleton.Node` to use `Vec3Int` instead of `(Float, Float, Float)`, because webKnossos stores node positions as integers. [#645](https://github.com/scalableminds/webknossos-libs/pull/645)

### Fixed
- Tests: The `./test.sh` script works on macOS again and doesn't throw Network Errors anymore. However the introduced fix could lead to slightly different behaviour on macOS tests vs CI tests, when UNIX socket communication is involved. [#618](https://github.com/scalableminds/webknossos-libs/pull/618)



## [0.9.9](https://github.com/scalableminds/webknossos-libs/releases/tag/v0.9.9) - 2022-03-03
[Commits](https://github.com/scalableminds/webknossos-libs/compare/v0.9.8...v0.9.9)

### Breaking Changes
- Changed the interface and behavior of `Annotation`s and `Skeleton`s, as well as nml-parsing related code.
  [#602](https://github.com/scalableminds/webknossos-libs/pull/602)
  * `webknossos.skeleton.nml` is not exposed anymore. The previous functionality may be found in
    `webknossos._nml` and `webknossos/annotation/_nml_conversion.py ` if needed, but please not that
    this is not part of the public API and may change at any time. Please use the respective logic on the
    `Annotation` class instead.
  * The `name` attribute on the `Skeleton` class changed to `dataset_name`.
  * The deprecated `Skeleton.offset` attribute is removed.
  * The following attributes are removed from the `Skeleton` class, instead they are part of the
    `Annotation` class now: `time`, `edit_position`, `edit_rotation`, `zoom_level`, `task_bounding_box`,
    `user_bounding_boxes`.
  * The following `Annotation` methods were renamed and their arguments changed slightly:
    - `save_volume_annotation` ➜ `export_volume_layer_to_dataset`
    - `temporary_volume_annotation_layer_copy` ➜ `temporary_volume_layer_copy`

### Added
- Added new features to the `Annotation` and `Skeleton` classes. [#602](https://github.com/scalableminds/webknossos-libs/pull/602)
  * The `Skeleton` class has new attributes `description` and `organization_id`.
  * The `Annotation` class has new attributes `username` and `annotation_id`, as well as the following
    attributes that are proxies for the skeleton attributes: `dataset_name`, `scale`, `organization_id`, `description`
  * `Annotation`s can now be initialized from their attributes and an optional skeleton.
  * New methods on `Annotation`: `upload`, `add_volume_layer`, `delete_volume_layer`
  * `Annotation.load()` and `annoation.save()` also works with `.nml` files.
- Added `MagView.get_views_on_disk()` as a shortcut to turning `get_bounding_boxes_on_disk` into views.
  [#621](https://github.com/scalableminds/webknossos-libs/pull/621)

### Fixed
- Fixed the download of skeleton-only annotations. [#602](https://github.com/scalableminds/webknossos-libs/pull/602)



## [0.9.8](https://github.com/scalableminds/webknossos-libs/releases/tag/v0.9.8) - 2022-02-28
[Commits](https://github.com/scalableminds/webknossos-libs/compare/v0.9.7...v0.9.8)

### Added
- Added `allow_overwrite` parameter to `Layer.downsample()`. [#614](https://github.com/scalableminds/webknossos-libs/pull/614)


## [0.9.7](https://github.com/scalableminds/webknossos-libs/releases/tag/v0.9.7) - 2022-02-28
[Commits](https://github.com/scalableminds/webknossos-libs/compare/v0.9.6...v0.9.7)

### Added
- Added `only_setup_mag` parameter to downsample-related methods in `Layer`. This parameter allows creating output magnifications before parallelizing downsampling invocations to avoid outdated writes to datasource-properties.json. [#610](https://github.com/scalableminds/webknossos-libs/pull/610)
- Added `Task.create()` method to create tasks by prodiving a dataset name, location, and rotation. [#605](https://github.com/scalableminds/webknossos-libs/pull/605)


## [0.9.6](https://github.com/scalableminds/webknossos-libs/releases/tag/v0.9.6) - 2022-02-15
[Commits](https://github.com/scalableminds/webknossos-libs/compare/v0.9.5...v0.9.6)

### Added
- Added `apply_merger_mode.py` example. [#592](https://github.com/scalableminds/webknossos-libs/pull/592)
- Added support for reading from multiple volume layers in annotations. If an annotation contains multiple volume layers, the layer name has to be provided when reading from a volume layer in an annotation (in `Annotation.save_volume_annotation()` and `Annotation.temporary_volume_annotation_layer_copy()`). Also, added the method `Annotation.get_volume_layer_names()` to see available volume layers. [#588](https://github.com/scalableminds/webknossos-libs/pull/588)

### Changed
- Dataset writes in higher mags do not increase the bounding box if the written data fits in the rounded up box. [#595](https://github.com/scalableminds/webknossos-libs/pull/595)

### Fixed
- Dataset down- & upload: [#595](https://github.com/scalableminds/webknossos-libs/pull/595)
  * Fixed download of higher mags.
  * Bounding box after download is set correctly (was inflated before when downloading higher mags).
  * The returned URL for uploads is corrected, this did not respect `new_dataset_name` before.



## [0.9.5](https://github.com/scalableminds/webknossos-libs/releases/tag/v0.9.5) - 2022-02-10
[Commits](https://github.com/scalableminds/webknossos-libs/compare/v0.9.4...v0.9.5)

### Fixed
- Skeleton: Fixed a bug when comparing `Graph` instances, this fixes failing loads which had the error message `Can only compare wk.Graph to another wk.Graph.` before. [#593](https://github.com/scalableminds/webknossos-libs/pull/593)


## [0.9.4](https://github.com/scalableminds/webknossos-libs/releases/tag/v0.9.4) - 2022-02-09
[Commits](https://github.com/scalableminds/webknossos-libs/compare/v0.9.3...v0.9.4)

### Added
- Added AnnotationInfo, Project and Task classes for handling annotation information and annotation project administration. [#574](https://github.com/scalableminds/webknossos-libs/pull/574)

### Changed
- Lifted the restriction that `BoundingBox` cannot have a negative topleft (introduced in v0.9.0). Also, negative size dimensions are flipped, so that the topleft <= bottomright,
  e.g. `BoundingBox((10, 10, 10), (-5, 5, 5))` -> `BoundingBox((5, 10, 10), (5, 5, 5))`. [#589](https://github.com/scalableminds/webknossos-libs/pull/589)


## [0.9.3](https://github.com/scalableminds/webknossos-libs/releases/tag/v0.9.3) - 2022-02-07
[Commits](https://github.com/scalableminds/webknossos-libs/compare/v0.9.2...v0.9.3)

### Fixed
- `dataset.upload(layers_to_link=…)`: Fixed a bug where the upload did not complete if layers_to_link contained layers present in uploading dataset. [#584](https://github.com/scalableminds/webknossos-libs/pull/584)



## [0.9.2](https://github.com/scalableminds/webknossos-libs/releases/tag/v0.9.2) - 2022-02-03
[Commits](https://github.com/scalableminds/webknossos-libs/compare/v0.9.1...v0.9.2)

### Added
- A custom network request timeout can be set using `webknossos_context(…, timeout=300)` or `export WK_TIMEOUT="300"`. [#577](https://github.com/scalableminds/webknossos-libs/pull/577)

### Changed
- The default network request timeout changed from ½min to 30 min. [#577](https://github.com/scalableminds/webknossos-libs/pull/577)


## [0.9.1](https://github.com/scalableminds/webknossos-libs/releases/tag/v0.9.1) - 2022-01-31
[Commits](https://github.com/scalableminds/webknossos-libs/compare/v0.9.0...v0.9.1)

### Changed
- The signatures of `(Mag)View.for_each_chunk` and `(Mag)View.for_zipped_chunks` changed:
  * The previous argument `work_on_chunk` is now called `func_per_chunk`.
  * The various `chunk_size` arguments now have to be given in Mag(1). They now have default values.
- Deprecations in `(Mag)View.get_buffered_slice_reader/_writer` [#564](https://github.com/scalableminds/webknossos-libs/pull/564):
  * `(Mag)View.get_buffered_slice_reader`: using the parameters `offset` and `size` is deprecated.
    Please use the parameter relative_bounding_box or absolute_bounding_box (both in Mag(1)) instead.
    The old offset behavior was absolute for `MagView`s and relative for `View`s.
  * `(Mag)View.get_buffered_slice_writer`: using the parameter `offset` is deprecated.
    Please use the parameter relative_offset or absolute_offset (both in Mag(1)) instead.
    The old offset behavior was absolute for `MagView`s and relative for `View`s.


## [0.9.0](https://github.com/scalableminds/webknossos-libs/releases/tag/v0.9.0) - 2022-01-19
[Commits](https://github.com/scalableminds/webknossos-libs/compare/v0.8.31...v0.9.0)

### Breaking Changes
- Various changes in View & MagView signatures [#553](https://github.com/scalableminds/webknossos-libs/pull/553):
  - **Breaking Changes**:
    * `MagView.read`: if nothing is supplied and the layer does not start at (0, 0, 0),
      the default behaviour changes from starting at absolute (0, 0, 0) to the layer's bounding box
    * `MagView.write`: if no offset is supplied and the layer does not start at (0, 0, 0),
      the default behaviour changes from starting at absolute (0, 0, 0) to the layer's bounding box
    * `(Mag)View.get_view`: read_only is a keyword-only argument now
    * `MagView.get_bounding_boxes_on_disk()` now returns an iterator yielding bounding boxes in Mag(1)
    * `BoundingBox` cannot have negative topleft or size entries anymore (lifted in v0.9.4).
  - **Deprecations**
    The following usages are marked as deprecated with warnings and will be removed in future releases:
    * Using the `offset` parameter for `read`/`write`/`get_view` in MagView and View is deprecated.
      There are new counterparts `absolute_offset` and `relative_offset` which have to be specified in Mag(1),
      whereas `offset` previously was specified in the Mag of the respective View.
      Also, for `read`/`get_view` only using `size` is deprecated, since it used to refer to the size in the View's Mag.
      Instead, `size` should always be used together with `absolute_offset` or `relative_offset`. Then it is interpreted in Mag(1).
    * The (Mag)View attributes `view.global_offset` and `view.size` are deprecated now, which were in the Mag of the respective View.
      Please use `view.bounding_box` instead, which is in Mag(1).
    * `read_bbox` on the (Mag)View is deprecated as well, please use `read` with the `absolute_bounding_box`or `relative_bounding_box` parameter instead. You'll have to pass the bounding box in Mag(1) then.


### Added
- Added a check for dataset name availability before attempting to upload. [#555](https://github.com/scalableminds/webknossos-libs/pull/555)

### Fixed
- Fixed the dataset download of private datasets which need a token. [#562](https://github.com/scalableminds/webknossos-libs/pull/562)



## [0.8.31](https://github.com/scalableminds/webknossos-libs/releases/tag/v0.8.31) - 2022-01-07
[Commits](https://github.com/scalableminds/webknossos-libs/compare/v0.8.30...v0.8.31)

### Added
- Added `Annotation.save("file_name")` to save an annotation to a file and `Annotation.temporary_volume_annotation_layer_copy()` to read from the volume layer of an annotation as a WK dataset. [#528](https://github.com/scalableminds/webknossos-libs/pull/528)
- Added `layers_to_link` parameter to `Dataset.upload()` so that layers don't need to be uploaded again if they already exist in another dataset on webKnossos. [#544](https://github.com/scalableminds/webknossos-libs/pull/544)


## [0.8.30](https://github.com/scalableminds/webknossos-libs/releases/tag/v0.8.30) - 2021-12-27
[Commits](https://github.com/scalableminds/webknossos-libs/compare/v0.8.29...v0.8.30)

### Breaking Changes
- The BoundingBoxNamedTuple was removed. Use BoundingBox instead. [#526](https://github.com/scalableminds/webknossos-libs/pull/526)
- Some methods of creating, opening and saving have changed. The old methods are still available but deprecated. [The documentation gives a good overview](https://docs.webknossos.org/api/webknossos.html). Specifically, the changes are :
  * `Dataset.create()` → `Dataset()`
  * `Dataset.get_or_create()` → `Dataset(…, exist_ok=True)`
  * `Dataset()` → `Dataset.open()`
  * `download_dataset()` → `Dataset.download()`
  * `open_annotation()` → `Annotation.load()` for local files, `Annotation.download()` to download from webKnossos
  * `open_nml()` → `Skeleton.load()`
  * `Skeleton.from_path()` → `Skeleton.load()`
  * `Skeleton.write()` → `Skeleton.save()`
  The deprecated methods will be removed in future releases.
  [#520](https://github.com/scalableminds/webknossos-libs/pull/520)

### Changed
- The detailed output of e.g. downsampling was replaced with a progress bar. [#527](https://github.com/scalableminds/webknossos-libs/pull/527)
- Always use the sampling mode `CONSTANT_Z` when downsampling 2D data. [#516](https://github.com/scalableminds/webknossos-libs/pull/516)
- Make computation of `largestSegmentId` more efficient for volume annotations. [#531](https://github.com/scalableminds/webknossos-libs/pull/531)
- Consistently use resolved instead of absolute path if make_relative is False. [#536](https://github.com/scalableminds/webknossos-libs/pull/536)


## [0.8.29](https://github.com/scalableminds/webknossos-libs/releases/tag/v0.8.29) - 2021-12-14
[Commits](https://github.com/scalableminds/webknossos-libs/compare/v0.8.28...v0.8.29)

### Breaking Changes
- To download datasets, a recent webknossos server version is necessary (>= 21.12.0). webknossos.org is unaffected. [#510](https://github.com/scalableminds/webknossos-libs/pull/510)


## [0.8.28](https://github.com/scalableminds/webknossos-libs/releases/tag/v0.8.28) - 2021-12-09
[Commits](https://github.com/scalableminds/webknossos-libs/compare/v0.8.27...v0.8.28)


## [0.8.27](https://github.com/scalableminds/webknossos-libs/releases/tag/v0.8.27) - 2021-12-09
[Commits](https://github.com/scalableminds/webknossos-libs/compare/v0.8.25...v0.8.27)


## [v0.8.25](https://github.com/scalableminds/webknossos-libs/releases/tag/v0.8.25) - 2021-12-07
[Commits](https://github.com/scalableminds/webknossos-libs/compare/v0.8.24...v0.8.25)

### Added
- Added support to download datasets from external datastores, which is the case for webknossos.org. [#497](https://github.com/scalableminds/webknossos-libs/pull/497)

### Changed
- Adapt the dataset upload to new webKnossos api. [#484](https://github.com/scalableminds/webknossos-libs/pull/484)
- `get_segmentation_layer()` and `get_color_layer()` were deprecated and should not be used, anymore, as they will fail if no or more than one layer exists for each category. Instead, `get_segmentation_layers()` and `get_color_layers()` should be used (if desired in combination with `[0]` to get the old, error-prone behavior).
- Renamed the folder webknossos/script-collection to webknossos/script_collection to enable module imports. [#505](https://github.com/scalableminds/webknossos-libs/pull/505)

## [v0.8.24](https://github.com/scalableminds/webknossos-libs/releases/tag/v0.8.24) - 2021-11-30
[Commits](https://github.com/scalableminds/webknossos-libs/compare/v0.8.23...v0.8.24)


## [v0.8.23](https://github.com/scalableminds/webknossos-libs/releases/tag/v0.8.23) - 2021-11-29
[Commits](https://github.com/scalableminds/webknossos-libs/compare/v0.8.22...v0.8.23)

### Breaking Changes
- `wk.Graph` now inherits from `networkx.Graph` directly. Therefore, the `nx_graph` attribute is removed. [#481](https://github.com/scalableminds/webknossos-libs/pull/481)
- The class `LayerCategories` was removed. `COLOR_TYPE` and `SEGMENTATION_TYPE` were renamed to `COLOR_CATEGORY` and `SEGMENTATION_CATEGORY` and can now be imported directly. The type of many parameters were changed from `str` to the literal `LayerCategoryType`. [#454](https://github.com/scalableminds/webknossos-libs/pull/454)

### Added
- Added `redownsample()` method to `Layer` to recompute existing downsampled magnifications. [#461](https://github.com/scalableminds/webknossos-libs/pull/461)
- Added `globalize_floodfill.py` script to globalize partially computed flood fill operations. [#461](https://github.com/scalableminds/webknossos-libs/pull/461)

### Changed
- Improved performance for calculations with `Vec3Int` and `BoundingBox`. [#461](https://github.com/scalableminds/webknossos-libs/pull/461)

### Fixed
- Resolve path when symlinking layer and make_relative is False (instead of only making it absolute). [#492](https://github.com/scalableminds/webknossos-libs/pull/492)


## [0.8.22](https://github.com/scalableminds/webknossos-cuber/releases/tag/v0.8.22) - 2021-11-01
[Commits](https://github.com/scalableminds/webknossos-cuber/compare/v0.8.21...v0.8.22)

### Breaking Changes
- Removed the `organization` parameter from the `webknossos_context` function. The organization will automatically be fetched using the token of the user. [#470](https://github.com/scalableminds/webknossos-libs/pull/470)

### Fixed
- Make Views picklable. We now ignore the file handle when we pickle Views. [#469](https://github.com/scalableminds/webknossos-libs/pull/469)

## [v0.8.19](https://github.com/scalableminds/webknossos-cuber/releases/tag/v0.8.19) - 2021-10-21
[Commits](https://github.com/scalableminds/webknossos-libs/compare/v0.8.18...v.8.19)
### Added
- Added a `User` class to the client that can be used to get meta-information of users or their logged time. The currently logged in user can be accessed, as well as all managed users. [#470](https://github.com/scalableminds/webknossos-libs/pull/470)


## [0.8.21](https://github.com/scalableminds/webknossos-cuber/releases/tag/v0.8.21) - 2021-10-28
[Commits](https://github.com/scalableminds/webknossos-cuber/compare/v0.8.20...v0.8.21)

### Changed
- Downgraded typing-extensions for better dependency compatibility  [#472](https://github.com/scalableminds/webknossos-libs/pull/472)


## [0.8.20](https://github.com/scalableminds/webknossos-cuber/releases/tag/v0.8.20) - 2021-10-28
[Commits](https://github.com/scalableminds/webknossos-cuber/compare/v0.8.19...v0.8.20)

### Breaking Changes
- `BoundingBox.chunk()`'s 2nd parameter `chunk_border_alignments` now does not accept a list with a single `int` anymore. [#452](https://github.com/scalableminds/webknossos-libs/pull/452)

### Fixed
- Make Views picklable. We now ignore the file handle when we pickle Views. [#469](https://github.com/scalableminds/webknossos-libs/pull/469)


## [0.8.19](https://github.com/scalableminds/webknossos-cuber/releases/tag/v0.8.19) - 2021-10-21
[Commits](https://github.com/scalableminds/webknossos-cuber/compare/v0.8.18...v0.8.19)

### Breaking Changes
- `View`s now always open the `wkw.Dataset` lazily. All explicit calls to `View.open()` and `View.close()` must be removed. [#448](https://github.com/scalableminds/webknossos-libs/pull/448)
-
### Added
- Added a new Annotation class which includes skeletons as well as volume-annotations. [#452](https://github.com/scalableminds/webknossos-libs/pull/452)
- Added dataset down- and upload as well as annotation download, see the examples `learned_segmenter.py` and `upload_image_data.py`. [#452](https://github.com/scalableminds/webknossos-libs/pull/452)


## [0.8.18](https://github.com/scalableminds/webknossos-cuber/releases/tag/v0.8.18) - 2021-10-18
[Commits](https://github.com/scalableminds/webknossos-cuber/compare/v0.8.16...v0.8.18)

### Added
- The Dataset class now has a new method: add_shallow_copy. [#437](https://github.com/scalableminds/webknossos-libs/pull/437)
### Changed
- The `Vec3Int` constructor now asserts that its components are whole numbers also in numpy case. [#434](https://github.com/scalableminds/webknossos-libs/pull/434)
- Updated scikit-image dependency to 0.18.3. [#435](https://github.com/scalableminds/webknossos-libs/pull/435)
- `BoundingBox.contains` now also takes float points in numpy arrays. [#450](https://github.com/scalableminds/webknossos-libs/pull/450)
### Fixed

## [0.8.16](https://github.com/scalableminds/webknossos-cuber/releases/tag/v0.8.16) - 2021-09-22
[Commits](https://github.com/scalableminds/webknossos-cuber/compare/v0.8.15...v0.8.16)

### Breaking Changes
- Refactored the BufferedSliceWriter and added a BufferedSliceReader. [#425](https://github.com/scalableminds/webknossos-libs/pull/425)
  - BufferedSliceWriter
    - The data no longer gets transposed: previously the format of the slices was [y,x]; now it is [x,y]
    - The interface of the constructor was changed:
      - A `View` (or `MagView`) is now required as datasource
      - The parameter `dimension` can be used to specify the axis along the data is sliced
      - The offset is expected to be in the magnification of the view
    - This class is now supposed to be used within a context manager and the slices are written by sending them to the generator (see documentation of the class).
  - BufferedSliceReader
    - This class was added complementary to the BufferedSliceWriter
  - Added methods to get a BufferedSliceReader/BufferedSliceWriter from a View directly

### Added
### Changed
### Fixed

## [0.8.15](https://github.com/scalableminds/webknossos-cuber/releases/tag/v0.8.15) - 2021-09-22
[Commits](https://github.com/scalableminds/webknossos-cuber/compare/v0.8.13...v0.8.15)

### Breaking Changes

- Breaking changes were introduced for geometry classes in [#421](https://github.com/scalableminds/webknossos-libs/pull/421):
  - `BoundingBox`
    - is now immutable, use convenience methods, e.g. `bb.with_topleft((0,0,0))`
    - properties topleft and size are now Vec3Int instead of np.array, they are each immutable as well
    - all `to_`-conversions return a copy, some were renamed:
    - `to_array` → `to_list`
    - `as_np` → `to_np`
    - `as_wkw` → `to_wkw_dict`
    - `from_wkw` → `from_wkw_dict`
    - `as_config` → `to_config_dict`
    - `as_checkpoint_name` → `to_checkpoint_name`
    - `as_tuple6` → `to_tuple6`
    - `as_csv` → `to_csv`
    - `as_named_tuple` → `to_named_tuple`
    - `as_slices` → `to_slices`
    - `copy` → (gone, immutable)

  - `Mag`
    - is now immutable
    - `mag.mag` is now `mag._mag` (considered private, use to_list instead if you really need it as list)
    - all `to_`-conversions return a copy, some were renamed:
    - `to_array` → `to_list`
    - `scale_by` → (gone, immutable)
    - `divide_by` → (gone, immutable)
    - `as_np` → `to_np`

### Added

 - An immutable Vec3Int class was introduced that holds three integers and provides a number of convenience methods and accessors. [#421](https://github.com/scalableminds/webknossos-libs/pull/421)

### Changed

- `BoundingBox` and `Mag` are now immutable attr classes containing `Vec3Int` values. See breaking changes above.

### Fixed

-

## [0.8.13](https://github.com/scalableminds/webknossos-cuber/releases/tag/v0.8.13) - 2021-09-22
[Commits](https://github.com/scalableminds/webknossos-cuber/compare/v0.8.12...v0.8.13)

This is the latest release at the time of creating this changelog.<|MERGE_RESOLUTION|>--- conflicted
+++ resolved
@@ -15,22 +15,17 @@
 ### Breaking Changes
 
 ### Added
-<<<<<<< HEAD
+- Added a new parameter to `Layer.downsample` & `layer.upsample` which takes an existing dataset and uses the magnifications of this dataset as guidance for the downsampling. [#730](https://github.com/scalableminds/webknossos-libs/pull/730)
 - Added `Dataset.add_layer_from_images()` to convert image stacks to wkw or zarr Dataset.
   This needs pims and possibly more packages, which can be installed using extras, e.g. "webknossos[all]".
   [#741](https://github.com/scalableminds/webknossos-libs/pull/741)
 
 ### Changed
+- Changed the name of `max_mag` in `Layer.downsample` to `coarsest_mag`. [#730](https://github.com/scalableminds/webknossos-libs/pull/730)
+- The `Layer.downsample` and `Layer.upsample`function now automatically downsample according to magnifications already existing in the dataset. This behaviour can be turned off by setting the new parameter `align_with_other_layers` to `False`. [#730](https://github.com/scalableminds/webknossos-libs/pull/730)
 - `View.get_buffered_slice_reader()` and `View.get_buffered_slice_writer()` don't log anything by default now.
   To get the previous logging, please invoke them with `logging=True`.
   [#741](https://github.com/scalableminds/webknossos-libs/pull/741)
-=======
-- Added a new parameter to `Layer.downsample` & `layer.upsample` which takes an existing dataset and uses the magnifications of this dataset as guidance for the downsampling. [#730](https://github.com/scalableminds/webknossos-libs/pull/730)
-
-### Changed
-- Changed the name of `max_mag` in `Layer.downsample` to `coarsest_mag`. [#730](https://github.com/scalableminds/webknossos-libs/pull/730)
-- The `Layer.downsample` and `Layer.upsample`function now automatically downsample according to magnifications already existing in the dataset. This behaviour can be turned off by setting the new parameter `align_with_other_layers` to `False`. [#730](https://github.com/scalableminds/webknossos-libs/pull/730)
->>>>>>> 81f2bc35
 
 ### Fixed
 
