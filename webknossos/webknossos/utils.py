import argparse
import calendar
import functools
import json
import logging
<<<<<<< HEAD
=======
import sys
>>>>>>> 04938dea
import time
import warnings
from concurrent.futures import as_completed
from concurrent.futures._base import Future
from datetime import datetime
from multiprocessing import cpu_count
<<<<<<< HEAD
from os import PathLike
=======
>>>>>>> 04938dea
from os.path import relpath
from pathlib import Path
from typing import Any, Callable, Iterable, List, Optional, Union

import rich
from cluster_tools import WrappedProcessPoolExecutor, get_executor
from cluster_tools.schedulers.cluster_executor import ClusterExecutor
from rich.progress import Progress
from upath import UPath

times = {}


def time_start(identifier: str) -> None:
    times[identifier] = time.time()
    logging.debug("{} started".format(identifier))


def time_stop(identifier: str) -> None:
    _time = times.pop(identifier)
    logging.debug("{} took {:.8f}s".format(identifier, time.time() - _time))


def get_executor_for_args(
    args: Optional[argparse.Namespace],
) -> Union[ClusterExecutor, WrappedProcessPoolExecutor]:
    executor = None
    if args is None:
        # For backwards compatibility with code from other packages
        # we allow args to be None. In this case we are defaulting
        # to these values:
        jobs = cpu_count()
        executor = get_executor("multiprocessing", max_workers=jobs)
        logging.info("Using pool of {} workers.".format(jobs))
    elif args.distribution_strategy == "multiprocessing":
        # Also accept "processes" instead of job to be compatible with segmentation-tools.
        # In the long run, the args should be unified and provided by the clustertools.
        if "jobs" in args:
            jobs = args.jobs
        elif "processes" in args:
            jobs = args.processes
        else:
            jobs = cpu_count()

        executor = get_executor("multiprocessing", max_workers=jobs)
        logging.info("Using pool of {} workers.".format(jobs))
    elif args.distribution_strategy in ("slurm", "kubernetes"):
        if args.job_resources is None:
            resources_example = (
                '{"mem": "1G"}'
                if args.distribution_strategy == "slurm"
                else '{"memory": "1G"}'
            )
            raise argparse.ArgumentTypeError(
                f"Job resources (--job_resources) has to be provided when using {args.distribution_strategy} as distribution strategy. Example: --job_resources='{resources_example}'"
            )

        executor = get_executor(
            args.distribution_strategy,
            debug=True,
            keep_logs=True,
            job_resources=json.loads(args.job_resources),
        )
        logging.info(f"Using {args.distribution_strategy} cluster.")
    elif args.distribution_strategy == "debug_sequential":
        executor = get_executor(
            args.distribution_strategy,
            debug=True,
            keep_logs=True,
        )
    else:
        logging.error(
            "Unknown distribution strategy: {}".format(args.distribution_strategy)
        )

    return executor


F = Callable[..., Any]


def named_partial(func: F, *args: Any, **kwargs: Any) -> F:
    # Propagate __name__ and __doc__ attributes to partial function
    partial_func = functools.partial(func, *args, **kwargs)
    functools.update_wrapper(partial_func, func)
    if hasattr(func, "__annotations__"):
        # Generic types cannot be pickled in Python <= 3.6, see https://github.com/python/typing/issues/511
        partial_func.__annotations__ = {}
    return partial_func


def wait_and_ensure_success(
    futures: List[Future], progress_desc: Optional[str] = None
) -> List[Any]:
    """Waits for all futures to complete and raises an exception
    as soon as a future resolves with an error."""

    results = []
    if progress_desc is None:
        for fut in as_completed(futures):
            results.append(fut.result())
    else:
        with get_rich_progress() as progress:
            task = progress.add_task(progress_desc, total=len(futures))
            for fut in as_completed(futures):
                results.append(fut.result())
                progress.update(task, advance=1)
    return results


def snake_to_camel_case(snake_case_name: str) -> str:
    parts = snake_case_name.split("_")
    return parts[0] + "".join(part.title() for part in parts[1:])


def get_chunks(arr: List[Any], chunk_size: int) -> Iterable[List[Any]]:
    for i in range(0, len(arr), chunk_size):
        yield arr[i : i + chunk_size]


def time_since_epoch_in_ms() -> int:
    d = datetime.utcnow()
    unixtime = calendar.timegm(d.utctimetuple())
    return unixtime * 1000


def copy_directory_with_symlinks(
    src_path: UPath,
    dst_path: UPath,
    ignore: Iterable[str] = tuple(),
    make_relative: bool = False,
) -> None:
    """
    Links all directories in src_path / dir_name to dst_path / dir_name.
    """
    for item in src_path.iterdir():
        if item.name not in ignore:
            symlink_path = dst_path / item.name
            if make_relative:
<<<<<<< HEAD
                rel_or_abspath = UPath(relpath(item, symlink_path.parent))
=======
                rel_or_abspath = Path(relpath(item, symlink_path.parent))
>>>>>>> 04938dea
            else:
                rel_or_abspath = item.resolve()
            symlink_path.symlink_to(rel_or_abspath)


def setup_logging(args: argparse.Namespace) -> None:
    log_path = Path(f"./logs/cuber_{time.strftime('%Y-%m-%d_%H%M%S')}.txt")

    console_log_level = logging.DEBUG if args.verbose else logging.INFO
    file_log_level = logging.DEBUG

    logging_formatter = logging.Formatter("%(asctime)s %(levelname)s %(message)s")

    # Always set the global log level to the more verbose of console_log_level and
    # file_log_level to allow to log with different log levels to console and files.
    root_logger = logging.getLogger()
    root_logger.setLevel(min(console_log_level, file_log_level))

    console = logging.StreamHandler(sys.stdout)
    console.setLevel(console_log_level)
    console.setFormatter(logging_formatter)
    root_logger.addHandler(console)

    log_path.parent.mkdir(parents=True, exist_ok=True)
    file_handler = logging.FileHandler(log_path, mode="w", encoding="UTF-8")
    file_handler.setLevel(file_log_level)
    file_handler.setFormatter(logging_formatter)
    root_logger.addHandler(file_handler)


def add_verbose_flag(parser: argparse.ArgumentParser) -> None:
    parser.add_argument(
        "--verbose", help="Verbose output", dest="verbose", action="store_true"
    )

    parser.set_defaults(verbose=False)


def get_rich_progress() -> Progress:
    return Progress(
        "[progress.description]{task.description}",
        rich.progress.BarColumn(),
        "[progress.percentage]{task.percentage:>3.0f}%",
        rich.progress.TimeElapsedColumn(),
        "|",
        rich.progress.TimeRemainingColumn(),
    )


def warn_deprecated(deprecated_item: str, alternative_item: str) -> None:
    warnings.warn(
        f"[DEPRECATION] `{deprecated_item}` is deprecated, please use `{alternative_item}` instead.",
        DeprecationWarning,
<<<<<<< HEAD
    )


def make_path(maybe_path: Union[str, PathLike, Path, UPath]) -> UPath:
    return maybe_path if isinstance(maybe_path, UPath) else UPath(maybe_path)
=======
    )
>>>>>>> 04938dea
<|MERGE_RESOLUTION|>--- conflicted
+++ resolved
@@ -3,20 +3,14 @@
 import functools
 import json
 import logging
-<<<<<<< HEAD
-=======
 import sys
->>>>>>> 04938dea
 import time
 import warnings
 from concurrent.futures import as_completed
 from concurrent.futures._base import Future
 from datetime import datetime
 from multiprocessing import cpu_count
-<<<<<<< HEAD
 from os import PathLike
-=======
->>>>>>> 04938dea
 from os.path import relpath
 from pathlib import Path
 from typing import Any, Callable, Iterable, List, Optional, Union
@@ -156,11 +150,7 @@
         if item.name not in ignore:
             symlink_path = dst_path / item.name
             if make_relative:
-<<<<<<< HEAD
                 rel_or_abspath = UPath(relpath(item, symlink_path.parent))
-=======
-                rel_or_abspath = Path(relpath(item, symlink_path.parent))
->>>>>>> 04938dea
             else:
                 rel_or_abspath = item.resolve()
             symlink_path.symlink_to(rel_or_abspath)
@@ -214,12 +204,8 @@
     warnings.warn(
         f"[DEPRECATION] `{deprecated_item}` is deprecated, please use `{alternative_item}` instead.",
         DeprecationWarning,
-<<<<<<< HEAD
     )
 
 
 def make_path(maybe_path: Union[str, PathLike, Path, UPath]) -> UPath:
-    return maybe_path if isinstance(maybe_path, UPath) else UPath(maybe_path)
-=======
-    )
->>>>>>> 04938dea
+    return maybe_path if isinstance(maybe_path, UPath) else UPath(maybe_path)