--- conflicted
+++ resolved
@@ -1,13 +1,8 @@
 from http import HTTPStatus
-<<<<<<< HEAD
-from typing import Any, Dict, Optional
-=======
 from typing import Any, Dict
->>>>>>> 264e1a5b
 
 import httpx
 
-from ... import errors
 from ...client import Client
 from ...models.dataset_update_json_body import DatasetUpdateJsonBody
 from ...types import Response
@@ -35,24 +30,16 @@
         "headers": headers,
         "cookies": cookies,
         "timeout": client.get_timeout(),
-        "follow_redirects": client.follow_redirects,
         "json": json_json_body,
     }
 
 
-def _parse_response(*, client: Client, response: httpx.Response) -> Optional[Any]:
-    if client.raise_on_unexpected_status:
-        raise errors.UnexpectedStatus(response.status_code, response.content)
-    else:
-        return None
-
-
-def _build_response(*, client: Client, response: httpx.Response) -> Response[Any]:
+def _build_response(*, response: httpx.Response) -> Response[Any]:
     return Response(
         status_code=HTTPStatus(response.status_code),
         content=response.content,
         headers=response.headers,
-        parsed=_parse_response(client=client, response=response),
+        parsed=None,
     )
 
 
@@ -81,10 +68,6 @@
         data_set_name (str):
         json_body (DatasetUpdateJsonBody):
 
-    Raises:
-        errors.UnexpectedStatus: If the server returns an undocumented status code and Client.raise_on_unexpected_status is True.
-        httpx.TimeoutException: If the request takes longer than Client.timeout.
-
     Returns:
         Response[Any]
     """
@@ -101,7 +84,7 @@
         **kwargs,
     )
 
-    return _build_response(client=client, response=response)
+    return _build_response(response=response)
 
 
 async def asyncio_detailed(
@@ -129,10 +112,6 @@
         data_set_name (str):
         json_body (DatasetUpdateJsonBody):
 
-    Raises:
-        errors.UnexpectedStatus: If the server returns an undocumented status code and Client.raise_on_unexpected_status is True.
-        httpx.TimeoutException: If the request takes longer than Client.timeout.
-
     Returns:
         Response[Any]
     """
@@ -147,4 +126,4 @@
     async with httpx.AsyncClient(verify=client.verify_ssl) as _client:
         response = await _client.request(**kwargs)
 
-    return _build_response(client=client, response=response)+    return _build_response(response=response)