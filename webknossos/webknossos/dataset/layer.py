import logging
import operator
import re
import warnings
from argparse import Namespace
from os import PathLike
from os.path import relpath
from pathlib import Path
from typing import TYPE_CHECKING, Dict, List, Optional, Tuple, Union

import numpy as np
from cluster_tools import Executor
from numpy.typing import DTypeLike
from upath import UPath

from ..geometry import Mag, NDBoundingBox, Vec3Int, Vec3IntLike
from ._array import ArrayException, BaseArray, DataFormat, ZarritaArray
from ._downsampling_utils import (
    calculate_default_coarsest_mag,
    calculate_mags_to_downsample,
    calculate_mags_to_upsample,
    determine_buffer_shape,
    downsample_cube_job,
    parse_interpolation_mode,
)
from ._upsampling_utils import upsample_cube_job
from .layer_categories import COLOR_CATEGORY, SEGMENTATION_CATEGORY, LayerCategoryType
from .properties import (
    LayerProperties,
    LayerViewConfiguration,
    MagViewProperties,
    SegmentationLayerProperties,
    _properties_floating_type_to_python_type,
    _python_floating_type_to_properties_type,
)
from .sampling_modes import SamplingModes
from .view import View, _copy_job

if TYPE_CHECKING:
    from .dataset import Dataset

from ..utils import (
    copytree,
    get_executor_for_args,
    is_fs_path,
<<<<<<< HEAD
    movetree,
=======
    is_remote_path,
>>>>>>> 7e554c56
    named_partial,
    rmtree,
    strip_trailing_slash,
    warn_deprecated,
)
from .defaults import (
    DEFAULT_CHUNK_SHAPE,
    DEFAULT_CHUNKS_PER_SHARD,
    DEFAULT_CHUNKS_PER_SHARD_ZARR,
)
from .mag_view import MagView, _find_mag_path


def _is_int(s: str) -> bool:
    try:
        int(s)
        return True
    except ValueError:
        return False


def _convert_dtypes(
    dtype: DTypeLike,
    num_channels: int,
    dtype_per_layer_to_dtype_per_channel: bool,
) -> str:
    op = operator.truediv if dtype_per_layer_to_dtype_per_channel else operator.mul

    # split the dtype into the actual type and the number of bits
    # example: "uint24" -> ["uint", "24"]
    dtype_parts = re.split(r"(\d+)", str(dtype))
    # calculate number of bits for dtype_per_channel
    converted_dtype_parts = [
        (str(int(op(int(part), num_channels))) if _is_int(part) else part)
        for part in dtype_parts
    ]
    return "".join(converted_dtype_parts)


def _normalize_dtype_per_channel(dtype_per_channel: DTypeLike) -> np.dtype:
    try:
        return np.dtype(dtype_per_channel)
    except TypeError as e:
        raise TypeError(
            "Cannot add layer. The specified 'dtype_per_channel' must be a valid dtype."
        ) from e


def _normalize_dtype_per_layer(dtype_per_layer: DTypeLike) -> DTypeLike:
    try:
        dtype_per_layer = str(np.dtype(dtype_per_layer))
    except Exception:
        pass  # casting to np.dtype fails if the user specifies a special dtype like "uint24"
    return dtype_per_layer  # type: ignore[return-value]


def _dtype_per_layer_to_dtype_per_channel(
    dtype_per_layer: DTypeLike, num_channels: int
) -> np.dtype:
    try:
        return np.dtype(
            _convert_dtypes(
                dtype_per_layer, num_channels, dtype_per_layer_to_dtype_per_channel=True
            )
        )
    except TypeError as e:
        raise TypeError(
            "Converting dtype_per_layer to dtype_per_channel failed. Double check if the dtype_per_layer value is correct."
        ) from e


def _dtype_per_channel_to_dtype_per_layer(
    dtype_per_channel: DTypeLike, num_channels: int
) -> str:
    return _convert_dtypes(
        np.dtype(dtype_per_channel),
        num_channels,
        dtype_per_layer_to_dtype_per_channel=False,
    )


def _dtype_per_channel_to_element_class(
    dtype_per_channel: DTypeLike, num_channels: int
) -> str:
    dtype_per_layer = _dtype_per_channel_to_dtype_per_layer(
        dtype_per_channel, num_channels
    )
    return _python_floating_type_to_properties_type.get(
        dtype_per_layer, dtype_per_layer
    )


def _element_class_to_dtype_per_channel(
    element_class: str, num_channels: int
) -> np.dtype:
    dtype_per_layer = _properties_floating_type_to_python_type.get(
        element_class, element_class
    )
    return _dtype_per_layer_to_dtype_per_channel(dtype_per_layer, num_channels)


def _get_sharding_parameters(
    *,
    chunk_shape: Optional[Union[Vec3IntLike, int]],
    chunks_per_shard: Optional[Union[Vec3IntLike, int]],
    chunk_size: Optional[Union[Vec3IntLike, int]],  # deprecated
    block_len: Optional[int],  # deprecated
    file_len: Optional[int],  # deprecated
) -> Tuple[Optional[Vec3Int], Optional[Vec3Int]]:
    if chunk_shape is not None:
        chunk_shape = Vec3Int.from_vec_or_int(chunk_shape)
    elif chunk_size is not None:
        warn_deprecated("chunk_size", "chunk_shape")
        chunk_shape = Vec3Int.from_vec_or_int(chunk_size)
    elif block_len is not None:
        warn_deprecated("block_len", "chunk_shape")
        chunk_shape = Vec3Int.full(block_len)

    if chunks_per_shard is not None:
        chunks_per_shard = Vec3Int.from_vec_or_int(chunks_per_shard)
    elif file_len is not None:
        warn_deprecated("file_len", "chunks_per_shard")
        chunks_per_shard = Vec3Int.full(file_len)

    return (chunk_shape, chunks_per_shard)


class Layer:
    """
    A `Layer` consists of multiple `MagView`s, which store the same data in different magnifications.
    """

    def __init__(self, dataset: "Dataset", properties: LayerProperties) -> None:
        """
        Do not use this constructor manually. Instead use `Dataset.add_layer()` to create a `Layer`.
        """
        # It is possible that the properties on disk do not contain the number of channels.
        # Therefore, the parameter is optional. However at this point, 'num_channels' was already inferred.
        assert properties.num_channels is not None

        self._name: str = properties.name  # The name is also stored in the properties, but the name is required to get the properties.
        self._dataset = dataset
        self._dtype_per_channel = _element_class_to_dtype_per_channel(
            properties.element_class, properties.num_channels
        )
        self._mags: Dict[Mag, MagView] = {}

        self.path.mkdir(parents=True, exist_ok=True)

        for mag in properties.mags:
            self._setup_mag(Mag(mag.mag), mag.path)
        # Only keep the properties of mags that were initialized.
        # Sometimes the directory of a mag is removed from disk manually, but the properties are not updated.
        self._properties.mags = [
            res for res in self._properties.mags if Mag(res.mag) in self._mags
        ]

    @property
    def path(self) -> Path:
        # Assume that all mags belong to the same layer. If they have a path use them as this layers path.
        # This is necessary for remote layer / mag support.
        maybe_mag_path_str = (
            self._properties.mags[0].path if len(self._properties.mags) > 0 else None
        )
        maybe_layer_path = (
            strip_trailing_slash(UPath(maybe_mag_path_str)).parent
            if maybe_mag_path_str
            else None
        )
        for mag in self._properties.mags:
            is_same_layer = (
                mag.path is None and maybe_layer_path is None
            ) or strip_trailing_slash(UPath(mag.path)).parent == maybe_layer_path
            assert is_same_layer, "All mags of a layer must point to the same layer."
        is_remote = maybe_layer_path and is_remote_path(maybe_layer_path)
        return (
            maybe_layer_path
            if maybe_layer_path and is_remote
            else self.dataset.path / self.name
        )

    @property
    def is_remote_to_dataset(self) -> bool:
        return self.path.parent != self.dataset.path

    @property
    def _properties(self) -> LayerProperties:
        return next(
            layer_property
            for layer_property in self.dataset._properties.data_layers
            if layer_property.name == self.name
        )

    @property
    def name(self) -> str:
        return self._name

    @name.setter
    def name(self, layer_name: str) -> None:
        """
        Renames the layer to `layer_name`. This changes the name of the directory on disk and updates the properties.
        Only layers on local file systems can be renamed.
        """
        if layer_name == self.name:
            return
        self.dataset._ensure_writable()
        assert (
            layer_name not in self.dataset.layers.keys()
        ), f"Failed to rename layer {self.name} to {layer_name}: The new name already exists."
        assert is_fs_path(self.path), f"Cannot rename remote layer {self.path}"
        assert (
            "/" not in layer_name
        ), f"Cannot rename layer, because there is a '/' character in the layer name: {layer_name}"
        self.path.rename(self.dataset.path / layer_name)
        del self.dataset.layers[self.name]
        self.dataset.layers[layer_name] = self
        self._properties.name = layer_name
        self._name = layer_name

        # The MagViews need to be updated
        for mag in self._mags.values():
            if not mag.is_remote_to_dataset:
                mag._path = _find_mag_path(
                    self.dataset.path, self.name, mag.name, mag._properties.path
                )
            # Deleting the dataset will close the file handle.
            # The new dataset will be opened automatically when needed.
            del mag._array

        self.dataset._export_as_json()

    @property
    def dataset(self) -> "Dataset":
        return self._dataset

    @property
    def bounding_box(self) -> NDBoundingBox:
        return self._properties.bounding_box

    @bounding_box.setter
    def bounding_box(self, bbox: NDBoundingBox) -> None:
        """
        Updates the offset and size of the bounding box of this layer in the properties.
        """
        self.dataset._ensure_writable()
        assert bbox.topleft.is_positive(), f"Updating the bounding box of layer {self} to {bbox} failed, topleft must not contain negative dimensions."
        self._properties.bounding_box = bbox
        self.dataset._export_as_json()
        for mag in self.mags.values():
            mag._array.ensure_size(bbox.align_with_mag(mag.mag).in_mag(mag.mag))

    @property
    def category(self) -> LayerCategoryType:
        return COLOR_CATEGORY

    @property
    def dtype_per_layer(self) -> str:
        return _dtype_per_channel_to_dtype_per_layer(
            self.dtype_per_channel, self.num_channels
        )

    @property
    def dtype_per_channel(self) -> np.dtype:
        return self._dtype_per_channel

    @property
    def num_channels(self) -> int:
        assert self._properties.num_channels is not None
        return self._properties.num_channels

    @property
    def data_format(self) -> DataFormat:
        assert self._properties.data_format is not None
        return self._properties.data_format

    @property
    def default_view_configuration(self) -> Optional[LayerViewConfiguration]:
        return self._properties.default_view_configuration

    @default_view_configuration.setter
    def default_view_configuration(
        self, view_configuration: LayerViewConfiguration
    ) -> None:
        self.dataset._ensure_writable()
        self._properties.default_view_configuration = view_configuration
        self.dataset._export_as_json()  # update properties on disk

    @property
    def read_only(self) -> bool:
        return self.dataset.read_only

    @property
    def mags(self) -> Dict[Mag, MagView]:
        """
        Getter for dictionary containing all mags.
        """
        return self._mags

    def get_mag(self, mag: Union[int, str, list, tuple, np.ndarray, Mag]) -> MagView:
        """
        Returns the `MagView` called `mag` of this layer. The return type is `webknossos.dataset.mag_view.MagView`.

        This function raises an `IndexError` if the specified `mag` does not exist.
        """
        mag = Mag(mag)
        if mag not in self.mags.keys():
            raise IndexError(
                "The mag {} is not a mag of this layer".format(mag.to_layer_name())
            )
        return self.mags[mag]

    def get_finest_mag(self) -> MagView:
        return self.get_mag(min(self.mags.keys()))

    def get_best_mag(self) -> MagView:
        """Deprecated, please use `get_finest_mag`."""
        warn_deprecated("get_best_mag()", "get_finest_mag()")
        return self.get_finest_mag()

    def add_mag(
        self,
        mag: Union[int, str, list, tuple, np.ndarray, Mag],
        chunk_shape: Optional[Union[Vec3IntLike, int]] = None,  # DEFAULT_CHUNK_SHAPE,
        chunks_per_shard: Optional[
            Union[int, Vec3IntLike]
        ] = None,  # DEFAULT_CHUNKS_PER_SHARD,
        compress: bool = False,
        *,
        chunk_size: Optional[Union[Vec3IntLike, int]] = None,  # deprecated
        block_len: Optional[int] = None,  # deprecated
        file_len: Optional[int] = None,  # deprecated
    ) -> MagView:
        """
        Creates a new mag called and adds it to the layer.
        The parameter `chunk_shape`, `chunks_per_shard` and `compress` can be
        specified to adjust how the data is stored on disk.
        Note that writing compressed data which is not aligned with the blocks on disk may result in
        diminished performance, as full blocks will automatically be read to pad the write actions. Alternatively,
        you can call mag.compress() after all the data was written

        The return type is `webknossos.dataset.mag_view.MagView`.

        Raises an IndexError if the specified `mag` already exists.
        """
        self.dataset._ensure_writable()
        # normalize the name of the mag
        mag = Mag(mag)
        compression_mode = compress

        chunk_shape, chunks_per_shard = _get_sharding_parameters(
            chunk_shape=chunk_shape,
            chunks_per_shard=chunks_per_shard,
            chunk_size=chunk_size,
            block_len=block_len,
            file_len=file_len,
        )
        if chunk_shape is None:
            chunk_shape = DEFAULT_CHUNK_SHAPE
        if chunks_per_shard is None:
            if self.data_format == DataFormat.Zarr:
                chunks_per_shard = DEFAULT_CHUNKS_PER_SHARD_ZARR
            else:
                chunks_per_shard = DEFAULT_CHUNKS_PER_SHARD

        if chunk_shape not in (Vec3Int.full(32), Vec3Int.full(64)):
            warnings.warn(
                "[INFO] `chunk_shape` of `32, 32, 32` or `64, 64, 64` is recommended for optimal "
                + f"performance in WEBKNOSSOS. Got {chunk_shape}."
            )

        self._assert_mag_does_not_exist_yet(mag)
        self._create_dir_for_mag(mag)

        mag_view = MagView(
            self,
            mag,
            chunk_shape=chunk_shape,
            chunks_per_shard=chunks_per_shard,
            compression_mode=compression_mode,
            create=True,
        )

        mag_view._array.ensure_size(self.bounding_box.align_with_mag(mag).in_mag(mag))

        self._mags[mag] = mag_view
        mag_array_info = mag_view.info
        self._properties.mags += [
            MagViewProperties(
                mag=Mag(mag_view.name),
                cube_length=(
                    mag_array_info.shard_shape.x
                    if mag_array_info.data_format == DataFormat.WKW
                    else None
                ),
                axis_order=(
                    dict(
                        zip(
                            ("c", "x", "y", "z"),
                            (0, *self.bounding_box.index_xyz),
                        )
                    )
                    if mag_array_info.data_format in (DataFormat.Zarr, DataFormat.Zarr3)
                    else None
                ),
            )
        ]

        self.dataset._export_as_json()

        return self._mags[mag]

    def add_mag_for_existing_files(
        self,
        mag: Union[int, str, list, tuple, np.ndarray, Mag],
    ) -> MagView:
        """
        Creates a new mag based on already existing files.

        Raises an IndexError if the specified `mag` does not exists.
        """
        self.dataset._ensure_writable()
        mag = Mag(mag)
        assert (
            mag not in self.mags
        ), f"Cannot add mag {mag} as it already exists for layer {self}"
        self._setup_mag(mag)
        mag_view = self._mags[mag]
        mag_array_info = mag_view.info
        self._properties.mags.append(
            MagViewProperties(
                mag=mag,
                cube_length=(
                    mag_array_info.shard_shape.x
                    if mag_array_info.data_format == DataFormat.WKW
                    else None
                ),
                axis_order=(
                    {
                        key: value
                        for key, value in zip(
                            ("c", "x", "y", "z"),
                            (0, *self.bounding_box.index_xyz),
                        )
                    }
                    if mag_array_info.data_format in (DataFormat.Zarr, DataFormat.Zarr3)
                    else None
                ),
            )
        )
        self.dataset._export_as_json()

        return mag_view

    def add_existing_remote_mag_view(
        self,
        mag_view_maybe: Union[int, str, list, tuple, np.ndarray, Mag, MagView],
    ) -> MagView:
        """
        Add the mag of the passed mag view to the layer. The mag view should point to a remote layer's mag.

        Raises an IndexError if the specified `mag` does not exists.
        """
        self.dataset._ensure_writable()
        mag_path = (
            mag_view_maybe.path
            if isinstance(mag_view_maybe, MagView)
            else self.path / Mag(mag_view_maybe).to_layer_name()
        )
        mag = (
            mag_view_maybe.mag
            if isinstance(mag_view_maybe, MagView)
            else Mag(mag_view_maybe)
        )
        mag_view = (
            mag_view_maybe
            if isinstance(mag_view_maybe, MagView)
            else MagView._ensure_mag_view(mag_path)
        )
        assert (
            mag not in self.mags
        ), f"Cannot add mag {mag} as it already exists for layer {self}"
        self._setup_mag(mag, str(mag_path))
        self._properties.mags.append(mag_view._properties)
        self.dataset._export_as_json()

        return mag_view

    def get_or_add_mag(
        self,
        mag: Union[int, str, list, tuple, np.ndarray, Mag],
        chunk_shape: Optional[Union[Vec3IntLike, int]] = None,
        chunks_per_shard: Optional[Union[Vec3IntLike, int]] = None,
        compress: Optional[bool] = None,
        *,
        chunk_size: Optional[Union[Vec3IntLike, int]] = None,  # deprecated
        block_len: Optional[int] = None,  # deprecated
        file_len: Optional[int] = None,  # deprecated
    ) -> MagView:
        """
        Creates a new mag and adds it to the dataset, in case it did not exist before.
        Then, returns the mag.

        See `add_mag` for more information.
        """

        # normalize the name of the mag
        mag = Mag(mag)
        compression_mode = compress

        chunk_shape, chunks_per_shard = _get_sharding_parameters(
            chunk_shape=chunk_shape,
            chunks_per_shard=chunks_per_shard,
            chunk_size=chunk_size,
            block_len=block_len,
            file_len=file_len,
        )

        if mag in self._mags.keys():
            assert (
                chunk_shape is None or self._mags[mag].info.chunk_shape == chunk_shape
            ), f"Cannot get_or_add_mag: The mag {mag} already exists, but the chunk sizes do not match"
            assert (
                chunks_per_shard is None
                or self._mags[mag].info.chunks_per_shard == chunks_per_shard
            ), f"Cannot get_or_add_mag: The mag {mag} already exists, but the chunks per shard do not match"
            assert (
                compression_mode is None
                or self._mags[mag].info.compression_mode == compression_mode
            ), f"Cannot get_or_add_mag: The mag {mag} already exists, but the compression modes do not match"
            return self.get_mag(mag)
        else:
            return self.add_mag(
                mag,
                chunk_shape=chunk_shape,
                chunks_per_shard=chunks_per_shard,
                compress=compression_mode or False,
            )

    def delete_mag(self, mag: Union[int, str, list, tuple, np.ndarray, Mag]) -> None:
        """
        Deletes the MagView from the `datasource-properties.json` and the data from disk.

        This function raises an `IndexError` if the specified `mag` does not exist.
        """
        self.dataset._ensure_writable()
        mag = Mag(mag)
        if mag not in self.mags.keys():
            raise IndexError(
                "Deleting mag {} failed. There is no mag with this name".format(mag)
            )

        full_path = _find_mag_path(
            self.dataset.path, self.name, mag.to_layer_name(), self.mags[mag].path
        )
        del self._mags[mag]
        self._properties.mags = [
            res for res in self._properties.mags if Mag(res.mag) != mag
        ]
        self.dataset._export_as_json()
        # delete files on disk
        rmtree(full_path)

    def add_copy_mag(
        self,
        foreign_mag_view_or_path: Union[PathLike, str, MagView],
        extend_layer_bounding_box: bool = True,
        chunk_shape: Optional[Union[Vec3IntLike, int]] = None,
        chunks_per_shard: Optional[Union[Vec3IntLike, int]] = None,
        compress: Optional[bool] = None,
        executor: Optional[Executor] = None,
    ) -> MagView:
        """
        Copies the data at `foreign_mag_view_or_path` which can belong to another dataset
        to the current dataset. Additionally, the relevant information from the
        `datasource-properties.json` of the other dataset are copied, too.
        """
        self.dataset._ensure_writable()
        foreign_mag_view = MagView._ensure_mag_view(foreign_mag_view_or_path)
        self._assert_mag_does_not_exist_yet(foreign_mag_view.mag)

        mag_view = self.add_mag(
            mag=foreign_mag_view.mag,
            chunk_shape=chunk_shape or foreign_mag_view._array_info.chunk_shape,
            chunks_per_shard=chunks_per_shard
            or foreign_mag_view._array_info.chunks_per_shard,
            compress=(
                compress
                if compress is not None
                else foreign_mag_view._array_info.compression_mode
            ),
        )

        if extend_layer_bounding_box:
            self.bounding_box = self.bounding_box.extended_by(
                foreign_mag_view.layer.bounding_box
            )

        foreign_mag_view.for_zipped_chunks(
            func_per_chunk=_copy_job,
            target_view=mag_view,
            executor=executor,
            progress_desc=f"Copying mag {mag_view.mag.to_layer_name()} from {foreign_mag_view.layer} to {mag_view.layer}",
        )

        return mag_view

    def add_symlink_mag(
        self,
        foreign_mag_view_or_path: Union[PathLike, str, MagView],
        make_relative: bool = False,
        extend_layer_bounding_box: bool = True,
    ) -> MagView:
        """
        Creates a symlink to the data at `foreign_mag_view_or_path` which belongs to another dataset.
        The relevant information from the `datasource-properties.json` of the other dataset is copied to this dataset.
        Note: If the other dataset modifies its bounding box afterwards, the change does not affect this properties
        (or vice versa).
        If make_relative is True, the symlink is made relative to the current dataset path.
        Symlinked mags can only be added to layers on local file systems.
        """
        self.dataset._ensure_writable()
        foreign_mag_view = MagView._ensure_mag_view(foreign_mag_view_or_path)
        self._assert_mag_does_not_exist_yet(foreign_mag_view.mag)

        assert is_fs_path(
            self.path
        ), f"Cannot create symlinks in remote layer {self.path}"
        assert is_fs_path(
            foreign_mag_view.path
        ), f"Cannot create symlink to remote mag {foreign_mag_view.path}"

        foreign_normalized_mag_path = (
            Path(relpath(foreign_mag_view.path, self.path))
            if make_relative
            else foreign_mag_view.path.resolve()
        )

        (self.path / str(foreign_mag_view.mag)).symlink_to(foreign_normalized_mag_path)

        mag = self.add_mag_for_existing_files(foreign_mag_view.mag)

        if extend_layer_bounding_box:
            self.bounding_box = self.bounding_box.extended_by(
                foreign_mag_view.layer.bounding_box
            )
        return mag

    def add_remote_mag(
        self,
        foreign_mag_view_or_path: Union[PathLike, str, MagView],
        extend_layer_bounding_box: bool = True,
    ) -> MagView:
        """
        Adds the mag at `foreign_mag_view_or_path` which belongs to foreign dataset.
        The relevant information from the `datasource-properties.json` of the other dataset is copied to this dataset.
        Note: If the other dataset modifies its bounding box afterwards, the change does not affect this properties
        (or vice versa).
        """
        self.dataset._ensure_writable()
        foreign_mag_view = MagView._ensure_mag_view(foreign_mag_view_or_path)
        self._assert_mag_does_not_exist_yet(foreign_mag_view.mag)

        assert is_remote_path(
            foreign_mag_view.path
        ), f"Cannot create foreign mag for local mag {foreign_mag_view.path}. Please use layer.add_mag in this case."
        assert self.data_format == foreign_mag_view.info.data_format, (
            f"Cannot add a remote mag whose data format {foreign_mag_view.info.data_format} "
            + f"does not match the layers data format {self.data_format}"
        )
        assert self.dtype_per_channel == foreign_mag_view.get_dtype(), (
            f"The dtype/elementClass of the remote mag {foreign_mag_view.get_dtype()} "
            + f"must match the layer's dtype {self.dtype_per_channel}"
        )

        mag = self.add_existing_remote_mag_view(foreign_mag_view)

        if extend_layer_bounding_box:
            self.bounding_box = self.bounding_box.extended_by(
                foreign_mag_view.layer.bounding_box
            )
        return mag

    def add_fs_copy_mag(
        self,
        foreign_mag_view_or_path: Union[PathLike, str, MagView],
        extend_layer_bounding_box: bool = True,
    ) -> MagView:
        """
        Copies the data at `foreign_mag_view_or_path` which belongs to another dataset to the current dataset via the filesystem.
        Additionally, the relevant information from the `datasource-properties.json` of the other dataset are copied, too.
        """
        self.dataset._ensure_writable()
        foreign_mag_view = MagView._ensure_mag_view(foreign_mag_view_or_path)
        self._assert_mag_does_not_exist_yet(foreign_mag_view.mag)

        copytree(
            foreign_mag_view.path,
            self.path / str(foreign_mag_view.mag),
        )

        mag = self.add_mag_for_existing_files(foreign_mag_view.mag)

        if extend_layer_bounding_box:
            self.bounding_box = self.bounding_box.extended_by(
                foreign_mag_view.layer.bounding_box
            )

        return mag

    def add_mag_from_zarrarray(
        self,
        mag: Union[int, str, list, tuple, np.ndarray, Mag],
        path: PathLike,
        move: bool = False,
        extend_layer_bounding_box: bool = True,
    ) -> MagView:
        """
        Copies the data at `path` to the current layer of the dataset
        via the filesystem and adds it as `mag`. When `move` flag is set
        the array is moved, otherwise a copy of the zarrarray is created.
        """
        self.dataset._ensure_writable()
        source_path = Path(path)

        try:
            ZarritaArray.open(source_path)
        except ArrayException as e:
            raise ValueError(
                "The given path does not lead to a valid Zarr Array: "
            ) from e
        else:
            mag = Mag(mag)
            self._assert_mag_does_not_exist_yet(mag)
            if move:
                movetree(source_path, self.path / str(mag))
            else:
                copytree(source_path, self.path / str(mag))

            mag_view = self.add_mag_for_existing_files(mag)

            if extend_layer_bounding_box:
                # assumption: the topleft of the bounding box is still the same, the size might differ
                # axes of the layer and the zarr array provided are the same
                zarray_size = (
                    mag_view.info.shape[mag_view.info.dimension_names.index(axis)]
                    for axis in self.bounding_box.axes
                    if axis != "c"
                )
                size = self.bounding_box.size.pairmax(zarray_size)
                self.bounding_box = self.bounding_box.with_size(size)

            return mag_view

    def _create_dir_for_mag(
        self, mag: Union[int, str, list, tuple, np.ndarray, Mag]
    ) -> None:
        mag = Mag(mag).to_layer_name()
        full_path = self.path / mag
        full_path.mkdir(parents=True, exist_ok=True)

    def _assert_mag_does_not_exist_yet(
        self, mag: Union[int, str, list, tuple, np.ndarray, Mag]
    ) -> None:
        if mag in self.mags.keys():
            raise IndexError(
                "Adding mag {} failed. There is already a mag with this name".format(
                    mag
                )
            )

    def _get_dataset_from_align_with_other_layers(
        self, align_with_other_layers: Union[bool, "Dataset"]
    ) -> Optional["Dataset"]:
        if isinstance(align_with_other_layers, bool):
            return self.dataset if align_with_other_layers else None
        else:
            return align_with_other_layers

    def downsample(
        self,
        from_mag: Optional[Mag] = None,
        coarsest_mag: Optional[Mag] = None,
        interpolation_mode: str = "default",
        compress: bool = True,
        sampling_mode: Union[str, SamplingModes] = SamplingModes.ANISOTROPIC,
        align_with_other_layers: Union[bool, "Dataset"] = True,
        buffer_shape: Optional[Vec3Int] = None,
        force_sampling_scheme: bool = False,
        args: Optional[Namespace] = None,  # deprecated
        allow_overwrite: bool = False,
        only_setup_mags: bool = False,
        executor: Optional[Executor] = None,
    ) -> None:
        """
        Downsamples the data starting from `from_mag` until a magnification is `>= max(coarsest_mag)`.
        There are three different `sampling_modes`:

        - 'anisotropic' - The next magnification is chosen so that the width, height and depth of a downsampled voxel assimilate. For example, if the z resolution is worse than the x/y resolution, z won't be downsampled in the first downsampling step(s). As a basis for this method, the voxel_size from the datasource-properties.json is used.
        - 'isotropic' - Each dimension is downsampled equally.
        - 'constant_z' - The x and y dimensions are downsampled equally, but the z dimension remains the same.

        See `downsample_mag` for more information.

        Example:
        ```python
        from webknossos import SamplingModes

        # ...
        # let 'layer' be a `Layer` with only `Mag(1)`
        assert "1" in self.mags.keys()

        layer.downsample(
            coarsest_mag=Mag(4),
            sampling_mode=SamplingModes.ISOTROPIC
        )

        assert "2" in self.mags.keys()
        assert "4" in self.mags.keys()
        ```
        """
        if from_mag is None:
            assert (
                len(self.mags.keys()) > 0
            ), "Failed to downsample data because no existing mag was found."
            from_mag = max(self.mags.keys())

        assert (
            from_mag in self.mags.keys()
        ), f"Failed to downsample data. The from_mag ({from_mag.to_layer_name()}) does not exist."

        if coarsest_mag is None:
            coarsest_mag = calculate_default_coarsest_mag(self.bounding_box.size_xyz)

        sampling_mode = SamplingModes.parse(sampling_mode)

        if self._properties.bounding_box.size.z == 1:
            if sampling_mode != SamplingModes.CONSTANT_Z:
                warnings.warn(
                    "[INFO] The sampling_mode was changed to 'CONSTANT_Z'. Downsampling 2D data with a different sampling mode mixes in black and thus leads to darkened images."
                )
                sampling_mode = SamplingModes.CONSTANT_Z

        voxel_size: Optional[Tuple[float, float, float]] = None
        if sampling_mode == SamplingModes.ANISOTROPIC:
            voxel_size = self.dataset.voxel_size
        elif sampling_mode == SamplingModes.ISOTROPIC:
            voxel_size = None
        elif sampling_mode == SamplingModes.CONSTANT_Z:
            coarsest_mag_with_fixed_z = coarsest_mag.to_list()
            coarsest_mag_with_fixed_z[2] = from_mag.to_list()[2]
            coarsest_mag = Mag(coarsest_mag_with_fixed_z)
            voxel_size = None
        else:
            raise AttributeError(
                f"Downsampling failed: {sampling_mode} is not a valid SamplingMode ({SamplingModes.ANISOTROPIC}, {SamplingModes.ISOTROPIC}, {SamplingModes.CONSTANT_Z})"
            )

        dataset_to_align_with = self._get_dataset_from_align_with_other_layers(
            align_with_other_layers
        )
        mags_to_downsample = calculate_mags_to_downsample(
            from_mag, coarsest_mag, dataset_to_align_with, voxel_size
        )

        if len(set([max(m.to_list()) for m in mags_to_downsample])) != len(
            mags_to_downsample
        ):
            msg = (
                f"[INFO] The downsampling scheme contains multiple magnifications with the same maximum value. This is not supported by WEBKNOSSOS. "
                f"Consider using a different sampling mode (e.g. {SamplingModes.ISOTROPIC}). "
                f"The calculated downsampling scheme is: {[m.to_layer_name() for m in mags_to_downsample]}"
            )
            if force_sampling_scheme:
                warnings.warn(msg)
            else:
                raise RuntimeError(msg)

        for prev_mag, target_mag in zip(
            [from_mag] + mags_to_downsample[:-1], mags_to_downsample
        ):
            self.downsample_mag(
                from_mag=prev_mag,
                target_mag=target_mag,
                interpolation_mode=interpolation_mode,
                compress=compress,
                buffer_shape=buffer_shape,
                args=args,
                allow_overwrite=allow_overwrite,
                only_setup_mag=only_setup_mags,
                executor=executor,
            )

    def downsample_mag(
        self,
        from_mag: Mag,
        target_mag: Mag,
        interpolation_mode: str = "default",
        compress: bool = True,
        buffer_shape: Optional[Vec3Int] = None,
        args: Optional[Namespace] = None,  # deprecated
        allow_overwrite: bool = False,
        only_setup_mag: bool = False,
        executor: Optional[Executor] = None,
    ) -> None:
        """
        Performs a single downsampling step from `from_mag` to `target_mag`.

        The supported `interpolation_modes` are:

         - "median"
         - "mode"
         - "nearest"
         - "bilinear"
         - "bicubic"

        If allow_overwrite is True, an existing Mag may be overwritten.

        If only_setup_mag is True, the magnification is created, but left
        empty. This parameter can be used to prepare for parallel downsampling
        of multiple layers while avoiding parallel writes with outdated updates
        to the datasource-properties.json file.

        `executor` can be passed to allow distributed computation, parallelizing
        across chunks. `args` is deprecated.
        """
        self._dataset._ensure_writable()

        if args is not None:
            warn_deprecated(
                "args argument",
                "executor (e.g. via webknossos.utils.get_executor_for_args(args))",
            )

        assert (
            from_mag in self.mags.keys()
        ), f"Failed to downsample data. The from_mag ({from_mag.to_layer_name()}) does not exist."

        parsed_interpolation_mode = parse_interpolation_mode(
            interpolation_mode, self.category
        )

        assert from_mag <= target_mag
        assert (
            allow_overwrite or target_mag not in self.mags
        ), "The target mag already exists. Pass allow_overwrite=True if you want to overwrite it."

        prev_mag_view = self.mags[from_mag]

        mag_factors = target_mag.to_vec3_int() // from_mag.to_vec3_int()

        if target_mag in self.mags.keys() and allow_overwrite:
            target_mag_view = self.get_mag(target_mag)
        else:
            # initialize the new mag
            target_mag_view = self._initialize_mag_from_other_mag(
                target_mag, prev_mag_view, compress
            )

        if only_setup_mag:
            return

        bb_mag1 = self.bounding_box.align_with_mag(target_mag, ceil=True)

        # Get target view
        target_view = target_mag_view.get_view(absolute_bounding_box=bb_mag1)

        source_view = prev_mag_view.get_view(
            absolute_bounding_box=bb_mag1,
            read_only=True,
        )

        # perform downsampling
        with get_executor_for_args(args, executor) as executor:
            if buffer_shape is None:
                buffer_shape = determine_buffer_shape(prev_mag_view.info)
            func = named_partial(
                downsample_cube_job,
                mag_factors=mag_factors,
                interpolation_mode=parsed_interpolation_mode,
                buffer_shape=buffer_shape,
            )

            source_view.for_zipped_chunks(
                # this view is restricted to the bounding box specified in the properties
                func,
                target_view=target_view,
                executor=executor,
                progress_desc=f"Downsampling layer {self.name} from Mag {from_mag} to Mag {target_mag}",
            )

    def redownsample(
        self,
        interpolation_mode: str = "default",
        compress: bool = True,
        buffer_shape: Optional[Vec3Int] = None,
        args: Optional[Namespace] = None,  # deprecated
        executor: Optional[Executor] = None,
    ) -> None:
        """
        Use this method to recompute downsampled magnifications after mutating data in the
        base magnification.
        """

        mags = sorted(self.mags.keys(), key=lambda m: m.to_list())
        if len(mags) <= 1:
            # No downsampled magnifications exist. Thus, there's nothing to do.
            return
        from_mag = mags[0]
        target_mags = mags[1:]
        self.downsample_mag_list(
            from_mag=from_mag,
            target_mags=target_mags,
            interpolation_mode=interpolation_mode,
            compress=compress,
            buffer_shape=buffer_shape,
            args=args,
            allow_overwrite=True,
            executor=executor,
        )

    def downsample_mag_list(
        self,
        from_mag: Mag,
        target_mags: List[Mag],
        interpolation_mode: str = "default",
        compress: bool = True,
        buffer_shape: Optional[Vec3Int] = None,
        args: Optional[Namespace] = None,  # deprecated
        allow_overwrite: bool = False,
        only_setup_mags: bool = False,
        executor: Optional[Executor] = None,
    ) -> None:
        """
        Downsamples the data starting at `from_mag` to each magnification in `target_mags` iteratively.

        See `downsample_mag` for more information.
        """
        assert (
            from_mag in self.mags.keys()
        ), f"Failed to downsample data. The from_mag ({from_mag}) does not exist."

        # The lambda function is important because 'sorted(target_mags)' would only sort by the maximum element per mag
        target_mags = sorted(target_mags, key=lambda m: m.to_list())

        for i in range(len(target_mags) - 1):
            assert np.less_equal(
                target_mags[i].to_np(), target_mags[i + 1].to_np()
            ).all(), (
                f"Downsampling failed: cannot downsample {target_mags[i].to_layer_name()} to {target_mags[i + 1].to_layer_name()}. "
                f"Check 'target_mags' ({', '.join([str(mag) for mag in target_mags])}): each pair of adjacent Mags results in a downsampling step."
            )

        source_mag = from_mag
        for target_mag in target_mags:
            self.downsample_mag(
                source_mag,
                target_mag,
                interpolation_mode=interpolation_mode,
                compress=compress,
                buffer_shape=buffer_shape,
                args=args,
                allow_overwrite=allow_overwrite,
                only_setup_mag=only_setup_mags,
                executor=executor,
            )
            source_mag = target_mag

    def upsample(
        self,
        from_mag: Mag,
        finest_mag: Mag = Mag(1),
        compress: bool = False,
        sampling_mode: Union[str, SamplingModes] = SamplingModes.ANISOTROPIC,
        align_with_other_layers: Union[bool, "Dataset"] = True,
        buffer_shape: Optional[Vec3Int] = None,
        buffer_edge_len: Optional[int] = None,
        args: Optional[Namespace] = None,  # deprecated
        executor: Optional[Executor] = None,
        *,
        min_mag: Optional[Mag] = None,
    ) -> None:
        """
        Upsamples the data starting from `from_mag` as long as the magnification is `>= finest_mag`.
        There are three different `sampling_modes`:

        - 'anisotropic' - The next magnification is chosen so that the width, height and depth of a downsampled voxel assimilate. For example, if the z resolution is worse than the x/y resolution, z won't be downsampled in the first downsampling step(s). As a basis for this method, the voxel_size from the datasource-properties.json is used.
        - 'isotropic' - Each dimension is downsampled equally.
        - 'constant_z' - The x and y dimensions are downsampled equally, but the z dimension remains the same.

        `min_mag` is deprecated, please use `finest_mag` instead.
        """
        self._dataset._ensure_writable()

        if args is not None:
            warn_deprecated(
                "args argument",
                "executor (e.g. via webknossos.utils.get_executor_for_args(args))",
            )

        assert (
            from_mag in self.mags.keys()
        ), f"Failed to upsample data. The from_mag ({from_mag.to_layer_name()}) does not exist."

        if min_mag is not None:
            warn_deprecated("upsample(min_mag=…)", "upsample(finest_mag=…)")
            assert finest_mag == Mag(
                1
            ), "Cannot set both min_mag and finest_mag, please only use finest_mag."
            finest_mag = min_mag

        sampling_mode = SamplingModes.parse(sampling_mode)

        voxel_size: Optional[Tuple[float, float, float]] = None
        if sampling_mode == SamplingModes.ANISOTROPIC:
            voxel_size = self.dataset.voxel_size
        elif sampling_mode == SamplingModes.ISOTROPIC:
            voxel_size = None
        elif sampling_mode == SamplingModes.CONSTANT_Z:
            finest_mag_with_fixed_z = finest_mag.to_list()
            finest_mag_with_fixed_z[2] = from_mag.to_list()[2]
            finest_mag = Mag(finest_mag_with_fixed_z)
            voxel_size = None
        else:
            raise AttributeError(
                f"Upsampling failed: {sampling_mode} is not a valid UpsamplingMode ({SamplingModes.ANISOTROPIC}, {SamplingModes.ISOTROPIC}, {SamplingModes.CONSTANT_Z})"
            )

        if buffer_shape is None and buffer_edge_len is not None:
            buffer_shape = Vec3Int.full(buffer_edge_len)

        dataset_to_align_with = self._get_dataset_from_align_with_other_layers(
            align_with_other_layers
        )
        mags_to_upsample = calculate_mags_to_upsample(
            from_mag, finest_mag, dataset_to_align_with, voxel_size
        )

        for prev_mag, target_mag in zip(
            [from_mag] + mags_to_upsample[:-1], mags_to_upsample
        ):
            assert prev_mag > target_mag
            assert target_mag not in self.mags

            prev_mag_view = self.mags[prev_mag]

            mag_factors = [
                t / s for (t, s) in zip(target_mag.to_list(), prev_mag.to_list())
            ]

            # initialize the new mag
            target_mag_view = self._initialize_mag_from_other_mag(
                target_mag, prev_mag_view, compress
            )

            # We need to make sure the layer's bounding box is aligned
            # with the previous mag. Otherwise, `for_zipped_chunks` will fail.
            # Saving the original layer bbox for later restore
            old_layer_bbox = self.bounding_box
            self.bounding_box = prev_mag_view.bounding_box
            bbox_mag1 = self.bounding_box.align_with_mag(prev_mag, ceil=True)
            # Get target view
            target_view = target_mag_view.get_view(absolute_bounding_box=bbox_mag1)

            # perform upsampling
            with get_executor_for_args(args, executor) as actual_executor:
                if buffer_shape is None:
                    buffer_shape = determine_buffer_shape(prev_mag_view.info)
                func = named_partial(
                    upsample_cube_job,
                    mag_factors=mag_factors,
                    buffer_shape=buffer_shape,
                )
                prev_mag_view.get_view(
                    absolute_bounding_box=bbox_mag1
                ).for_zipped_chunks(
                    # this view is restricted to the bounding box specified in the properties
                    func,
                    target_view=target_view,
                    executor=actual_executor,
                    progress_desc=f"Upsampling from Mag {prev_mag} to Mag {target_mag}",
                )
            # Restoring the original layer bbox
            self.bounding_box = old_layer_bbox

    def _setup_mag(self, mag: Mag, path: Optional[str] = None) -> None:
        # This method is used to initialize the mag when opening the Dataset. This does not create e.g. the wk_header.

        mag_name = mag.to_layer_name()

        self._assert_mag_does_not_exist_yet(mag)
        mag_path_maybe = UPath(path) if path else path
        try:
            cls_array = BaseArray.get_class(self._properties.data_format)
            resolved_path = _find_mag_path(
                self.dataset.path, self.name, mag_name, mag_path_maybe
            )
            info = cls_array.open(resolved_path).info
            self._mags[mag] = MagView(
                self,
                mag,
                info.chunk_shape,
                info.chunks_per_shard,
                info.compression_mode,
                False,
                UPath(resolved_path),
            )
            self._mags[mag]._read_only = self._dataset.read_only
        except ArrayException:
            logging.exception(
                f"Failed to setup magnification {mag_name}, which is specified in the datasource-properties.json:"
            )

    def _initialize_mag_from_other_mag(
        self, new_mag_name: Union[str, Mag], other_mag: MagView, compress: bool
    ) -> MagView:
        return self.add_mag(
            new_mag_name,
            chunk_shape=other_mag.info.chunk_shape,
            chunks_per_shard=other_mag.info.chunks_per_shard,
            compress=compress,
        )

    def __repr__(self) -> str:
        return f"Layer({repr(self.name)}, dtype_per_channel={self.dtype_per_channel}, num_channels={self.num_channels})"

    def _get_largest_segment_id_maybe(self) -> Optional[int]:
        return None

    @classmethod
    def _ensure_layer(cls, layer: Union[str, PathLike, "Layer"]) -> "Layer":
        if isinstance(layer, Layer):
            return layer
        else:
            # local import to prevent circular dependency
            from .dataset import Dataset

            layer_path = UPath(layer)
            return Dataset.open(layer_path.parent).get_layer(layer_path.name)


class SegmentationLayer(Layer):
    _properties: SegmentationLayerProperties

    @property
    def largest_segment_id(self) -> Optional[int]:
        return self._properties.largest_segment_id

    @largest_segment_id.setter
    def largest_segment_id(self, largest_segment_id: Optional[int]) -> None:
        self.dataset._ensure_writable()
        if largest_segment_id is not None and not isinstance(largest_segment_id, int):
            assert (
                largest_segment_id == int(largest_segment_id)
            ), f"A non-integer value was passed for largest_segment_id ({largest_segment_id})."
            largest_segment_id = int(largest_segment_id)

        self._properties.largest_segment_id = largest_segment_id
        self.dataset._export_as_json()

    @property
    def category(self) -> LayerCategoryType:
        return SEGMENTATION_CATEGORY

    def _get_largest_segment_id_maybe(self) -> Optional[int]:
        return self.largest_segment_id

    def _get_largest_segment_id(self, view: View) -> int:
        return np.max(view.read(), initial=0)

    def refresh_largest_segment_id(
        self, chunk_shape: Optional[Vec3Int] = None, executor: Optional[Executor] = None
    ) -> None:
        """Sets the largest segment id to the highest value in the data.
        largest_segment_id is set to `None` if the data is empty."""

        try:
            chunk_results = self.get_finest_mag().map_chunk(
                self._get_largest_segment_id,
                chunk_shape=chunk_shape,
                executor=executor,
                progress_desc="Searching largest segment id",
            )
            self.largest_segment_id = max(chunk_results)
        except ValueError:
            self.largest_segment_id = None<|MERGE_RESOLUTION|>--- conflicted
+++ resolved
@@ -43,11 +43,8 @@
     copytree,
     get_executor_for_args,
     is_fs_path,
-<<<<<<< HEAD
+    is_remote_path,
     movetree,
-=======
-    is_remote_path,
->>>>>>> 7e554c56
     named_partial,
     rmtree,
     strip_trailing_slash,
