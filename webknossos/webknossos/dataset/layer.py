import logging
import operator
import re
import shutil
import warnings
from argparse import Namespace
from os import PathLike
from os.path import relpath
<<<<<<< HEAD
=======
from pathlib import Path
>>>>>>> 04938dea
from shutil import rmtree
from typing import TYPE_CHECKING, Dict, List, Optional, Tuple, Union

import numpy as np
<<<<<<< HEAD
from upath import UPath as Path
=======
>>>>>>> 04938dea

from webknossos.geometry import BoundingBox, Mag, Vec3Int, Vec3IntLike

from ._array import ArrayException, BaseArray, DataFormat
from .downsampling_utils import (
    SamplingModes,
    calculate_default_max_mag,
    calculate_mags_to_downsample,
    calculate_mags_to_upsample,
    determine_buffer_shape,
    downsample_cube_job,
    parse_interpolation_mode,
)
from .layer_categories import COLOR_CATEGORY, SEGMENTATION_CATEGORY, LayerCategoryType
from .properties import (
    LayerProperties,
    LayerViewConfiguration,
    MagViewProperties,
    SegmentationLayerProperties,
    _properties_floating_type_to_python_type,
    _python_floating_type_to_properties_type,
)
from .upsampling_utils import upsample_cube_job

if TYPE_CHECKING:
    from .dataset import Dataset

<<<<<<< HEAD
from webknossos.utils import (
    get_executor_for_args,
    make_path,
    named_partial,
    warn_deprecated,
)
=======
from webknossos.utils import get_executor_for_args, named_partial, warn_deprecated
>>>>>>> 04938dea

from .defaults import (
    DEFAULT_CHUNK_SIZE,
    DEFAULT_CHUNKS_PER_SHARD,
    DEFAULT_CHUNKS_PER_SHARD_ZARR,
)
from .mag_view import MagView, _find_mag_path_on_disk


def _is_int(s: str) -> bool:
    try:
        int(s)
        return True
    except ValueError:
        return False


def _convert_dtypes(
    dtype: Union[str, np.dtype],
    num_channels: int,
    dtype_per_layer_to_dtype_per_channel: bool,
) -> str:
    op = operator.truediv if dtype_per_layer_to_dtype_per_channel else operator.mul

    # split the dtype into the actual type and the number of bits
    # example: "uint24" -> ["uint", "24"]
    dtype_parts = re.split(r"(\d+)", str(dtype))
    # calculate number of bits for dtype_per_channel
    converted_dtype_parts = [
        (str(int(op(int(part), num_channels))) if _is_int(part) else part)
        for part in dtype_parts
    ]
    return "".join(converted_dtype_parts)


def _normalize_dtype_per_channel(
    dtype_per_channel: Union[str, np.dtype, type]
) -> np.dtype:
    try:
        return np.dtype(dtype_per_channel)
    except TypeError as e:
        raise TypeError(
            "Cannot add layer. The specified 'dtype_per_channel' must be a valid dtype."
        ) from e


def _normalize_dtype_per_layer(
    dtype_per_layer: Union[str, np.dtype, type]
) -> Union[str, np.dtype]:
    try:
        dtype_per_layer = str(np.dtype(dtype_per_layer))
    except Exception:
        pass  # casting to np.dtype fails if the user specifies a special dtype like "uint24"
    return dtype_per_layer  # type: ignore[return-value]


def _dtype_per_layer_to_dtype_per_channel(
    dtype_per_layer: Union[str, np.dtype], num_channels: int
) -> np.dtype:
    try:
        return np.dtype(
            _convert_dtypes(
                dtype_per_layer, num_channels, dtype_per_layer_to_dtype_per_channel=True
            )
        )
    except TypeError as e:
        raise TypeError(
            "Converting dtype_per_layer to dtype_per_channel failed. Double check if the dtype_per_layer value is correct."
        ) from e


def _dtype_per_channel_to_dtype_per_layer(
    dtype_per_channel: Union[str, np.dtype], num_channels: int
) -> str:
    return _convert_dtypes(
        np.dtype(dtype_per_channel),
        num_channels,
        dtype_per_layer_to_dtype_per_channel=False,
    )


def _dtype_per_channel_to_element_class(
    dtype_per_channel: Union[str, np.dtype], num_channels: int
) -> str:
    dtype_per_layer = _dtype_per_channel_to_dtype_per_layer(
        dtype_per_channel, num_channels
    )
    return _python_floating_type_to_properties_type.get(
        dtype_per_layer, dtype_per_layer
    )


def _element_class_to_dtype_per_channel(
    element_class: str, num_channels: int
) -> np.dtype:
    dtype_per_layer = _properties_floating_type_to_python_type.get(
        element_class, element_class
    )
    return _dtype_per_layer_to_dtype_per_channel(dtype_per_layer, num_channels)


def _get_sharding_parameters(
    chunk_size: Optional[Union[Vec3IntLike, int]],
    chunks_per_shard: Optional[Union[Vec3IntLike, int]],
    block_len: Optional[int],
    file_len: Optional[int],
) -> Tuple[Optional[Vec3Int], Optional[Vec3Int]]:
    if chunk_size is not None:
        chunk_size = Vec3Int.from_vec_or_int(chunk_size)
    elif block_len is not None:
        warn_deprecated("block_len", "chunk_size")
        chunk_size = Vec3Int.full(block_len)

    if chunks_per_shard is not None:
        chunks_per_shard = Vec3Int.from_vec_or_int(chunks_per_shard)
    elif file_len is not None:
        warn_deprecated("file_len", "chunks_per_shard")
        chunks_per_shard = Vec3Int.full(file_len)

    return (chunk_size, chunks_per_shard)


class Layer:
    """
    A `Layer` consists of multiple `webknossos.dataset.mag_view.MagView`s, which store the same data in different magnifications.
    """

    def __init__(self, dataset: "Dataset", properties: LayerProperties) -> None:
        """
        Do not use this constructor manually. Instead use `webknossos.dataset.layer.Dataset.add_layer()` to create a `Layer`.
        """
        # It is possible that the properties on disk do not contain the number of channels.
        # Therefore, the parameter is optional. However at this point, 'num_channels' was already inferred.
        assert properties.num_channels is not None

        self._name: str = (
            properties.name
        )  # The name is also stored in the properties, but the name is required to get the properties.
        self._dataset = dataset
        self._dtype_per_channel = _element_class_to_dtype_per_channel(
            properties.element_class, properties.num_channels
        )
        self._mags: Dict[Mag, MagView] = {}

        self.path.mkdir(parents=True, exist_ok=True)

<<<<<<< HEAD
        for mag in properties.mags:
            self._setup_mag(Mag(mag.mag))
=======
        for resolution in properties.mags:
            self._setup_mag(Mag(resolution.mag))
>>>>>>> 04938dea
        # Only keep the properties of mags that were initialized.
        # Sometimes the directory of a mag is removed from disk manually, but the properties are not updated.
        self._properties.mags = [
            res for res in self._properties.mags if Mag(res.mag) in self._mags
        ]

    @property
    def path(self) -> Path:
        return self.dataset.path / self.name

    @property
    def _properties(self) -> LayerProperties:
        return next(
            layer_property
            for layer_property in self.dataset._properties.data_layers
            if layer_property.name == self.name
        )

    @property
    def name(self) -> str:
        return self._name

    @name.setter
    def name(self, layer_name: str) -> None:
        """
        Renames the layer to `layer_name`. This changes the name of the directory on disk and updates the properties.
        """
        assert (
            layer_name not in self.dataset.layers.keys()
        ), f"Failed to rename layer {self.name} to {layer_name}: The new name already exists."
        (self.dataset.path / self.name).rename(self.dataset.path / layer_name)
        del self.dataset.layers[self.name]
        self.dataset.layers[layer_name] = self
        self._properties.name = layer_name
        self._name = layer_name

        # The MagViews need to be updated
        for mag in self._mags.values():
            mag._path = _find_mag_path_on_disk(self.dataset.path, self.name, mag.name)
            # Deleting the dataset will close the file handle.
            # The new dataset will be opened automatically when needed.
            del mag._array

        self.dataset._export_as_json()

    @property
    def dataset(self) -> "Dataset":
        return self._dataset

    @property
    def dtype_per_channel(self) -> np.dtype:
        return self._dtype_per_channel

    @property
    def num_channels(self) -> int:
        assert self._properties.num_channels is not None
        return self._properties.num_channels

    @property
    def data_format(self) -> DataFormat:
        assert self._properties.data_format is not None
        return self._properties.data_format

    @property
    def default_view_configuration(self) -> Optional[LayerViewConfiguration]:
        return self._properties.default_view_configuration

    @default_view_configuration.setter
    def default_view_configuration(
        self, view_configuration: LayerViewConfiguration
    ) -> None:
        self._properties.default_view_configuration = view_configuration
        self.dataset._export_as_json()  # update properties on disk

    @property
    def mags(self) -> Dict[Mag, MagView]:
        """
        Getter for dictionary containing all mags.
        """
        return self._mags

    def get_mag(self, mag: Union[int, str, list, tuple, np.ndarray, Mag]) -> MagView:
        """
        Returns the `MagView` called `mag` of this layer. The return type is `webknossos.dataset.mag_view.MagView`.

        This function raises an `IndexError` if the specified `mag` does not exist.
        """
        mag = Mag(mag)
        if mag not in self.mags.keys():
            raise IndexError(
                "The mag {} is not a mag of this layer".format(mag.to_layer_name())
            )
        return self.mags[mag]

    def get_best_mag(self) -> MagView:

        return self.get_mag(min(self.mags.keys()))

    def add_mag(
        self,
        mag: Union[int, str, list, tuple, np.ndarray, Mag],
        chunk_size: Optional[Union[Vec3IntLike, int]] = None,  # DEFAULT_CHUNK_SIZE,
        chunks_per_shard: Optional[
            Union[int, Vec3IntLike]
        ] = None,  # DEFAULT_CHUNKS_PER_SHARD,
        compress: bool = False,
        block_len: Optional[int] = None,  # deprecated
        file_len: Optional[int] = None,  # deprecated
    ) -> MagView:
        """
        Creates a new mag called and adds it to the layer.
        The parameter `chunk_size`, `chunks_per_shard` and `compress` can be
        specified to adjust how the data is stored on disk.
        Note that writing compressed data which is not aligned with the blocks on disk may result in
        diminished performance, as full blocks will automatically be read to pad the write actions. Alternatively,
        you can call mag.compress() after all the data was written

        The return type is `webknossos.dataset.mag_view.MagView`.

        Raises an IndexError if the specified `mag` already exists.
        """
        # normalize the name of the mag
        mag = Mag(mag)
        compression_mode = compress

        chunk_size, chunks_per_shard = _get_sharding_parameters(
            chunk_size=chunk_size,
            chunks_per_shard=chunks_per_shard,
            block_len=block_len,
            file_len=file_len,
        )
        if chunk_size is None:
            chunk_size = DEFAULT_CHUNK_SIZE
        if chunks_per_shard is None:
            if self.data_format == DataFormat.Zarr:
                chunks_per_shard = DEFAULT_CHUNKS_PER_SHARD_ZARR
            else:
                chunks_per_shard = DEFAULT_CHUNKS_PER_SHARD

        if chunk_size not in (Vec3Int.full(32), Vec3Int.full(64)):
            warnings.warn(
                "[INFO] `chunk_size` of `32, 32, 32` or `64, 64, 64` is recommended for optimal "
                + f"performance in webKnossos. Got {chunk_size}."
            )

        self._assert_mag_does_not_exist_yet(mag)
        self._create_dir_for_mag(mag)

        mag_view = MagView(
            self,
            mag,
            chunk_size=chunk_size,
            chunks_per_shard=chunks_per_shard,
            compression_mode=compression_mode,
            create=True,
        )

        mag_view._array.ensure_size(
            self.bounding_box.align_with_mag(mag).in_mag(mag).bottomright
        )

        self._mags[mag] = mag_view
        mag_array_info = mag_view.info
        self._properties.mags += [
            MagViewProperties(
                mag=Mag(mag_view.name),
                cube_length=(
                    mag_array_info.shard_size.x
                    if mag_array_info.data_format == DataFormat.WKW
                    else None
                ),
            )
        ]

        self.dataset._export_as_json()

        return self._mags[mag]

    def add_mag_for_existing_files(
        self,
        mag: Union[int, str, list, tuple, np.ndarray, Mag],
    ) -> MagView:
        """
        Creates a new mag based on already existing files.

        Raises an IndexError if the specified `mag` does not exists.
        """
        mag = Mag(mag)
        assert (
            mag not in self.mags
        ), f"Cannot add mag {mag} as it already exists for layer {self}"
        self._setup_mag(mag)
        mag_view = self._mags[mag]
        mag_array_info = mag_view.info
        self._properties.mags.append(
            MagViewProperties(
                mag=mag,
                cube_length=(
                    mag_array_info.shard_size.x
                    if mag_array_info.data_format == DataFormat.WKW
                    else None
                ),
            )
        )
        self.dataset._export_as_json()

        return mag_view

    def get_or_add_mag(
        self,
        mag: Union[int, str, list, tuple, np.ndarray, Mag],
        chunk_size: Optional[Union[Vec3IntLike, int]] = None,
        chunks_per_shard: Optional[Union[Vec3IntLike, int]] = None,
        compress: Optional[bool] = None,
        block_len: Optional[int] = None,  # deprecated
        file_len: Optional[int] = None,  # deprecated
    ) -> MagView:
        """
        Creates a new mag called and adds it to the dataset, in case it did not exist before.
        Then, returns the mag.

        See `add_mag` for more information.
        """

        # normalize the name of the mag
        mag = Mag(mag)
        compression_mode = compress

        chunk_size, chunks_per_shard = _get_sharding_parameters(
            chunk_size=chunk_size,
            chunks_per_shard=chunks_per_shard,
            block_len=block_len,
            file_len=file_len,
        )

        if mag in self._mags.keys():
            assert (
                chunk_size is None or self._mags[mag].info.chunk_size == chunk_size
            ), f"Cannot get_or_add_mag: The mag {mag} already exists, but the chunk sizes do not match"
            assert (
                chunks_per_shard is None
                or self._mags[mag].info.chunks_per_shard == chunks_per_shard
            ), f"Cannot get_or_add_mag: The mag {mag} already exists, but the chunks per shard do not match"
            assert (
                compression_mode is None
                or self._mags[mag].info.compression_mode == compression_mode
            ), f"Cannot get_or_add_mag: The mag {mag} already exists, but the compression modes do not match"
            return self.get_mag(mag)
        else:
            return self.add_mag(
                mag,
                chunk_size=chunk_size,
                chunks_per_shard=chunks_per_shard,
                compress=compression_mode or False,
            )

    def delete_mag(self, mag: Union[int, str, list, tuple, np.ndarray, Mag]) -> None:
        """
        Deletes the MagView from the `datasource-properties.json` and the data from disk.

        This function raises an `IndexError` if the specified `mag` does not exist.
        """
        mag = Mag(mag)
        if mag not in self.mags.keys():
            raise IndexError(
                "Deleting mag {} failed. There is no mag with this name".format(mag)
            )

        del self._mags[mag]
        self._properties.mags = [
            res for res in self._properties.mags if Mag(res.mag) != mag
        ]
        self.dataset._export_as_json()
        # delete files on disk
        full_path = _find_mag_path_on_disk(
            self.dataset.path, self.name, mag.to_layer_name()
        )
        rmtree(full_path)

    def _add_foreign_mag(
        self,
        foreign_mag_view_or_path: Union[PathLike, str, MagView],
        symlink: bool,
        make_relative: bool,
        extend_layer_bounding_box: bool = True,
    ) -> MagView:
        """
        The foreign mag is (shallow) copied and the existing mag is added to the datasource-properties.json.
        If extend_layer_bounding_box is true, the self.bounding_box will be extended
        by the bounding box of the layer the foreign mag belongs to.
        """

        if isinstance(foreign_mag_view_or_path, MagView):
            foreign_mag_view = foreign_mag_view_or_path
        else:
            # local import to prevent circular dependency
            from .dataset import Dataset

            foreign_mag_view_path = make_path(foreign_mag_view_or_path)
            foreign_mag_view = (
                Dataset.open(foreign_mag_view_path.parent.parent)
                .get_layer(foreign_mag_view_path.parent.name)
                .get_mag(foreign_mag_view_path.name)
            )

        self._assert_mag_does_not_exist_yet(foreign_mag_view.mag)

        foreign_normalized_mag_path = (
<<<<<<< HEAD
            make_path(relpath(foreign_mag_view.path, self.path))
=======
            Path(relpath(foreign_mag_view.path, self.path))
>>>>>>> 04938dea
            if make_relative
            else foreign_mag_view.path.resolve()
        )

        if symlink:
            (self.dataset.path / self.name / str(foreign_mag_view.mag)).symlink_to(
                foreign_normalized_mag_path
            )
        else:
            shutil.copytree(
                foreign_normalized_mag_path,
                self.dataset.path / self.name / str(foreign_mag_view.mag),
            )

        self.add_mag_for_existing_files(foreign_mag_view.mag)
        if extend_layer_bounding_box:
            self.bounding_box = self.bounding_box.extended_by(
                foreign_mag_view.layer.bounding_box
            )
        self.dataset._export_as_json()

        return self._mags[foreign_mag_view.mag]

    def add_symlink_mag(
        self,
        foreign_mag_view_or_path: Union[PathLike, str, MagView],
        make_relative: bool = False,
        extend_layer_bounding_box: bool = True,
    ) -> MagView:
        """
        Creates a symlink to the data at `foreign_mag_view_or_path` which belongs to another dataset.
        The relevant information from the `datasource-properties.json` of the other dataset is copied to this dataset.
        Note: If the other dataset modifies its bounding box afterwards, the change does not affect this properties
        (or vice versa).
        If make_relative is True, the symlink is made relative to the current dataset path.
        """
        return self._add_foreign_mag(
            foreign_mag_view_or_path,
            symlink=True,
            make_relative=make_relative,
            extend_layer_bounding_box=extend_layer_bounding_box,
        )

    def add_copy_mag(
        self,
        foreign_mag_view_or_path: Union[PathLike, str, MagView],
        extend_layer_bounding_box: bool = True,
    ) -> MagView:
        """
        Copies the data at `foreign_mag_view_or_path` which belongs to another dataset to the current dataset.
        Additionally, the relevant information from the `datasource-properties.json` of the other dataset are copied too.
        """
        return self._add_foreign_mag(
            foreign_mag_view_or_path,
            symlink=False,
            make_relative=False,
            extend_layer_bounding_box=extend_layer_bounding_box,
        )

    def _create_dir_for_mag(
        self, mag: Union[int, str, list, tuple, np.ndarray, Mag]
    ) -> None:
        mag = Mag(mag).to_layer_name()
        full_path = self.dataset.path / self.name / mag
        full_path.mkdir(parents=True, exist_ok=True)

    def _assert_mag_does_not_exist_yet(
        self, mag: Union[int, str, list, tuple, np.ndarray, Mag]
    ) -> None:
        if mag in self.mags.keys():
            raise IndexError(
                "Adding mag {} failed. There is already a mag with this name".format(
                    mag
                )
            )

    @property
    def bounding_box(self) -> BoundingBox:
        return self._properties.bounding_box

    @bounding_box.setter
    def bounding_box(self, bbox: BoundingBox) -> None:
        """
        Updates the offset and size of the bounding box of this layer in the properties.
        """
        assert (
            bbox.topleft.is_positive()
        ), f"Updating the bounding box of layer {self} to {bbox} failed, topleft must not contain negative dimensions."
        self._properties.bounding_box = bbox
        self.dataset._export_as_json()
        for mag in self.mags.values():
            mag._array.ensure_size(
                bbox.align_with_mag(mag.mag).in_mag(mag.mag).bottomright
            )

    def downsample(
        self,
        from_mag: Optional[Mag] = None,
        max_mag: Optional[Mag] = None,
        interpolation_mode: str = "default",
        compress: bool = True,
        sampling_mode: str = SamplingModes.ANISOTROPIC,
        buffer_shape: Optional[Vec3Int] = None,
        force_sampling_scheme: bool = False,
        args: Optional[Namespace] = None,
        allow_overwrite: bool = False,
        only_setup_mags: bool = False,
    ) -> None:
        """
        Downsamples the data starting from `from_mag` until a magnification is `>= max(max_mag)`.
        There are three different `sampling_modes`:
        - 'anisotropic' - The next magnification is chosen so that the width, height and depth of a downsampled voxel assimilate. For example, if the z resolution is worse than the x/y resolution, z won't be downsampled in the first downsampling step(s). As a basis for this method, the scale from the datasource-properties.json is used.
        - 'isotropic' - Each dimension is downsampled equally.
        - 'constant_z' - The x and y dimensions are downsampled equally, but the z dimension remains the same.

        See `downsample_mag` for more information.

        Example:
        ```python
        from webknossos.dataset.downsampling_utils import SamplingModes

        # ...
        # let 'layer' be a `Layer` with only `Mag(1)`
        assert "1" in self.mags.keys()

        layer.downsample(
            max_mag=Mag(4),
            sampling_mode=SamplingModes.ISOTROPIC
        )

        assert "2" in self.mags.keys()
        assert "4" in self.mags.keys()
        ```
        """
        if from_mag is None:
            assert (
                len(self.mags.keys()) > 0
            ), "Failed to downsample data because no existing mag was found."
            from_mag = max(self.mags.keys())

        assert (
            from_mag in self.mags.keys()
        ), f"Failed to downsample data. The from_mag ({from_mag.to_layer_name()}) does not exist."

        if max_mag is None:
            max_mag = calculate_default_max_mag(self.bounding_box.size)

        if self._properties.bounding_box.size.z == 1:
            if sampling_mode != SamplingModes.CONSTANT_Z:
                warnings.warn(
                    "The sampling_mode was changed to 'CONSTANT_Z'. Downsampling 2D data with a different sampling mode mixes in black and thus leads to darkened images."
                )
                sampling_mode = SamplingModes.CONSTANT_Z

        scale: Optional[Tuple[float, float, float]] = None
        if sampling_mode == SamplingModes.ANISOTROPIC or sampling_mode == "auto":
            scale = self.dataset.scale
        elif sampling_mode == SamplingModes.ISOTROPIC:
            scale = None
        elif sampling_mode == SamplingModes.CONSTANT_Z:
            max_mag_with_fixed_z = max_mag.to_list()
            max_mag_with_fixed_z[2] = from_mag.to_list()[2]
            max_mag = Mag(max_mag_with_fixed_z)
            scale = None
        else:
            raise AttributeError(
                f"Downsampling failed: {sampling_mode} is not a valid SamplingMode ({SamplingModes.ANISOTROPIC}, {SamplingModes.ISOTROPIC}, {SamplingModes.CONSTANT_Z})"
            )

        mags_to_downsample = calculate_mags_to_downsample(from_mag, max_mag, scale)

        if len(set([max(m.to_list()) for m in mags_to_downsample])) != len(
            mags_to_downsample
        ):
            msg = (
                f"The downsampling scheme contains multiple magnifications with the same maximum value. This is not supported by webknossos. "
                f"Consider using a different sampling mode (e.g. {SamplingModes.ISOTROPIC}). "
                f"The calculated downsampling scheme is: {[m.to_layer_name() for m in mags_to_downsample]}"
            )
            if force_sampling_scheme:
                warnings.warn(msg)
            else:
                raise RuntimeError(msg)

        for prev_mag, target_mag in zip(
            [from_mag] + mags_to_downsample[:-1], mags_to_downsample
        ):
            self.downsample_mag(
                from_mag=prev_mag,
                target_mag=target_mag,
                interpolation_mode=interpolation_mode,
                compress=compress,
                buffer_shape=buffer_shape,
                args=args,
                allow_overwrite=allow_overwrite,
                only_setup_mag=only_setup_mags,
            )

    def downsample_mag(
        self,
        from_mag: Mag,
        target_mag: Mag,
        interpolation_mode: str = "default",
        compress: bool = True,
        buffer_shape: Optional[Vec3Int] = None,
        args: Optional[Namespace] = None,
        allow_overwrite: bool = False,
        only_setup_mag: bool = False,
    ) -> None:
        """
        Performs a single downsampling step from `from_mag` to `target_mag`.

        The supported `interpolation_modes` are:
         - "median"
         - "mode"
         - "nearest"
         - "bilinear"
         - "bicubic"

        Only "median" and "mode" currently work with anisotropic downsampling.

        The `args` can contain information to distribute the computation.
        If allow_overwrite is True, an existing Mag may be overwritten.

        If only_setup_mag is True, the magnification is created, but left
        empty. This parameter can be used to prepare for parallel downsampling
        of multiple layers while avoiding parallel writes with outdated updates
        to the datasource-properties.json file.
        """
        assert (
            from_mag in self.mags.keys()
        ), f"Failed to downsample data. The from_mag ({from_mag.to_layer_name()}) does not exist."

        parsed_interpolation_mode = parse_interpolation_mode(
            interpolation_mode, self.category
        )

        assert from_mag <= target_mag
        assert (
            allow_overwrite or target_mag not in self.mags
        ), "The target mag already exists. Pass allow_overwrite=True if you want to overwrite it."

        prev_mag_view = self.mags[from_mag]

        mag_factors = target_mag.to_vec3_int() // from_mag.to_vec3_int()

        if target_mag in self.mags.keys() and allow_overwrite:
            target_mag_view = self.get_mag(target_mag)
        else:
            # initialize the new mag
            target_mag_view = self._initialize_mag_from_other_mag(
                target_mag, prev_mag_view, compress
            )

        if only_setup_mag:
            return

        bb_mag1 = self.bounding_box

        aligned_source_bb = bb_mag1.align_with_mag(target_mag, ceil=True).in_mag(
            from_mag
        )
        aligned_target_bb = bb_mag1.align_with_mag(target_mag, ceil=True).in_mag(
            target_mag
        )

        # Get target view
        target_view = target_mag_view.get_view(
            offset=aligned_target_bb.topleft,
            size=aligned_target_bb.size,
        )

        source_view = prev_mag_view.get_view(
            offset=aligned_source_bb.topleft,
            size=aligned_source_bb.size,
            read_only=True,
        )

        # perform downsampling
        with get_executor_for_args(args) as executor:
            if buffer_shape is None:
                buffer_shape = determine_buffer_shape(prev_mag_view.info)
            func = named_partial(
                downsample_cube_job,
                mag_factors=mag_factors,
                interpolation_mode=parsed_interpolation_mode,
                buffer_shape=buffer_shape,
            )

            source_view.for_zipped_chunks(
                # this view is restricted to the bounding box specified in the properties
                func,
                target_view=target_view,
                executor=executor,
                progress_desc=f"Downsampling layer {self.name} from Mag {from_mag} to Mag {target_mag}",
            )

    def redownsample(
        self,
        interpolation_mode: str = "default",
        compress: bool = True,
        buffer_shape: Optional[Vec3Int] = None,
        args: Optional[Namespace] = None,
    ) -> None:
        """
        Use this method to recompute downsampled magnifications after mutating data in the
        base magnification.
        """

        mags = sorted(self.mags.keys(), key=lambda m: m.to_list())
        if len(mags) <= 1:
            # No downsampled magnifications exist. Thus, there's nothing to do.
            return
        from_mag = mags[0]
        target_mags = mags[1:]
        self.downsample_mag_list(
            from_mag=from_mag,
            target_mags=target_mags,
            interpolation_mode=interpolation_mode,
            compress=compress,
            buffer_shape=buffer_shape,
            args=args,
            allow_overwrite=True,
        )

    def downsample_mag_list(
        self,
        from_mag: Mag,
        target_mags: List[Mag],
        interpolation_mode: str = "default",
        compress: bool = True,
        buffer_shape: Optional[Vec3Int] = None,
        args: Optional[Namespace] = None,
        allow_overwrite: bool = False,
        only_setup_mags: bool = False,
    ) -> None:
        """
        Downsamples the data starting at `from_mag` to each magnification in `target_mags` iteratively.

        See `downsample_mag` for more information.
        """
        assert (
            from_mag in self.mags.keys()
        ), f"Failed to downsample data. The from_mag ({from_mag}) does not exist."

        # The lambda function is important because 'sorted(target_mags)' would only sort by the maximum element per mag
        target_mags = sorted(target_mags, key=lambda m: m.to_list())

        for i in range(len(target_mags) - 1):
            assert np.less_equal(
                target_mags[i].to_np(), target_mags[i + 1].to_np()
            ).all(), (
                f"Downsampling failed: cannot downsample {target_mags[i].to_layer_name()} to {target_mags[i + 1].to_layer_name()}. "
                f"Check 'target_mags' ({', '.join([str(mag) for mag in target_mags])}): each pair of adjacent Mags results in a downsampling step."
            )

        source_mag = from_mag
        for target_mag in target_mags:
            self.downsample_mag(
                source_mag,
                target_mag,
                interpolation_mode=interpolation_mode,
                compress=compress,
                buffer_shape=buffer_shape,
                args=args,
                allow_overwrite=allow_overwrite,
                only_setup_mag=only_setup_mags,
            )
            source_mag = target_mag

    def upsample(
        self,
        from_mag: Mag,
        min_mag: Optional[Mag],
        compress: bool,
        sampling_mode: str = SamplingModes.ANISOTROPIC,
        buffer_shape: Optional[Vec3Int] = None,
        buffer_edge_len: Optional[int] = None,
        args: Optional[Namespace] = None,
    ) -> None:
        """
        Upsamples the data starting from `from_mag` as long as the magnification is `>= min_mag`.
        There are three different `sampling_modes`:
        - 'anisotropic' - The next magnification is chosen so that the width, height and depth of a downsampled voxel assimilate. For example, if the z resolution is worse than the x/y resolution, z won't be downsampled in the first downsampling step(s). As a basis for this method, the scale from the datasource-properties.json is used.
        - 'isotropic' - Each dimension is downsampled equally.
        - 'constant_z' - The x and y dimensions are downsampled equally, but the z dimension remains the same.
        """
        assert (
            from_mag in self.mags.keys()
        ), f"Failed to downsample data. The from_mag ({from_mag.to_layer_name()}) does not exist."

        if min_mag is None:
            min_mag = Mag(1)

        scale: Optional[Tuple[float, float, float]] = None
        if sampling_mode == SamplingModes.ANISOTROPIC or sampling_mode == "auto":
            scale = self.dataset.scale
        elif sampling_mode == SamplingModes.ISOTROPIC:
            scale = None
        elif sampling_mode == SamplingModes.CONSTANT_Z:
            min_mag_with_fixed_z = min_mag.to_list()
            min_mag_with_fixed_z[2] = from_mag.to_list()[2]
            min_mag = Mag(min_mag_with_fixed_z)
            scale = self.dataset.scale
        else:
            raise AttributeError(
                f"Upsampling failed: {sampling_mode} is not a valid UpsamplingMode ({SamplingModes.ANISOTROPIC}, {SamplingModes.ISOTROPIC}, {SamplingModes.CONSTANT_Z})"
            )

        if buffer_shape is None and buffer_edge_len is not None:
            buffer_shape = Vec3Int.full(buffer_edge_len)

        mags_to_upsample = calculate_mags_to_upsample(from_mag, min_mag, scale)

        for prev_mag, target_mag in zip(
            [from_mag] + mags_to_upsample[:-1], mags_to_upsample
        ):
            assert prev_mag > target_mag
            assert target_mag not in self.mags

            prev_mag_view = self.mags[prev_mag]

            mag_factors = [
                t / s for (t, s) in zip(target_mag.to_list(), prev_mag.to_list())
            ]

            # initialize the new mag
            target_mag_view = self._initialize_mag_from_other_mag(
                target_mag, prev_mag_view, compress
            )

            # Get target view
            target_view = target_mag_view.get_view()

            # perform upsampling
            with get_executor_for_args(args) as executor:

                if buffer_shape is None:
                    buffer_shape = determine_buffer_shape(prev_mag_view.info)
                func = named_partial(
                    upsample_cube_job,
                    mag_factors=mag_factors,
                    buffer_shape=buffer_shape,
                )
                prev_mag_view.get_view().for_zipped_chunks(
                    # this view is restricted to the bounding box specified in the properties
                    func,
                    target_view=target_view,
                    executor=executor,
                    progress_desc=f"Upsampling from Mag {prev_mag} to Mag {target_mag}",
                )

    def _setup_mag(self, mag: Mag) -> None:
        # This method is used to initialize the mag when opening the Dataset. This does not create e.g. the wk_header.

        mag_name = mag.to_layer_name()

        self._assert_mag_does_not_exist_yet(mag)

        try:
            cls_array = BaseArray.get_class(self._properties.data_format)
<<<<<<< HEAD
            info = cls_array.open(
=======
            info = cls_array(
>>>>>>> 04938dea
                _find_mag_path_on_disk(self.dataset.path, self.name, mag_name)
            ).info
            self._mags[mag] = MagView(
                self,
                mag,
                info.chunk_size,
                info.chunks_per_shard,
                info.compression_mode,
            )
        except ArrayException as e:
            logging.error(
                f"Failed to setup magnification {mag_name}, which is specified in the datasource-properties.json. See {e}"
            )

    def _initialize_mag_from_other_mag(
        self, new_mag_name: Union[str, Mag], other_mag: MagView, compress: bool
    ) -> MagView:
        return self.add_mag(
            new_mag_name,
            chunk_size=other_mag.info.chunk_size,
            chunks_per_shard=other_mag.info.chunks_per_shard,
            compress=compress,
        )

    def __repr__(self) -> str:
        return repr(
            "Layer(%s, dtype_per_channel=%s, num_channels=%s)"
            % (self.name, self.dtype_per_channel, self.num_channels)
        )

    @property
    def category(self) -> LayerCategoryType:
        return COLOR_CATEGORY

    @property
    def dtype_per_layer(self) -> str:
        return _dtype_per_channel_to_dtype_per_layer(
            self.dtype_per_channel, self.num_channels
        )


class SegmentationLayer(Layer):

    _properties: SegmentationLayerProperties

    @property
    def largest_segment_id(self) -> int:
        return self._properties.largest_segment_id

    @largest_segment_id.setter
    def largest_segment_id(self, largest_segment_id: int) -> None:
        self._properties.largest_segment_id = largest_segment_id
        self.dataset._export_as_json()

    @property
    def category(self) -> LayerCategoryType:
        return SEGMENTATION_CATEGORY<|MERGE_RESOLUTION|>--- conflicted
+++ resolved
@@ -6,18 +6,11 @@
 from argparse import Namespace
 from os import PathLike
 from os.path import relpath
-<<<<<<< HEAD
-=======
-from pathlib import Path
->>>>>>> 04938dea
 from shutil import rmtree
 from typing import TYPE_CHECKING, Dict, List, Optional, Tuple, Union
 
 import numpy as np
-<<<<<<< HEAD
 from upath import UPath as Path
-=======
->>>>>>> 04938dea
 
 from webknossos.geometry import BoundingBox, Mag, Vec3Int, Vec3IntLike
 
@@ -45,16 +38,12 @@
 if TYPE_CHECKING:
     from .dataset import Dataset
 
-<<<<<<< HEAD
 from webknossos.utils import (
     get_executor_for_args,
     make_path,
     named_partial,
     warn_deprecated,
 )
-=======
-from webknossos.utils import get_executor_for_args, named_partial, warn_deprecated
->>>>>>> 04938dea
 
 from .defaults import (
     DEFAULT_CHUNK_SIZE,
@@ -201,13 +190,8 @@
 
         self.path.mkdir(parents=True, exist_ok=True)
 
-<<<<<<< HEAD
         for mag in properties.mags:
             self._setup_mag(Mag(mag.mag))
-=======
-        for resolution in properties.mags:
-            self._setup_mag(Mag(resolution.mag))
->>>>>>> 04938dea
         # Only keep the properties of mags that were initialized.
         # Sometimes the directory of a mag is removed from disk manually, but the properties are not updated.
         self._properties.mags = [
@@ -516,11 +500,7 @@
         self._assert_mag_does_not_exist_yet(foreign_mag_view.mag)
 
         foreign_normalized_mag_path = (
-<<<<<<< HEAD
             make_path(relpath(foreign_mag_view.path, self.path))
-=======
-            Path(relpath(foreign_mag_view.path, self.path))
->>>>>>> 04938dea
             if make_relative
             else foreign_mag_view.path.resolve()
         )
@@ -982,11 +962,7 @@
 
         try:
             cls_array = BaseArray.get_class(self._properties.data_format)
-<<<<<<< HEAD
             info = cls_array.open(
-=======
-            info = cls_array(
->>>>>>> 04938dea
                 _find_mag_path_on_disk(self.dataset.path, self.name, mag_name)
             ).info
             self._mags[mag] = MagView(
