--- conflicted
+++ resolved
@@ -1486,22 +1486,23 @@
         mag_name = mag.to_layer_name()
 
         self._assert_mag_does_not_exist_yet(mag)
-<<<<<<< HEAD
-        # To setup the mag, we need to get the token from the context
-        wk_context = _get_context()
-        token = wk_context.datastore_token
+        # To setup the mag for non-public remote paths, we need to get the token from the context
+        if isinstance(path, Path) and is_remote_path(path):
+            wk_context = _get_context()
+            token = wk_context.datastore_token
+        else:
+            token = None
         mag_path_maybe = (
-            UPath(
-                path,
-                headers={} if token is None else {"X-Auth-Token": token},
-                ssl=SSL_CONTEXT,
+            LazyPath.resolved(
+                UPath(
+                    path,
+                    headers={} if token is None else {"X-Auth-Token": token},
+                    ssl=SSL_CONTEXT,
+                )
             )
             if path
             else path
         )
-=======
-        mag_path_maybe = LazyPath.resolved(UPath(path)) if path is not None else None
->>>>>>> 6a3ade5a
         try:
             self._mags[mag] = MagView(
                 self,
