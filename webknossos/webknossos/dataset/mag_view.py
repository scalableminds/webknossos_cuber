--- conflicted
+++ resolved
@@ -273,21 +273,16 @@
 
         from webknossos.dataset.dataset import Dataset
 
-<<<<<<< HEAD
         if target_path is None:
-            assert is_fs_path(
-                self.path
-            ), "Cannot compress a remote mag without `target_path`."
+            if self._is_compressed():
+                logging.info(f"Mag {self.name} is already compressed")
+                return
+            else:
+                assert is_fs_path(
+                    self.path
+                ), "Cannot compress a remote mag without `target_path`."
         else:
             target_path = make_upath(target_path)
-=======
-        if target_path is None and self._is_compressed():
-            logging.info(f"Mag {self.name} is already compressed")
-            return
-
-        if target_path is not None:
-            target_path = Path(target_path)
->>>>>>> a3611b67
 
         uncompressed_full_path = self.path
         compressed_dataset_path = (
