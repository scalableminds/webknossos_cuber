import logging
import warnings
from argparse import Namespace
from os import PathLike
from pathlib import Path
from typing import TYPE_CHECKING, Iterator, List, Optional, Tuple, Union
from uuid import uuid4

import numpy as np
from cluster_tools import Executor
from upath import UPath

from webknossos.dataset.data_format import DataFormat

from ..geometry import Mag, NDBoundingBox, Vec3Int, Vec3IntLike, VecInt
from ..utils import (
    EitherPath,
    get_executor_for_args,
    is_fs_path,
    # is_remote_path,
    rmtree,
    strip_trailing_slash,
    wait_and_ensure_success,
    warn_deprecated,
)
from ._array import ArrayInfo, BaseArray, TensorStoreArray, WKWArray
from .properties import MagViewProperties

if TYPE_CHECKING:
    import tensorstore

    from .layer import (
        Layer,
    )

from .view import View


def _find_mag_path(
    dataset_path: Path,
    layer_name: str,
    mag_name: str,
    path: Optional[EitherPath] = None,
) -> EitherPath:
    if path is not None:
        return path

    mag = Mag(mag_name)
    short_mag_file_path = dataset_path / layer_name / mag.to_layer_name()
    long_mag_file_path = dataset_path / layer_name / mag.to_long_layer_name()
    return EitherPath(short_mag_file_path, long_mag_file_path)


def _compress_cube_job(args: Tuple[View, View, int]) -> None:
    source_view, target_view, _i = args
    target_view.write(
        source_view.read(), absolute_bounding_box=target_view.bounding_box
    )


class MagView(View):
    """A view of a specific magnification level within a WEBKNOSSOS layer.

    MagView provides access to volumetric data at a specific resolution/magnification level.
    It supports reading, writing, and processing operations on the underlying data, with
    coordinates automatically handled in the correct magnification space.

    Key Features:
        - Read/write volumetric data at specific magnification levels
        - Automatic coordinate transformation between Mag(1) and current magnification
        - Support for compressed and uncompressed data formats
        - Chunked processing for efficient memory usage
        - Downsampling and upsampling capabilities

    Attributes:
        layer: The parent Layer object this magnification belongs to.
        mag: The magnification level (e.g., Mag(1), Mag(2), Mag(4), etc.).
        info: Information about array storage (chunk shape, compression, etc.).
        path: Path to the data on disk.
        bounding_box: The spatial extent of this magnification in Mag(1) coordinates.

    Examples:
        ```python
        # Create a dataset with a segmentation layer
        ds = Dataset("path/to/dataset", voxel_size=(1, 1, 1))
        layer = ds.add_layer("segmentation", SEGMENTATION_CATEGORY)

        # Add and work with magnification levels
        mag1 = layer.add_mag(Mag(1))
        mag2 = layer.add_mag(Mag(2))

        # Write data at Mag(1)
        mag1.write(data, absolute_offset=(100, 200, 300))

        # Read data at Mag(2) - coordinates are in Mag(1) space
        data = mag2.read(absolute_offset=(100, 200, 300), size=(512, 512, 512))

        # Process data in chunks
        def process_chunk(view: View) -> None:
            data = view.read()
            # Process data...
            view.write(processed_data)

        mag1.for_each_chunk(process_chunk)
        ```

    Notes:
        - All offset/size parameters in read/write methods expect Mag(1) coordinates
        - Use get_view() to obtain restricted views of the data
        - Compressed data operations may have performance implications
        - When writing to segmentation layers, update largest_segment_id as needed

    See Also:
        - Layer: Parent container for magnification levels
        - View: Base class providing data access methods
        - Dataset: Root container for all layers
    """

    @classmethod
    def create(
        cls,
        layer: "Layer",
        mag: Mag,
        chunk_shape: Vec3Int,
        chunks_per_shard: Vec3Int,
        compression_mode: bool,
<<<<<<< HEAD
        path: Optional[EitherPath] = None,
    ) -> "MagView":
=======
        shape: Optional[VecInt] = None,
        create: bool = False,
        path: Optional[UPath] = None,
    ) -> None:
        """
        Do not use this constructor manually. Instead use `webknossos.dataset.layer.Layer.add_mag()`.
        """
>>>>>>> 3744f1f1
        array_info = ArrayInfo(
            data_format=layer._properties.data_format,
            voxel_type=layer.dtype_per_channel,
            num_channels=layer.num_channels,
            chunk_shape=chunk_shape,
            shard_shape=chunk_shape * chunks_per_shard,
            compression_mode=compression_mode,
            axis_order=VecInt(
                0, *layer.bounding_box.index, axes=("c",) + layer.bounding_box.axes
            ),
            shape=VecInt(
                layer.num_channels,
                *VecInt.ones(layer.bounding_box.axes),
                axes=("c",) + layer.bounding_box.axes,
            )
            if shape is None
            else shape,
            dimension_names=("c",) + layer.bounding_box.axes,
        )
        mag_path = (
            path.resolve()
            if path
            else layer.dataset.path / layer.name / mag.to_layer_name()
        )
        BaseArray.get_class(array_info.data_format).create(mag_path, array_info)
        return cls(layer, mag, EitherPath.resolved(mag_path))

    def __init__(
        self,
        layer: "Layer",
        mag: Mag,
        mag_path: EitherPath,
    ) -> None:
        """
        Do not use this constructor manually. Instead use `webknossos.dataset.layer.Layer.get_mag()`.
        """

        super().__init__(
            mag_path,
            bounding_box=layer.bounding_box,
            mag=mag,
            data_format=layer.data_format,
        )
        self._layer = layer

    # Overwrites of View methods:
    @property
    def bounding_box(self) -> NDBoundingBox:
        """Get the spatial extent of this magnification level in Mag(1) coordinates.

        Returns:
            NDBoundingBox: The bounding box of this magnification level in Mag(1) coordinates.

        Notes:
            - The bounding box is automatically aligned with the magnification level
            - It represents the overall extent of the data, potentially including empty regions
        """
        # Overwrites View's method since no extra bbox is stored for a MagView,
        # but the Layer's bbox is used:
        return self.layer.bounding_box.align_with_mag(self._mag, ceil=True)

    @property
    def global_offset(self) -> Vec3Int:
        """⚠️ Deprecated, use `Vec3Int.zeros()` instead."""
        warnings.warn(
            "[DEPRECATION] mag_view.global_offset is deprecated. "
            + "Since this is a MagView, please use "
            + "Vec3Int.zeros() instead.",
            DeprecationWarning,
        )
        return Vec3Int.zeros()

    @property
    def size(self) -> VecInt:
        """⚠️ Deprecated, use `mag_view.bounding_box.in_mag(mag_view.mag).bottomright` instead."""
        warnings.warn(
            "[DEPRECATION] mag_view.size is deprecated. "
            + "Since this is a MagView, please use "
            + "mag_view.bounding_box.in_mag(mag_view.mag).bottomright instead.",
            DeprecationWarning,
        )
        return self.bounding_box.in_mag(self._mag).bottomright

    # Own methods:

    @property
    def layer(self) -> "Layer":
        """Get the parent Layer object.

        Returns:
            Layer: The Layer object that contains this magnification level.

        Notes:
            - The Layer provides context about data type, category, and overall properties
            - Used internally for coordinate transformations and data validation
        """
        return self._layer

    @property
    def path(self) -> Path:
        """Get the path to this magnification level's data.

        Returns:
            Path: Path to the data files on disk.

        Notes:
            - Path may be local or remote depending on dataset configuration
        """
        return self._path.resolve()

    @property
    def is_remote_to_dataset(self) -> bool:
        """Check if this magnification's data is stored remotely on a server relative to the dataset.

        Returns:
            bool: True if data is stored in a different location than the parent dataset.

        """
        return self._path.resolve().parent.parent != self.layer.dataset.path

    @property
    def name(self) -> str:
        """Get the name of this magnification level.

        Returns:
            str: String representation of the magnification level (e.g., "1-1-1" for Mag(1)).

        """
        return self._mag.to_layer_name()

    def get_zarr_array(self) -> "tensorstore.TensorStore":
        """Get direct access to the underlying Zarr array.

        Provides direct access to the underlying Zarr array for advanced operations.
        Only available for Zarr-based datasets.

        Returns:
            NDArrayLike: The underlying Zarr array object.

        Raises:
            ValueError: If called on a non-Zarr dataset.

        Notes:
            - Only works with Zarr-based datasets
            - Provides low-level access to data storage
            - Use with caution as it bypasses normal access patterns
        """
        array_wrapper = self._array
        if isinstance(array_wrapper, WKWArray):
            raise ValueError("Cannot get the zarr array for wkw datasets.")
        assert isinstance(
            array_wrapper, TensorStoreArray
        ), f"Expected TensorStoreArray, got {type(array_wrapper)}"  # for typechecking
        return array_wrapper._array

    def write(
        self,
        data: np.ndarray,
        offset: Optional[Vec3IntLike] = None,  # deprecated, relative, in current mag
        json_update_allowed: bool = True,
        *,
        relative_offset: Optional[Vec3IntLike] = None,  # in mag1
        absolute_offset: Optional[Vec3IntLike] = None,  # in mag1
        relative_bounding_box: Optional[NDBoundingBox] = None,  # in mag1
        absolute_bounding_box: Optional[NDBoundingBox] = None,  # in mag1
    ) -> None:
        """Write volumetric data to the magnification level.

        This method writes numpy array data to the dataset at the specified location. All offset and bounding box
        coordinates are expected to be in Mag(1) space, regardless of the current magnification level.

        Args:
            data: Numpy array containing the volumetric data to write. Shape must match the target region.
            offset: ⚠️ Deprecated. Use relative_offset or absolute_offset instead.
            json_update_allowed: If True, allows updating the layer's bounding box if the write extends beyond it.
            relative_offset: Optional offset relative to the view's position in Mag(1) coordinates.
            absolute_offset: Optional absolute position in Mag(1) coordinates.
            relative_bounding_box: Optional bounding box relative to view's position in Mag(1) coordinates.
            absolute_bounding_box: Optional absolute bounding box in Mag(1) coordinates.

        Examples:
            ```python
            # Write data at absolute position
            mag1.write(data, absolute_offset=(100, 200, 300))

            # Write using bounding box
            bbox = BoundingBox((0, 0, 0), (100, 100, 100))
            mag2.write(data, absolute_bounding_box=bbox)
            ```

        Notes:
            - At least one of offset/bounding_box parameters must be provided
            - Data shape must match the target region size
            - Coordinates are automatically scaled based on magnification
            - For compressed data, writing may be slower due to compression
            - Large writes may temporarily increase memory usage
        """
        if offset is not None:
            if self._mag == Mag(1):
                alternative = "Since this is a MagView in Mag(1), please use mag_view.write(absolute_offset=my_vec)"
            else:
                alternative = (
                    "Since this is a MagView, please use the coordinates in Mag(1) instead, e.g. "
                    + "mag_view.write(absolute_offset=my_vec * mag_view.mag.to_vec3_int())"
                )

            warnings.warn(
                "[DEPRECATION] Using mag_view.write(offset=my_vec) is deprecated. "
                + "Please use relative_offset or absolute_offset instead. "
                + alternative,
                DeprecationWarning,
            )

        if all(
            i is None
            for i in [
                offset,
                absolute_offset,
                relative_offset,
                absolute_bounding_box,
                relative_bounding_box,
            ]
        ):
            relative_offset = Vec3Int.zeros()

        if (absolute_bounding_box or relative_bounding_box) is not None:
            data_shape = None
        else:
            data_shape = Vec3Int(data.shape[-3:])

        mag1_bbox = self._get_mag1_bbox(
            abs_current_mag_offset=offset,
            rel_mag1_offset=relative_offset,
            abs_mag1_offset=absolute_offset,
            abs_mag1_bbox=absolute_bounding_box,
            rel_mag1_bbox=relative_bounding_box,
            current_mag_size=data_shape,
        )

        # Only update the layer's bbox if we are actually larger
        # than the mag-aligned, rounded up bbox (self.bounding_box):
        if json_update_allowed and not self.bounding_box.contains_bbox(mag1_bbox):
            self.layer.bounding_box = self.layer.bounding_box.extended_by(mag1_bbox)

        super().write(
            data,
            json_update_allowed=json_update_allowed,
            absolute_bounding_box=mag1_bbox,
        )

    def read(
        self,
        offset: Optional[Vec3IntLike] = None,  # deprecated, relative, in current mag
        size: Optional[
            Vec3IntLike
        ] = None,  # usually in mag1, in current mag if offset is given
        *,
        relative_offset: Optional[Vec3IntLike] = None,  # in mag1
        absolute_offset: Optional[Vec3IntLike] = None,  # in mag1
        relative_bounding_box: Optional[NDBoundingBox] = None,  # in mag1
        absolute_bounding_box: Optional[NDBoundingBox] = None,  # in mag1
    ) -> np.ndarray:
        """Read volumetric data from the magnification level.

        This method reads data from the dataset at the specified location. All offset and bounding box
        coordinates are expected to be in Mag(1) space, regardless of the current magnification level.

        Args:
            offset: ⚠️ Deprecated. Use relative_offset or absolute_offset instead.
            size: Size of region to read. In Mag(1) coordinates unless used with deprecated offset.
            relative_offset: Optional offset relative to the view's position in Mag(1) coordinates.
            absolute_offset: Optional absolute position in Mag(1) coordinates.
            relative_bounding_box: Optional bounding box relative to view's position in Mag(1) coordinates.
            absolute_bounding_box: Optional absolute bounding box in Mag(1) coordinates.

        Returns:
            np.ndarray: The volumetric data as a numpy array.

        Examples:
            ```python
            # Read data at absolute position
            data = mag1.read(absolute_offset=(100, 200, 300), size=(512, 512, 512))

            # Read using bounding box
            bbox = BoundingBox((0, 0, 0), (100, 100, 100))
            data = mag2.read(absolute_bounding_box=bbox)
            ```

        Notes:
            - At least one of offset/bounding_box parameters must be provided
            - Coordinates are automatically scaled based on magnification
            - For compressed data, reading includes decompression time
            - Large reads may temporarily increase memory usage
        """
        # THIS METHOD CAN BE REMOVED WHEN THE DEPRECATED OFFSET IS REMOVED

        if (
            relative_offset is not None
            or absolute_offset is not None
            or absolute_bounding_box is not None
            or relative_bounding_box is not None
        ) or (
            offset is None
            and size is None
            and relative_offset is None
            and absolute_offset is None
            and absolute_bounding_box is None
            and relative_bounding_box is None
        ):
            return super().read(
                offset,
                size,
                relative_offset=relative_offset,
                absolute_offset=absolute_offset,
                absolute_bounding_box=absolute_bounding_box,
                relative_bounding_box=relative_bounding_box,
            )
        else:
            with warnings.catch_warnings():
                warnings.filterwarnings(
                    "ignore", category=UserWarning, module="webknossos"
                )
                view = self.get_view(offset=Vec3Int.zeros(), read_only=True)
            return view.read(offset, size)

    def get_view(
        self,
        offset: Optional[Vec3IntLike] = None,
        size: Optional[Vec3IntLike] = None,
        *,
        relative_offset: Optional[Vec3IntLike] = None,  # in mag1
        absolute_offset: Optional[Vec3IntLike] = None,  # in mag1
        relative_bounding_box: Optional[NDBoundingBox] = None,  # in mag1
        absolute_bounding_box: Optional[NDBoundingBox] = None,  # in mag1
        read_only: Optional[bool] = None,
    ) -> View:
        """Get a restricted view of this magnification level.

        Creates a new View object that represents a subset of this magnification level's data.
        The view can be used to read/write data within its bounds. All offset and bounding box
        coordinates are expected to be in Mag(1) space, regardless of the current magnification level.

        Args:
            offset: ⚠️ Deprecated. Use relative_offset or absolute_offset instead.
            size: Size of region to view. In Mag(1) coordinates unless used with deprecated offset.
            relative_offset: Optional offset relative to the view's position in Mag(1) coordinates.
            absolute_offset: Optional absolute position in Mag(1) coordinates.
            relative_bounding_box: Optional bounding box relative to view's position in Mag(1) coordinates.
            absolute_bounding_box: Optional absolute bounding box in Mag(1) coordinates.
            read_only: If True, the view will be read-only. If None, determined by context.

        Returns:
            View: A new View object representing the specified region.

        Examples:
            ```python
            # Get view at absolute position
            view = mag1.get_view(absolute_offset=(100, 200, 300), size=(512, 512, 512))
            data = view.read()  # Read from the view
            view.write(data)    # Write to the view

            # Get view using bounding box
            bbox = BoundingBox((0, 0, 0), (100, 100, 100))
            view = mag2.get_view(absolute_bounding_box=bbox)
            ```

        Notes:
            - Views are lightweight objects that don't copy data
            - Read-only views prevent accidental data modification
            - Views can be used for efficient parallel processing
            - Coordinates are automatically scaled based on magnification
        """
        # THIS METHOD CAN BE REMOVED WHEN THE DEPRECATED OFFSET IS REMOVED

        # This has other defaults than the View implementation
        # (all deprecations are handled in the superclass)
        bb = self.bounding_box.in_mag(self._mag)
        if offset is not None and size is None:
            offset = Vec3Int(offset)
            size = bb.bottomright - offset

        return super().get_view(
            None if offset is None else Vec3Int(offset) - bb.topleft,
            size,
            relative_offset=relative_offset,
            absolute_offset=absolute_offset,
            relative_bounding_box=relative_bounding_box,
            absolute_bounding_box=absolute_bounding_box,
            read_only=read_only,
        )

    def get_bounding_boxes_on_disk(
        self,
    ) -> Iterator[NDBoundingBox]:
        """Returns a Mag(1) bounding box for each file on disk.

        This method iterates through the actual files stored on disk and returns their bounding boxes.
        This is different from the layer's bounding box property, which represents the overall extent
        of the data, potentially including regions without actual data files.

        Returns:
            Iterator[NDBoundingBox]: Iterator yielding bounding boxes in Mag(1) coordinates.

        Examples:
            ```python
            # Print all data file bounding boxes
            for bbox in mag1.get_bounding_boxes_on_disk():
                print(f"Found data file at {bbox}")

            # Calculate total data volume
            total_volume = sum(bbox.volume() for bbox in mag1.get_bounding_boxes_on_disk())
            ```

        Notes:
            - Bounding boxes are in Mag(1) coordinates
            - Some storage formats may not support efficient listing
            - For unsupported formats, falls back to chunk-based iteration
            - Useful for understanding actual data distribution on disk
        """
        try:
            bboxes = self._array.list_bounding_boxes()
        except NotImplementedError:
            warnings.warn(
                "[WARNING] The underlying array storage does not support listing the stored bounding boxes. "
                + "Instead all bounding boxes are iterated, which can be slow."
            )
            bboxes = self.bounding_box.in_mag(self.mag).chunk(
                self._array.info.shard_shape
            )
        for bbox in bboxes:
            yield bbox.from_mag_to_mag1(self._mag)

    def get_views_on_disk(
        self,
        read_only: Optional[bool] = None,
    ) -> Iterator[View]:
        """Yields a view for each file on disk for efficient parallelization.

        Creates View objects that correspond to actual data files on disk. This is particularly
        useful for parallel processing as each view represents a natural unit of data storage.

        Args:
            read_only: If True, returned views will be read-only. If None, determined by context.

        Returns:
            Iterator[View]: Iterator yielding View objects for each data file.

        Examples:
            ```python
            # Process each data file in parallel
            def process_chunk(view: View) -> None:
                data = view.read()
                # Process data...
                if not view.read_only:
                    view.write(processed_data)

            with get_executor_for_args(None) as executor:
                executor.map(process_chunk, mag1.get_views_on_disk())
            ```

        Notes:
            - Views correspond to actual files/chunks on disk
            - Ideal for parallel processing of large datasets
            - Each view's bounding box aligns with storage boundaries
            - Memory efficient as only one chunk is loaded at a time
        """
        for bbox in self.get_bounding_boxes_on_disk():
            yield self.get_view(
                absolute_offset=bbox.topleft, size=bbox.size, read_only=read_only
            )

    def compress(
        self,
        target_path: Optional[Union[str, Path]] = None,
        args: Optional[Namespace] = None,  # deprecated
        executor: Optional[Executor] = None,
    ) -> None:
        """Compresses the files on disk.

        Compresses the magnification level's data, either in-place or to a new location.
        Compression can reduce storage space but may impact read/write performance.

        Args:
            target_path: Optional path to write compressed data. If None, compresses in-place.
            args: ⚠️ Deprecated. Use executor parameter instead.
            executor: Optional executor for parallel compression.

        Examples:
            ```python
            # Compress in-place
            mag1.compress()
            ```

        Notes:
            - In-place compression requires local filesystem
            - Remote compression requires target_path
            - Compression is parallelized when executor is provided
            - Progress is displayed during compression
            - Compressed data may have slower read/write speeds
        """
        from .dataset import Dataset

        if args is not None:
            warn_deprecated(
                "args argument",
                "executor (e.g. via webknossos.utils.get_executor_for_args(args))",
            )

        path = self._path.resolve()
        if target_path is None:
            if self._is_compressed():
                logging.info(f"Mag {self.name} is already compressed")
                return
            else:
                assert is_fs_path(
                    path
                ), "Cannot compress a remote mag without `target_path`."
        else:
            target_path = UPath(target_path)

        uncompressed_full_path = path
        compressed_dataset_path = (
            self.layer.dataset.path / f".compress-{uuid4()}"
            if target_path is None
            else target_path
        )
        compressed_dataset = Dataset(
            compressed_dataset_path,
            voxel_size=self.layer.dataset.voxel_size,
            exist_ok=True,
        )
        compressed_layer = compressed_dataset.get_or_add_layer(
            layer_name=self.layer.name,
            category=self.layer.category,
            dtype_per_channel=self.layer.dtype_per_channel,
            num_channels=self.layer.num_channels,
            data_format=self.layer.data_format,
            largest_segment_id=self.layer._get_largest_segment_id_maybe(),
        )
        compressed_layer.bounding_box = self.layer.bounding_box
        compressed_mag = compressed_layer.get_or_add_mag(
            mag=self.mag,
            chunk_shape=self.info.chunk_shape,
            chunks_per_shard=self.info.chunks_per_shard,
            compress=True,
        )

        logging.info(
            "Compressing mag {0} in '{1}'".format(
                self.name, str(uncompressed_full_path)
            )
        )
        with get_executor_for_args(args, executor) as executor:
            if self.layer.data_format == DataFormat.WKW:
                job_args = []
                for i, bbox in enumerate(self._array.list_bounding_boxes()):
                    bbox = bbox.from_mag_to_mag1(self._mag).intersected_with(
                        self.layer.bounding_box, dont_assert=True
                    )
                    if not bbox.is_empty():
                        bbox = bbox.align_with_mag(self.mag, ceil=True)
                        source_view = self.get_view(
                            absolute_offset=bbox.topleft, size=bbox.size
                        )
                        target_view = compressed_mag.get_view(
                            absolute_offset=bbox.topleft, size=bbox.size
                        )
                        job_args.append((source_view, target_view, i))

                wait_and_ensure_success(
                    executor.map_to_futures(_compress_cube_job, job_args),
                    executor=executor,
                    progress_desc=f"Compressing {self.layer.name} {self.name}",
                )
            else:
                warnings.warn(
                    "[WARNING] The underlying array storage does not support listing the stored bounding boxes. "
                    + "Instead all bounding boxes are iterated, which can be slow."
                )
                self.for_zipped_chunks(
                    target_view=compressed_mag,
                    executor=executor,
                    func_per_chunk=_compress_cube_job,
                    progress_desc=f"Compressing {self.layer.name} {self.name}",
                )

        if target_path is None:
            rmtree(path)
            compressed_mag.path.rename(path)
            rmtree(compressed_dataset.path)

            # update the handle to the new dataset
            MagView.__init__(self, self.layer, self._mag, EitherPath.resolved(path))

    def merge_with_view(
        self,
        other: "MagView",
        executor: Executor,
    ) -> None:
        """Merges data from another view into this one.

        Combines data from another MagView into this one, using this view's data as the base
        and overlaying the other view's data where present. This is particularly useful for
        merging annotations or overlays.

        Args:
            other: The MagView to merge into this one.
            executor: Executor for parallel merging operations.

        Notes:
            - Both views must have same magnification
            - Other view must have file_len = 1
            - Both views must have same voxel type
            - Merging is parallelized using the provided executor
            - Updates layer bounding box if necessary
        """
        assert all(
            other.info.chunks_per_shard.to_np() == 1
        ), "volume annotation must have file_len=1"
        assert (
            self.info.voxel_type == other.info.voxel_type
        ), "Volume annotation must have same dtype as fallback layer"
        assert (
            self.mag == other.mag
        ), f"To merge two Views, both need the same mag: Own mag {self.mag} does not match other mag {other.mag}"

        logging.info("Scan disk for annotation shards.")
        bboxes = list(bbox for bbox in other.get_bounding_boxes_on_disk())

        logging.info("Grouping %s bboxes according to output shards.", len(bboxes))
        shards_with_bboxes = NDBoundingBox.group_boxes_with_aligned_mag(
            bboxes, Mag(self.info.shard_shape * self.mag)
        )

        new_bbox = self.bounding_box
        for shard_bbox in shards_with_bboxes.keys():
            new_bbox = new_bbox.extended_by(shard_bbox)

        logging.info(f"Set mag layer bounding box to {new_bbox}")
        self.layer.bounding_box = new_bbox

        args = [(other, shard, bboxes) for shard, bboxes in shards_with_bboxes.items()]

        logging.info("Merging %s shards.", len(args))
        wait_and_ensure_success(
            executor.map_to_futures(self.merge_chunk, args),
            executor,
            "Merging chunks with fallback layer",
        )

    def merge_chunk(
        self, args: Tuple["MagView", NDBoundingBox, List[NDBoundingBox]]
    ) -> None:
        """Merge a single chunk during parallel merge operations.

        Internal method used by merge_with_view() for parallel processing. Merges data
        from another view into this one for a specific chunk region.

        Args:
            args: Tuple containing:
                - other (MagView): Source view to merge from
                - shard (NDBoundingBox): Target shard region
                - bboxes (List[NDBoundingBox]): List of source bounding boxes
        """
        other, shard, bboxes = args
        data_buffer = self.read(absolute_bounding_box=shard)[0]

        for bbox in bboxes:
            read_data = other.read(absolute_bounding_box=bbox)[0]
            data_buffer[bbox.offset(-shard.topleft).in_mag(other.mag).to_slices()] = (
                read_data
            )

        self.write(data_buffer, absolute_offset=shard.topleft)

    @classmethod
    def _ensure_mag_view(cls, mag_view: Union[str, PathLike, "MagView"]) -> "MagView":
        """Ensure input is a MagView object, converting path-like objects if needed.

        Internal helper method that converts various input types into a MagView object.
        If the input is already a MagView, returns it directly. Otherwise, attempts to
        create a MagView from the provided path.

        Args:
            mag_view: Input that should be converted to a MagView. Can be:
                - MagView object: returned as-is
                - str or PathLike: path to a magnification level

        Returns:
            MagView: A valid MagView object.
        """
        if isinstance(mag_view, MagView):
            return mag_view
        else:
            # local import to prevent circular dependency
            from .dataset import Dataset

            path = UPath(
                str(mag_view.path) if isinstance(mag_view, MagView) else str(mag_view)
            )
            mag_view_path = strip_trailing_slash(path)
            return (
                Dataset.open(mag_view_path.parent.parent)
                .get_layer(mag_view_path.parent.name)
                .get_mag(mag_view_path.name)
            )

    @property
    def _properties(self) -> MagViewProperties:
        """Get the properties object for this magnification level.

        Internal method that retrieves the properties object containing configuration
        and metadata for this magnification level.

        Returns:
            MagViewProperties: Properties object for this magnification level.

        """
        return next(
            mag_property
            for mag_property in self.layer._properties.mags
            if mag_property.mag == self._mag
        )

    def __repr__(self) -> str:
        return f"MagView(name={repr(self.name)}, bounding_box={self.bounding_box})"<|MERGE_RESOLUTION|>--- conflicted
+++ resolved
@@ -17,7 +17,6 @@
     EitherPath,
     get_executor_for_args,
     is_fs_path,
-    # is_remote_path,
     rmtree,
     strip_trailing_slash,
     wait_and_ensure_success,
@@ -124,18 +123,11 @@
         chunk_shape: Vec3Int,
         chunks_per_shard: Vec3Int,
         compression_mode: bool,
-<<<<<<< HEAD
         path: Optional[EitherPath] = None,
     ) -> "MagView":
-=======
-        shape: Optional[VecInt] = None,
-        create: bool = False,
-        path: Optional[UPath] = None,
-    ) -> None:
         """
         Do not use this constructor manually. Instead use `webknossos.dataset.layer.Layer.add_mag()`.
         """
->>>>>>> 3744f1f1
         array_info = ArrayInfo(
             data_format=layer._properties.data_format,
             voxel_type=layer.dtype_per_channel,
@@ -150,9 +142,7 @@
                 layer.num_channels,
                 *VecInt.ones(layer.bounding_box.axes),
                 axes=("c",) + layer.bounding_box.axes,
-            )
-            if shape is None
-            else shape,
+            ),
             dimension_names=("c",) + layer.bounding_box.axes,
         )
         mag_path = (
