"""
# Dataset API

The high-level dataset API automatically reads and writes meta information for any dataset and updates them if necessary, such as the `datasource-properties.json`.

A dataset (`webknossos.dataset.dataset.Dataset`) is the entry-point for this API.
The dataset stores the data on disk in `.wkw`-files (see [webknossos-wrap (wkw)](https://github.com/scalableminds/webknossos-wrap)).

Each dataset consists of one or more layers (webknossos.dataset.layer.Layer), which themselves can comprise multiple magnifications (webknossos.dataset.mag_view.MagView).
<<<<<<< HEAD

## Examples
### Opening Datasets
```python
from webknossos.dataset import Dataset

dataset = Dataset(<path_to_dataset>)
# Assuming that the dataset has a layer called 'color' and the layer has the magnification "1"
layer = dataset.get_layer("color")
mag1 = layer.get_mag("1")
```

### Creating Datasets
```python
from webknossos.dataset import Dataset
from webknossos.dataset import COLOR_TYPE

dataset = Dataset.create(<path_to_new_dataset>, scale=(1, 1, 1))
layer = dataset.add_layer(
    layer_name="color",
    category=COLOR_TYPE,
    dtype_per_channel="uint8",
    num_channels=3
)

mag1 = layer.add_mag("1")
```

### Reading Datasets
```python
from webknossos.dataset import Dataset

dataset = Dataset(<path_to_dataset>)
# Assuming that the dataset has a layer called 'color' and the layer has the magnification "1" and "2"
layer = dataset.get_layer("color")
mag1 = layer.get_mag("1")
mag2 = layer.get_mag("2")

data_in_mag1 = mag1.read()  # the offset and size from the properties are used
data_in_mag1_subset = mag1.read(offset=(10, 20, 30), size=(512, 512, 32))

data_in_mag2 = mag2.read()  # the offset and size from the properties are used
data_in_mag2_subset = mag2.read(offset=(5, 10, 15), size=(256, 256, 16))
```

### Writing Datasets
```python
from webknossos.dataset import Dataset

dataset = Dataset(<path_to_dataset>)
# Assuming that the dataset has a layer called 'color' and the layer has the magnification "1" and "2"
layer = dataset.get_layer("color")
mag1 = layer.get_mag("1")
mag2 = layer.get_mag("2")

# The properties are updated, if the written data exceeds the bounding box in the properties
mag1.write(
    offset=(10, 20, 30),
    data=(np.random.rand(3, 512, 512, 32) * 255).astype(np.uint8)  # assuming the layer has 3 channels
)

mag2.write(
    offset=(5, 10, 15),
    data=(np.random.rand(3, 256, 256, 16) * 255).astype(np.uint8)  # assuming the layer has 3 channels
)
```
=======
>>>>>>> cbd1bed1
"""

from .dataset import Dataset
from .layer import Layer, SegmentationLayer
from .layer_categories import COLOR_TYPE, SEGMENTATION_TYPE, LayerCategoryType
from .mag_view import MagView
from .view import View<|MERGE_RESOLUTION|>--- conflicted
+++ resolved
@@ -7,75 +7,6 @@
 The dataset stores the data on disk in `.wkw`-files (see [webknossos-wrap (wkw)](https://github.com/scalableminds/webknossos-wrap)).
 
 Each dataset consists of one or more layers (webknossos.dataset.layer.Layer), which themselves can comprise multiple magnifications (webknossos.dataset.mag_view.MagView).
-<<<<<<< HEAD
-
-## Examples
-### Opening Datasets
-```python
-from webknossos.dataset import Dataset
-
-dataset = Dataset(<path_to_dataset>)
-# Assuming that the dataset has a layer called 'color' and the layer has the magnification "1"
-layer = dataset.get_layer("color")
-mag1 = layer.get_mag("1")
-```
-
-### Creating Datasets
-```python
-from webknossos.dataset import Dataset
-from webknossos.dataset import COLOR_TYPE
-
-dataset = Dataset.create(<path_to_new_dataset>, scale=(1, 1, 1))
-layer = dataset.add_layer(
-    layer_name="color",
-    category=COLOR_TYPE,
-    dtype_per_channel="uint8",
-    num_channels=3
-)
-
-mag1 = layer.add_mag("1")
-```
-
-### Reading Datasets
-```python
-from webknossos.dataset import Dataset
-
-dataset = Dataset(<path_to_dataset>)
-# Assuming that the dataset has a layer called 'color' and the layer has the magnification "1" and "2"
-layer = dataset.get_layer("color")
-mag1 = layer.get_mag("1")
-mag2 = layer.get_mag("2")
-
-data_in_mag1 = mag1.read()  # the offset and size from the properties are used
-data_in_mag1_subset = mag1.read(offset=(10, 20, 30), size=(512, 512, 32))
-
-data_in_mag2 = mag2.read()  # the offset and size from the properties are used
-data_in_mag2_subset = mag2.read(offset=(5, 10, 15), size=(256, 256, 16))
-```
-
-### Writing Datasets
-```python
-from webknossos.dataset import Dataset
-
-dataset = Dataset(<path_to_dataset>)
-# Assuming that the dataset has a layer called 'color' and the layer has the magnification "1" and "2"
-layer = dataset.get_layer("color")
-mag1 = layer.get_mag("1")
-mag2 = layer.get_mag("2")
-
-# The properties are updated, if the written data exceeds the bounding box in the properties
-mag1.write(
-    offset=(10, 20, 30),
-    data=(np.random.rand(3, 512, 512, 32) * 255).astype(np.uint8)  # assuming the layer has 3 channels
-)
-
-mag2.write(
-    offset=(5, 10, 15),
-    data=(np.random.rand(3, 256, 256, 16) * 255).astype(np.uint8)  # assuming the layer has 3 channels
-)
-```
-=======
->>>>>>> cbd1bed1
 """
 
 from .dataset import Dataset
