--- conflicted
+++ resolved
@@ -228,23 +228,11 @@
         """
         return self._layers
 
-<<<<<<< HEAD
-    def upload(self, jobs: Optional[int] = None) -> str:
-        """
-        Uploads this dataset to webKnossos.
-
-        If supplied, the `jobs` parameter will determine the number of simultaneous chunk uploads. Defaults to 5.
-
-        Returns URL to view the dataset in webKnossos, upon successful upload.
-        """
-        from webknossos.client._upload_dataset import upload_dataset
-
-        return upload_dataset(self, jobs)
-=======
     def upload(
         self,
         new_dataset_name: Optional[str] = None,
         layers_to_link: Optional[List["LayerToLink"]] = None,
+        jobs: Optional[int] = None,
     ) -> str:
         """
         Uploads this dataset to webKnossos.
@@ -254,13 +242,14 @@
         it links to a layer of an existing dataset in webKnossos. That way, already existing
         layers don't need to be uploaded again.
 
+        If supplied, the `jobs` parameter will determine the number of simultaneous chunk uploads. Defaults to 5.
+
         Returns URL to view the dataset in webKnossos, upon successful upload.
         """
 
         from webknossos.client._upload_dataset import upload_dataset
 
-        return upload_dataset(self, new_dataset_name, layers_to_link)
->>>>>>> 29801779
+        return upload_dataset(self, new_dataset_name, layers_to_link, jobs)
 
     def get_layer(self, layer_name: str) -> Layer:
         """
