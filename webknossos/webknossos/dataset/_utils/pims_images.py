--- conflicted
+++ resolved
@@ -568,16 +568,10 @@
                     if dtype is not None:
                         image_slice = image_slice.astype(dtype, order="F")
 
-<<<<<<< HEAD
                     max_id = max(max_id, image_slice.max())
-=======
-                    if max_id is not None:
-                        max_id = max(max_id, image_slice.max())
-
                     if self._swap_xy is False:
                         image_slice = np.moveaxis(image_slice, -1, -2)
 
->>>>>>> 91fde94c
                     shapes.append(image_slice.shape[-2:])
                     writer.send(image_slice)
 
