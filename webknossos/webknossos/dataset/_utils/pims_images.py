import warnings
from contextlib import contextmanager, nullcontext
from itertools import chain
from os import PathLike
from pathlib import Path
from typing import (
    ContextManager,
    Dict,
    Iterable,
    Iterator,
    List,
    Optional,
    Sequence,
    Set,
    Tuple,
    Type,
    TypeVar,
    Union,
    cast,
)
from urllib.error import HTTPError

import numpy as np
from natsort import natsorted
from numpy.typing import DTypeLike

try:
    from .pims_czi_reader import PimsCziReader
except ImportError:
    PimsCziReader = type(None)  # type: ignore[misc,assignment]

try:
<<<<<<< HEAD
    from .pims_dm_readers import PimsDm3Reader, PimsDm4Reader
=======
    from .pims_dm_readers import (  # noqa: F401 unused-import
        PimsDm3Reader,
        PimsDm4Reader,
    )
>>>>>>> c2d81499
except ImportError:
    pass

try:
<<<<<<< HEAD
    from .pims_imagej_tiff_reader import PimsImagejTiffReader
except ImportError:
    pass

try:
    from .pims_dicom_reader import DicomReader
except ImportError:
    pass

# pylint: enable=unused-import
=======
    from .pims_imagej_tiff_reader import (  # noqa: F401 unused-import
        PimsImagejTiffReader,
    )
except ImportError:
    pass

>>>>>>> c2d81499


from ...geometry.vec3_int import Vec3Int
from ..mag_view import MagView

try:
    import pims
except ImportError as import_error:
    raise RuntimeError(
        "Cannot import pims, please install it e.g. using 'webknossos[all]'"
    ) from import_error


# Fix ImageIOReader not handling channels correctly. This might get fixed via
# https://github.com/soft-matter/pims/pull/430
pims.ImageIOReader.frame_shape = pims.FramesSequenceND.frame_shape


def _assume_color_channel(dim_size: int, dtype: np.dtype) -> bool:
    return dim_size == 1 or (dim_size == 3 and dtype == np.dtype("uint8"))


class PimsImages:
    dtype: DTypeLike
    expected_shape: Vec3Int
    num_channels: int

    def __init__(
        self,
        images: Union[str, Path, "pims.FramesSequence", List[Union[str, PathLike]]],
        channel: Optional[int],
        timepoint: Optional[int],
        czi_channel: Optional[int],
        swap_xy: bool,
        flip_x: bool,
        flip_y: bool,
        flip_z: bool,
        use_bioformats: Optional[bool],
        is_segmentation: bool,
    ) -> None:
        """
        During initialization the pims objects are examined and configured to produce
        ndarrays that follow the following form:
        (self._iter_dim, *self._img_dims)
        self._iter_dim can be either "z", "t" or "" if the image is 2D.
        In the latter case, the inner 2D image is still wrapped in a single-element list
        by _open_images() to be consistent with 3D images.
        self._img_dims can consist of "x", "y" and "c", where "c" is optional and must be
        at the start or the end, so one of "xy", "yx", "xyc", "yxc", "cxy", "cyx".

        The part "IDENTIFY AXIS ORDER" figures out (self._iter_dim, *self._img_dims)
        from out-of-the-box pims images. Afterwards self._open_images() produces
        images consistent with those variables.

        The part "IDENTIFY SHAPE & CHANNELS" uses this information and the well-defined
        images to figure out the shape & num_channels.
        """
        ## we use images as the name for the entered contextmanager,
        ## the `del` prevents any confusion with the passed argument.
        self._original_images = images
        del images

        ## arguments as inner attributes
        self._channel = channel
        self._timepoint = timepoint
        self._czi_channel = czi_channel
        self._swap_xy = swap_xy
        self._flip_x = flip_x
        self._flip_y = flip_y
        self._flip_z = flip_z
        self._use_bioformats = use_bioformats

        ## attributes that will be set in __init__()
        self._iter_dim = None
        self._possible_layers = {}
        # _img_dims

        ## attributes only for pims.FramesSequenceND instances:
        # _default_coords
        # _init_c_axis

        ## attributes that will also be set in __init__()
        # dtype
        # expected_shape
        # num_channels
        # _first_n_channels

        #######################
        # IDENTIFY AXIS ORDER #
        #######################

        with self._open_images() as images:
            assert isinstance(
                images, pims.FramesSequence
            ), f"{type(images)} does not inherit from pims.FramesSequence"
            self.dtype = images.dtype

            if isinstance(images, pims.FramesSequenceND):
                assert all(
                    axis in "xyzct" for axis in images.axes
                ), f"Found unknown axes {set(images.axes) - set('xyzct')}"

                self._default_coords = {}
                self._init_c_axis = False
                if isinstance(images, pims.imageio_reader.ImageIOReader):
                    # bugfix for ImageIOReader which misses channel axis sometimes,
                    # assuming channels come last. This might get fixed via
                    # https://github.com/soft-matter/pims/pull/430
                    if (
                        len(images._shape) >= len(images.sizes)
                        and "c" not in images.sizes
                    ):
                        images._init_axis("c", images._shape[-1])
                        self._init_c_axis = True

                if isinstance(images, PimsCziReader):
                    available_czi_channels = images.available_czi_channels()
                    if len(available_czi_channels) > 1:
                        self._possible_layers["czi_channel"] = available_czi_channels

                if images.sizes.get("c", 1) > 1:
                    self._img_dims = "cyx"
                else:
                    if "c" in images.axes:
                        self._default_coords["c"] = 0
                    self._img_dims = "yx"

                self._iter_dim = ""

                if images.sizes.get("z", 1) > 1:
                    self._iter_dim = "z"
                elif "z" in images.axes:
                    self._default_coords["z"] = 0

                if timepoint is None:
                    if images.sizes.get("t", 1) > 1:
                        if self._iter_dim == "":
                            self._iter_dim = "t"
                        else:
                            self._default_coords["t"] = 0
                            self._possible_layers["timepoint"] = list(
                                range(0, images.sizes["t"])
                            )
                    elif "t" in images.axes:
                        self._default_coords["t"] = 0
                else:
                    assert "t" in images.axes
                    self._default_coords["t"] = timepoint
            else:
                # Fallback for generic pims classes that do not name their
                # dimensions as pims.FramesSequenceND does:

                _allow_channels_first = not is_segmentation
                if isinstance(images, (pims.ImageSequence, pims.ReaderSequence)):
                    _allow_channels_first = False

                if len(images.shape) == 2:
                    # Assume yx
                    self._img_dims = "yx"
                    self._iter_dim = ""
                elif len(images.shape) == 3:
                    # Assume yxc, cyx or zyx
                    if _assume_color_channel(images.shape[2], images.dtype):
                        self._img_dims = "yxc"
                        self._iter_dim = ""
                    elif images.shape[0] == 1 or (
                        _allow_channels_first
                        and _assume_color_channel(images.shape[0], images.dtype)
                    ):
                        self._img_dims = "cyx"
                        self._iter_dim = ""
                    else:
                        self._img_dims = "yx"
                        self._iter_dim = "z"
                elif len(images.shape) == 4:
                    # Assume zcyx or zyxc
                    if images.shape[1] == 1 or _assume_color_channel(
                        images.shape[1], images.dtype
                    ):
                        self._img_dims = "cyx"
                    else:
                        self._img_dims = "yxc"
                    self._iter_dim = "z"
                elif len(images.shape) == 5:
                    # Assume tzcyx or tzyxc
                    # t has to be constant for this reader to obtain 4D image
                    # (only possible if not specified manually already, since
                    # the timepoint would already be indexed here and the
                    # 5th dimension would be something else)
                    if timepoint is not None:
                        raise RuntimeError(
                            f"Got {len(images.shape)} axes for the images after "
                            + "removing time dimension, can only map to 3D+channels."
                        )

                    if _assume_color_channel(images.shape[2], images.dtype):
                        self._img_dims = "cyx"
                    else:
                        self._img_dims = "yxc"
                    self._iter_dim = "z"
                    self._timepoint = 0
                    if images.shape[0] > 1:
                        self._possible_layers["timepoint"] = list(
                            range(0, images.shape[0])
                        )
                else:
                    raise RuntimeError(
                        f"Got {len(images.shape)} axes for the images, "
                        + "cannot map to 3D+channels+timepoints."
                    )

        #############################
        # IDENTIFY SHAPE & CHANNELS #
        #############################

        with self._open_images() as images:
            if isinstance(images, list):
                images_shape = (len(images),) + cast(
                    pims.FramesSequence, images[0]
                ).shape
            else:
                images_shape = images.shape
            c_index = self._img_dims.find("c")
            if c_index == -1:
                self.num_channels = 1
            else:
                # Since images_shape contains the first dimension iter_dim,
                # we need to offset the index by one before accessing the images_shape.
                # images_shape corresponds to (z, *_img_dims)
                self.num_channels = images_shape[c_index + 1]

            x_index = self._img_dims.find("x") + 1
            y_index = self._img_dims.find("y") + 1
            if swap_xy:
                x_index, y_index = y_index, x_index
            self.expected_shape = Vec3Int(
                images_shape[x_index], images_shape[y_index], images_shape[0]
            )

        self._first_n_channels = None
        if self._channel is not None:
            assert (
                self._channel < self.num_channels
            ), f"Selected channel {self._channel} (0-indexed), but only {self.num_channels} channels are available."
            self.num_channels = 1
        else:
            if self.num_channels == 2:
                self._possible_layers["channel"] = [0, 1]
                self.num_channels = 1
                self._channel = 0
            elif self.num_channels > 3:
                self._possible_layers["channel"] = list(range(0, self.num_channels))
                self.num_channels = 3
                self._first_n_channels = 3

    def _normalize_original_images(self) -> Union[str, List[str]]:
        original_images = self._original_images
        if isinstance(original_images, (str, Path)):
            original_images_path = Path(original_images)
            if original_images_path.is_dir():
                valid_suffixes = get_valid_pims_suffixes()
                original_images = natsorted(
                    str(i)
                    for i in original_images_path.glob("**/*")
                    if i.is_file() and i.suffix.lstrip(".") in valid_suffixes
                )
                if len(original_images) == 1:
                    original_images = original_images[0]
        if isinstance(original_images, str):
            return original_images
        elif isinstance(original_images, Iterable):
            return [str(i) for i in original_images]
        else:
            return str(original_images)

    def _ensure_correct_bioformats_usage(
        self, images_context_manager: pims.FramesSequence
    ) -> None:
        if (
            isinstance(images_context_manager, pims.bioformats.BioformatsReader)
            and self._use_bioformats == False
        ):  # None is allowed
            raise RuntimeError(
                "Selected bioformats reader, but using bioformats is not allowed "
                + "(use_bioformats is False)."
            )

    def _try_open_pims_images(
        self, original_images: Union[str, List[str]], exceptions: List[Exception]
    ) -> Optional[pims.FramesSequence]:
        if self._use_bioformats:
            return None

        open_kwargs = {}
        if self._czi_channel is not None:
            open_kwargs["czi_channel"] = self._czi_channel

        # try normal pims.open
        def strategy_0() -> pims.FramesSequence:
            result = pims.open(original_images, **open_kwargs)
            self._ensure_correct_bioformats_usage(original_images)
            return result

        # try pims.ImageSequence, which uses skimage internally but works for multiple images
        strategy_1 = lambda: pims.ImageSequence(original_images)  # noqa: E731 Do not assign a `lambda` expression, use a `def`

        # for image lists, try to guess the correct reader using only the first image,
        # and apply that for all images via pims.ReaderSequence
        def strategy_2() -> pims.FramesSequence:
            if isinstance(original_images, list):
                # assuming the same reader works for all images:
                first_image_handler = pims.open(original_images[0], **open_kwargs)
                self._ensure_correct_bioformats_usage(first_image_handler)
                return pims.ReaderSequence(
                    original_images, type(first_image_handler), **open_kwargs
                )
            else:
                return None

        for strategy in [strategy_0, strategy_1, strategy_2]:
            try:
                images_context_manager = strategy()
            except Exception as e:  # noqa: PERF203 `try`-`except` within a loop incurs performance overhead
                exceptions.append(e)
            else:
                if images_context_manager is not None:
                    return images_context_manager
        return None

    def _try_open_bioformats_images_raw(
        self,
        original_images: Union[str, List[str]],
        exceptions: List[Exception],
    ) -> pims.FramesSequence:
        try:
            if self._use_bioformats == False:  # None is allowed
                raise RuntimeError(
                    "Using bioformats is not allowed (use_bioformats is False)."
                )

            # There is a wrong warning about jpype, supressing it here.
            # See issue https://github.com/soft-matter/pims/issues/384
            warnings.filterwarnings(
                "ignore",
                "Due to an issue with JPype 0.6.0, reading is slower.*",
                category=UserWarning,
                module="pims.bioformats",
            )
            try:
                pims.bioformats._find_jar()
            except HTTPError:
                # We cannot use the newest bioformats version,
                # since it does not include the necessary loci_tools.jar.
                # Updates to support newer bioformats jars with pims are in PR
                # https://github.com/soft-matter/pims/pull/403

                # This is also part of the worker dockerfile to cache the
                # jar in the image, please update Dockerfile.worker in the
                # voxelytics repo accordingly when editing this.
                pims.bioformats.download_jar(version="6.7.0")

            if "*" in str(original_images) or isinstance(original_images, list):
                return pims.ReaderSequence(
                    original_images, pims.bioformats.BioformatsReader
                )
            else:
                return pims.bioformats.BioformatsReader(original_images)
        except Exception as e:
            exceptions.append(e)

    @contextmanager
    def _open_images(
        self,
    ) -> Iterator[Union[pims.FramesSequence, List[pims.FramesSequence]]]:
        """
        This yields well-defined images of the form (self._iter_dim, *self._img_dims),
        after IDENTIFY AXIS ORDER of __init__() has run.
        For a 2D image this is achieved by wrapping it in a list.
        """
        images_context_manager: Optional[ContextManager]
        with warnings.catch_warnings():
            if isinstance(self._original_images, pims.FramesSequence):
                images_context_manager = nullcontext(enter_result=self._original_images)
            else:
                exceptions: List[Exception] = []
                original_images = self._normalize_original_images()
                images_context_manager = None

                images_context_manager = self._try_open_pims_images(
                    original_images, exceptions
                )

                if images_context_manager is None:
                    images_context_manager = self._try_open_bioformats_images_raw(
                        original_images, exceptions
                    )

                if images_context_manager is None:
                    if len(exceptions) == 1:
                        raise exceptions[0]
                    else:
                        exceptions_str = "\n".join(
                            f"{type(e).__name__}: {str(e)}" for e in exceptions
                        )
                        raise ValueError(
                            f"Tried to open the images {self._original_images} with different methods, "
                            + f"none succeded. The following errors were raised:\n{exceptions_str}"
                        )

            with images_context_manager as images:
                if isinstance(images, pims.FramesSequenceND):
                    if hasattr(self, "_img_dims"):
                        # first part of __init__() has happened
                        images.default_coords.update(self._default_coords)
                        if self._init_c_axis and "c" not in images.sizes:
                            # Bugfix for ImageIOReader which misses channel axis sometimes,
                            # assuming channels come last. _init_c_axis is set in __init__().
                            # This might get fixed via https://github.com/soft-matter/pims/pull/430
                            images._init_axis("c", images._shape[-1])
                            for key in list(images._get_frame_dict.keys()):
                                images._get_frame_dict[key + ("c",)] = (
                                    images._get_frame_dict.pop(key)
                                )
                        images.bundle_axes = self._img_dims
                        images.iter_axes = self._iter_dim or ""
                else:
                    if self._timepoint is not None:
                        images = images[self._timepoint]
                    if self._iter_dim == "":
                        # add outer list to wrap 2D images as 3D-like structure
                        images = [images]
                yield images

    def copy_to_view(
        self,
        args: Tuple[int, int],
        mag_view: MagView,
        is_segmentation: bool,
        dtype: Optional[DTypeLike] = None,
    ) -> Tuple[Tuple[int, int], Optional[int]]:
        """Copies the images according to the passed arguments to the given mag_view.
        args is expected to be the start and end of the z-range, meant for usage with an executor.
        copy_to_view returns an iterable of image shapes and largest segment ids. When using this
        method a manual update of the bounding box and the largest segment id might be necessary.
        """
        z_start, z_end = args
        shapes = []
        max_id: Optional[int]
        if is_segmentation:
            max_id = 0
        else:
            max_id = None

        with self._open_images() as images:
            if self._flip_z:
                images = images[::-1]
            with mag_view.get_buffered_slice_writer(
                relative_offset=(0, 0, z_start * mag_view.mag.z),
                buffer_size=mag_view.info.chunk_shape.z,
                # copy_to_view is typically used in a multiprocessing-context. Therefore the
                # buffered slice writer should not update the json file to avoid race conditions.
                json_update_allowed=False,
            ) as writer:
                for image_slice in images[z_start:z_end]:
                    image_slice = np.array(image_slice)
                    # place channels first
                    if self._img_dims.endswith("c"):
                        image_slice = np.moveaxis(image_slice, source=-1, destination=0)
                    # ensure the last two axes are xy:
                    if ("yx" in self._img_dims and not self._swap_xy) or (
                        "xy" in self._img_dims and self._swap_xy
                    ):
                        image_slice = image_slice.swapaxes(-1, -2)

                    if "c" in self._img_dims:
                        if self._channel is not None:
                            image_slice = image_slice[self._channel : self._channel + 1]
                        elif self._first_n_channels is not None:
                            image_slice = image_slice[: self._first_n_channels]
                        assert image_slice.shape[0] == self.num_channels, (
                            f"Image shape {image_slice.shape} does not fit to the number of channels "
                            + f"{self.num_channels} which are expected in the first axis."
                        )

                    if self._flip_x:
                        image_slice = np.flip(image_slice, -2)
                    if self._flip_y:
                        image_slice = np.flip(image_slice, -1)

                    if dtype is not None:
                        image_slice = image_slice.astype(dtype, order="F")

                    if max_id is not None:
                        max_id = max(max_id, image_slice.max())
                    shapes.append(image_slice.shape[-2:])
                    writer.send(image_slice)

            return dimwise_max(shapes), None if max_id is None else int(max_id)

    def get_possible_layers(self) -> Optional[Dict["str", List[int]]]:
        if len(self._possible_layers) == 0:
            return None
        else:
            return self._possible_layers


T = TypeVar("T", bound=Tuple[int, ...])


def dimwise_max(vectors: Sequence[T]) -> T:
    if len(vectors) == 1:
        return vectors[0]
    else:
        return cast(T, tuple(map(max, *vectors)))


C = TypeVar("C", bound=Type)


def _recursive_subclasses(cls: C) -> List[C]:
    "Return all subclasses (and their subclasses, etc.)."
    # Source: http://stackoverflow.com/a/3862957/1221924
    return cls.__subclasses__() + [
        g for s in cls.__subclasses__() for g in _recursive_subclasses(s)
    ]


def _get_all_pims_handlers() -> (
    Iterable[Type[Union[pims.FramesSequence, pims.FramesSequenceND]]]
):
    return chain(
        _recursive_subclasses(pims.FramesSequence),
        _recursive_subclasses(pims.FramesSequenceND),
    )


def get_valid_pims_suffixes() -> Set[str]:
    valid_suffixes = set()
    for pims_handler in _get_all_pims_handlers():
        valid_suffixes.update(pims_handler.class_exts())
    return valid_suffixes


def has_image_z_dimension(
    filepath: Path,
    use_bioformats: Optional[bool],
    is_segmentation: bool,
) -> bool:
    pims_images = PimsImages(
        filepath,
        use_bioformats=use_bioformats,
        is_segmentation=is_segmentation,
        # the following arguments shouldn't matter much for the Dataset.from_images method:
        channel=None,
        timepoint=None,
        czi_channel=None,
        swap_xy=False,
        flip_x=False,
        flip_y=False,
        flip_z=False,
    )

    return pims_images.expected_shape.z > 1<|MERGE_RESOLUTION|>--- conflicted
+++ resolved
@@ -30,37 +30,19 @@
     PimsCziReader = type(None)  # type: ignore[misc,assignment]
 
 try:
-<<<<<<< HEAD
-    from .pims_dm_readers import PimsDm3Reader, PimsDm4Reader
-=======
     from .pims_dm_readers import (  # noqa: F401 unused-import
         PimsDm3Reader,
         PimsDm4Reader,
     )
->>>>>>> c2d81499
 except ImportError:
     pass
 
 try:
-<<<<<<< HEAD
-    from .pims_imagej_tiff_reader import PimsImagejTiffReader
-except ImportError:
-    pass
-
-try:
-    from .pims_dicom_reader import DicomReader
-except ImportError:
-    pass
-
-# pylint: enable=unused-import
-=======
     from .pims_imagej_tiff_reader import (  # noqa: F401 unused-import
         PimsImagejTiffReader,
     )
 except ImportError:
     pass
-
->>>>>>> c2d81499
 
 
 from ...geometry.vec3_int import Vec3Int
