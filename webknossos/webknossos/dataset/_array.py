import re
import warnings
from abc import ABC, abstractmethod
from dataclasses import dataclass
from enum import Enum
from os.path import relpath
from typing import Any, Dict, Iterator, Optional, Type

import numpy as np
import wkw
import zarr
from numcodecs import Blosc
from upath import UPath as Path
from zarr.storage import FSStore

from webknossos.geometry import BoundingBox, Vec3Int, Vec3IntLike


def _is_power_of_two(num: int) -> bool:
    return num & (num - 1) == 0


def _fsstore_from_path(path: Path) -> FSStore:
    try:
        storage_options = path._kwargs.copy()
        del storage_options["_url"]
    except AttributeError:
        storage_options = {}
    return FSStore(url=str(path), **storage_options)


class ArrayException(Exception):
    pass


class DataFormat(Enum):
    WKW = "wkw"
    Zarr = "zarr"


@dataclass
class ArrayInfo:
    data_format: DataFormat
    num_channels: int
    voxel_type: np.dtype
    chunk_size: Vec3Int
    chunks_per_shard: Vec3Int
    compression_mode: bool = False

    @property
    def shard_size(self) -> Vec3Int:
        return self.chunk_size * self.chunks_per_shard


class BaseArray(ABC):
    data_format = DataFormat.WKW

    _path: Path

    def __init__(self, path: Path):
        self._path = path

    @property
    @abstractmethod
    def info(self) -> ArrayInfo:
        pass

    @classmethod
    @abstractmethod
    def open(_cls, path: Path) -> "BaseArray":
        for cls in (WKWArray, ZarrArray):
            try:
                array = cls.open(path)
                return array
            except ArrayException as e:
                pass
        raise ArrayException(f"Could not open the array at {path}.")

    @classmethod
    @abstractmethod
    def create(cls, path: Path, array_info: ArrayInfo) -> "BaseArray":
        pass

    @abstractmethod
    def read(self, offset: Vec3IntLike, shape: Vec3IntLike) -> np.ndarray:
        pass

    @abstractmethod
    def write(self, offset: Vec3IntLike, data: np.ndarray) -> None:
        pass

    @abstractmethod
    def ensure_size(
        self, new_shape: Vec3IntLike, align_with_shards: bool = True, warn: bool = False
    ) -> None:
        pass

    @abstractmethod
    def list_bounding_boxes(self) -> Iterator[BoundingBox]:
        pass

    @abstractmethod
    def close(self) -> None:
        pass

    @staticmethod
    def get_class(data_format: DataFormat) -> Type["BaseArray"]:
        for cls in (WKWArray, ZarrArray):
            if cls.data_format == data_format:
                return cls
        raise ValueError(f"Array format `{data_format}` is invalid.")


class WKWArray(BaseArray):
    data_format = DataFormat.WKW

    _cached_wkw_dataset: Optional[wkw.Dataset]

    def __init__(self, path: Path):
        super().__init__(path)
        self._cached_wkw_dataset = None

    @classmethod
    def open(cls, path: Path) -> "WKWArray":
        if (path / "header.wkw").is_file():
            return cls(path)
        raise ArrayException(
            f"Could not open WKW array at {path}. `header.wkw` not found."
        )

    @property
    def info(self) -> ArrayInfo:
        header = self._wkw_dataset.header
        return ArrayInfo(
            data_format=self.data_format,
            num_channels=header.num_channels,
            voxel_type=header.voxel_type,
            compression_mode=header.block_type != wkw.Header.BLOCK_TYPE_RAW,
            chunk_size=Vec3Int.full(header.block_len),
            chunks_per_shard=Vec3Int.full(
                header.file_len,
            ),
        )

    @classmethod
    def create(cls, path: Path, array_info: ArrayInfo) -> "WKWArray":
        assert array_info.data_format == cls.data_format

        assert (
            array_info.chunk_size.is_uniform()
        ), f"`chunk_size` needs to be uniform for WKW storage. Got {array_info.chunk_size}."
        assert _is_power_of_two(
            array_info.chunk_size.x
        ), f"`chunk_size` needs to be a power of 2 for WKW storage. Got {array_info.chunk_size.x}."
        assert (
            1 <= array_info.chunk_size.x and array_info.chunk_size.x <= 32768
        ), f"`chunk_size` needs to be a value between 1 and 32768 for WKW storage. Got {array_info.chunk_size.x}."

        assert (
            array_info.chunks_per_shard.is_uniform()
        ), f"`chunks_per_shard` needs to be uniform for WKW storage. Got {array_info.chunks_per_shard}."
        assert _is_power_of_two(
            array_info.chunks_per_shard.x
        ), f"`chunks_per_shard` needs to be a power of 2 for WKW storage. Got {array_info.chunks_per_shard.x}."
        assert (
            1 <= array_info.chunks_per_shard.x
            and array_info.chunks_per_shard.x <= 32768
        ), f"`chunks_per_shard` needs to be a value between 1 and 32768 for WKW storage. Got {array_info.chunks_per_shard.x}."

        try:
            wkw.Dataset.create(
                str(path),
                wkw.Header(
                    voxel_type=array_info.voxel_type,
                    num_channels=array_info.num_channels,
                    block_len=array_info.chunk_size.x,
                    file_len=array_info.chunks_per_shard.x,
                    block_type=(
                        wkw.Header.BLOCK_TYPE_LZ4HC
                        if array_info.compression_mode
                        else wkw.Header.BLOCK_TYPE_RAW
                    ),
                ),
            ).close()
        except wkw.wkw.WKWException as e:
            raise ArrayException(f"Exception while creating array {path}") from e
        return WKWArray(path)

    def read(self, offset: Vec3IntLike, shape: Vec3IntLike) -> np.ndarray:
        return self._wkw_dataset.read(Vec3Int(offset), Vec3Int(shape))

    def write(self, offset: Vec3IntLike, data: np.ndarray) -> None:
        self._wkw_dataset.write(Vec3Int(offset), data)

    def ensure_size(
        self,
        new_shape: Vec3IntLike,
        align_with_shards: bool = True,
        warn: bool = False,
    ) -> None:
        pass

    def _list_files(self) -> Iterator[Path]:
        return (
            Path(relpath(filename, self._path))
            for filename in self._wkw_dataset.list_files()
        )

    def list_bounding_boxes(self) -> Iterator[BoundingBox]:
        def _extract_num(s: str) -> int:
            match = re.search("[0-9]+", s)
            assert match is not None
            return int(match[0])

        def _extract_file_index(file_path: Path) -> Vec3Int:
            z, y, x = [_extract_num(el) for el in file_path.parts]
            return Vec3Int(x, y, z)

        shard_size = self.info.shard_size
        for file_path in self._list_files():
            cube_index = _extract_file_index(file_path)
            cube_offset = cube_index * shard_size

            yield BoundingBox(cube_offset, shard_size)

    def close(self) -> None:
        if self._cached_wkw_dataset is not None:
            self._cached_wkw_dataset.close()
            self._cached_wkw_dataset = None

    @property
    def _wkw_dataset(self) -> wkw.Dataset:
        if self._cached_wkw_dataset is None:
            try:
                self._cached_wkw_dataset = wkw.Dataset.open(
                    str(self._path)
                )  # No need to pass the header to the wkw.Dataset
            except wkw.wkw.WKWException as e:
                raise ArrayException(
                    f"Exception while opening WKW array for {self._path}"
                ) from e
        return self._cached_wkw_dataset

    @_wkw_dataset.deleter
    def _wkw_dataset(self) -> None:
        self.close()

    def __del__(self) -> None:
        del self._cached_wkw_dataset

    def __getstate__(self) -> Dict[str, Any]:
        d = dict(self.__dict__)
        del d["_cached_wkw_dataset"]
        return d

    def __setstate__(self, d: Dict[str, Any]) -> None:
        d["_cached_wkw_dataset"] = None
        self.__dict__ = d


class ZarrArray(BaseArray):
    data_format = DataFormat.Zarr

    _cached_zarray: Optional[zarr.Array]

    def __init__(self, path: Path):
        super().__init__(path)
        self._cached_zarray = None

    @classmethod
    def open(cls, path: Path) -> "ZarrArray":
        if (path / ".zarray").is_file():
            return cls(path)
        raise ArrayException(
            f"Could not open Zarr array at {path}. `.zarray` not found."
        )

    @property
    def info(self) -> ArrayInfo:
        zarray = self._zarray
        return ArrayInfo(
            data_format=self.data_format,
            num_channels=zarray.shape[0],
            voxel_type=zarray.dtype,
            compression_mode=zarray.compressor is not None,
            chunk_size=Vec3Int(*zarray.chunks[1:4]) or Vec3Int.full(1),
            chunks_per_shard=Vec3Int.full(1),
        )

    @classmethod
    def create(cls, path: Path, array_info: ArrayInfo) -> "ZarrArray":
        assert array_info.data_format == cls.data_format
        assert array_info.chunks_per_shard == Vec3Int.full(
            1
        ), "Zarr storage doesn't support sharding yet"

        zarr.create(
            shape=(array_info.num_channels, 1, 1, 1),
            chunks=(array_info.num_channels,) + array_info.chunk_size.to_tuple(),
            dtype=array_info.voxel_type,
            compressor=(
                Blosc(cname="zstd", clevel=3, shuffle=Blosc.SHUFFLE)
                if array_info.compression_mode
                else None
            ),
<<<<<<< HEAD
            store=_fsstore_from_path(path),
=======
            store=path,
            order='F'
>>>>>>> b100bed4
        )
        return ZarrArray(path)

    def read(self, offset: Vec3IntLike, shape: Vec3IntLike) -> np.ndarray:
        offset = Vec3Int(offset)
        shape = Vec3Int(shape)
        zarray = self._zarray
        data = zarray[
            :,
            offset.x : (offset.x + shape.x),
            offset.y : (offset.y + shape.y),
            offset.z : (offset.z + shape.z),
        ]
        if data.shape != shape:
            padded_data = np.zeros(
                (self.info.num_channels,) + shape.to_tuple(), dtype=data.dtype
            )
            padded_data[
                :,
                0 : data.shape[1],
                0 : data.shape[2],
                0 : data.shape[3],
            ] = data
            data = padded_data
        return data

    def ensure_size(
        self, new_shape: Vec3IntLike, align_with_shards: bool = True, warn: bool = False
    ) -> None:
        new_shape = Vec3Int(new_shape)
        zarray = self._zarray

        new_shape_tuple = (
            zarray.shape[0],
            max(zarray.shape[1], new_shape.x),
            max(zarray.shape[2], new_shape.y),
            max(zarray.shape[3], new_shape.z),
        )
        if new_shape_tuple != zarray.shape:
            if align_with_shards:
                shard_size = self.info.shard_size
                new_shape = new_shape.ceildiv(shard_size) * shard_size
                new_shape_tuple = (zarray.shape[0],) + new_shape.to_tuple()

            # Check on-disk for changes to shape
            current_zarray = zarr.open_array(
                store=_fsstore_from_path(self._path), mode="r"
            )
            if zarray.shape != current_zarray.shape:
                warnings.warn(
                    f"[WARNING] While resizing the Zarr array at {self._path}, a differing shape ({zarray.shape} != {current_zarray.shape}) was found in the currently persisted metadata."
                    + "This is likely happening because multiple processes changed the metadata of this array."
                )

            if warn:
                warnings.warn(
                    f"[WARNING] Resizing zarr array from `{zarray.shape}` to `{new_shape_tuple}`."
                )
            zarray.resize(new_shape_tuple)

    def write(self, offset: Vec3IntLike, data: np.ndarray) -> None:
        offset = Vec3Int(offset)

        if data.ndim == 3:
            data = data.reshape((1,) + data.shape)
        assert data.ndim == 4

        self.ensure_size(offset + Vec3Int(data.shape[1:4]), warn=True)
        zarray = self._zarray
        zarray[
            :,
            offset.x : (offset.x + data.shape[1]),
            offset.y : (offset.y + data.shape[2]),
            offset.z : (offset.z + data.shape[3]),
        ] = data

    def list_bounding_boxes(self) -> Iterator[BoundingBox]:
        zarray = self._zarray
        chunk_size = Vec3Int(*zarray.chunks[1:4])
        for key in zarray.store.keys():
            if not key.startswith("."):
                key_parts = [int(p) for p in key.split(zarray._dimension_separator)]
                chunk_idx = Vec3Int(key_parts[1:4])
                yield BoundingBox(topleft=chunk_idx * chunk_size, size=chunk_size)

    def close(self) -> None:
        if self._cached_zarray is not None:
            self._cached_zarray = None

    @property
    def _zarray(self) -> zarr.Array:
        if self._cached_zarray is None:
            try:

                self._cached_zarray = zarr.open_array(
                    store=_fsstore_from_path(self._path), mode="a"
                )
            except Exception as e:
                raise ArrayException(
                    f"Exception while opening Zarr array for {self._path}"
                ) from e
        return self._cached_zarray

    @_zarray.deleter
    def _zarray(self) -> None:
        self.close()

    def __del__(self) -> None:
        del self._cached_zarray

    def __getstate__(self) -> Dict[str, Any]:
        d = dict(self.__dict__)
        del d["_cached_zarray"]
        return d

    def __setstate__(self, d: Dict[str, Any]) -> None:
        d["_cached_zarray"] = None
        self.__dict__ = d<|MERGE_RESOLUTION|>--- conflicted
+++ resolved
@@ -303,12 +303,8 @@
                 if array_info.compression_mode
                 else None
             ),
-<<<<<<< HEAD
             store=_fsstore_from_path(path),
-=======
-            store=path,
-            order='F'
->>>>>>> b100bed4
+            order="F",
         )
         return ZarrArray(path)
 
