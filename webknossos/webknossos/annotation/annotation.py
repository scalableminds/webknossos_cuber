--- conflicted
+++ resolved
@@ -81,18 +81,10 @@
         """
 
         # todo pylint: disable=fixme
-<<<<<<< HEAD
-        # the name is about to change with multiple volume annotations
-        # todo: the name is hard coded
-        data_archive_name = "data_Volume.zip"
-        assert data_archive_name in self._filelist
-        with self._zipfile.open(data_archive_name) as f:
-=======
         assert self._nml.volume is not None
         volume_zip_path = self._nml.volume.location
         assert volume_zip_path in self._filelist
         with self._zipfile.open(volume_zip_path) as f:
->>>>>>> 6d9cfaba
             data_zip = ZipFile(f)
             wrong_files = [
                 i.filename
