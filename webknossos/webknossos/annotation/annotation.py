--- conflicted
+++ resolved
@@ -7,11 +7,7 @@
 from pathlib import Path
 from shutil import copyfile
 from tempfile import TemporaryDirectory
-<<<<<<< HEAD
-from typing import IO, BinaryIO, Iterator, List, NamedTuple, Optional, Union, cast
-=======
-from typing import IO, ContextManager, Iterator, List, NamedTuple, Optional, Union, cast
->>>>>>> 01d7d216
+from typing import IO, BinaryIO, ContextManager, Iterator, List, NamedTuple, Optional, Union, cast
 from zipfile import ZipFile
 
 from attr import dataclass
