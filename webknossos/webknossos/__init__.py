"""
# webknossos

This module providess methods to modify or interact with webKnossos resources.
<<<<<<< HEAD
Check out the different submodules for detailed API documentation:
"""
from webknossos.dataset import *
from webknossos.geometry import *
from webknossos.skeleton import *
=======
Check out `webknossos.dataset` for detailed API documentation.
"""

from webknossos.annotation import open_annotation
from webknossos.client.download_dataset import download_dataset
from webknossos.skeleton import open_nml
>>>>>>> f874eae7
<|MERGE_RESOLUTION|>--- conflicted
+++ resolved
@@ -2,17 +2,10 @@
 # webknossos
 
 This module providess methods to modify or interact with webKnossos resources.
-<<<<<<< HEAD
 Check out the different submodules for detailed API documentation:
 """
+from webknossos.annotation import *
+from webknossos.client import *
 from webknossos.dataset import *
 from webknossos.geometry import *
-from webknossos.skeleton import *
-=======
-Check out `webknossos.dataset` for detailed API documentation.
-"""
-
-from webknossos.annotation import open_annotation
-from webknossos.client.download_dataset import download_dataset
-from webknossos.skeleton import open_nml
->>>>>>> f874eae7
+from webknossos.skeleton import *