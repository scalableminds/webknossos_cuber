--- conflicted
+++ resolved
@@ -30,6 +30,7 @@
 
 [tool.poetry.dependencies]
 python = ">=3.7.1,<3.10"
+aiohttp = "^3.8.1"
 attrs = "^21.1.0"
 boltons = "~21.0.0"
 cattrs = "1.7.1"
@@ -51,13 +52,12 @@
 wkw = "1.1.11"
 zarr = "^2.11.0"
 zipp = "^3.5.0"
-aiohttp = "^3.8.1"
 
 # A list of all of the optional dependencies, some of which are included in the
 # below `extras`. They can be opted into by apps.
+imagecodecs = { version = "2021.11.20", optional = true }
+JPype1 = { version = "^1.3.0", optional = true }
 pims = { version = "^0.6.0", optional = true }
-JPype1 = { version = "^1.3.0", optional = true }
-imagecodecs = { version = "2021.11.20", optional = true }
 tifffile = { version = "2021.11.2", optional = true }
 
 [tool.poetry.extras]
@@ -74,10 +74,12 @@
 icecream = "^2.1.1"
 inducoapi = "2.0.0"
 isort = "^5.9.3"
+jsonschema = "^4.6.0"
 mypy = "0.910"
 openapi-python-client = "0.10.3"
 pylint = "^2.10.2"
 pytest = "^6.2.4"
+pytest-custom-exit-code = "^0.3.0"
 pytest-recording = "^0.12.0"
 types-python-dateutil = "^0.1.6"
 # packages for examples:
@@ -85,12 +87,7 @@
 pandas = "^1.3.4"
 pooch = "^1.5.2"
 s3fs = "^2022.2.0"
-<<<<<<< HEAD
 tabulate = "^0.8.9"
-pytest-custom-exit-code = "^0.3.0"
-=======
-jsonschema = "^4.6.0"
->>>>>>> 10193794
 
 [tool.black]
 target_version = ['py37', 'py38']
