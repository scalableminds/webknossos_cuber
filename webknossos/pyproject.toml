[tool.poetry]
name = "webknossos"
version = "0.0.0"  # filled by dunamai
description = "Python package to work with webKnossos datasets and annotations"
authors = ["scalable minds <hello@scalableminds.com>"]
readme = "README.md"
license = "AGPL-3.0"

[tool.poetry.dependencies]
python = "^3.7"
attrs = "^21.1.0"
cattrs = "1.7.1"
cluster_tools = "^1.52"
httpx = ">=0.15.4,<0.19.0"
numpy = "^1.15.0"  # see https://numpy.org/neps/nep-0029-deprecation_policy.html#support-table
python-dateutil = "^2.8.0"
scikit-image = "^0.16.0"
scipy = "^1.4.0"
wkw = "1.1.11"
<<<<<<< HEAD
networkx = "^2.6.2"
loxun = "^2.0"
=======
python-dotenv = "^0.19.0"
rich = "^10.9.0"
>>>>>>> 8e14bdec

[tool.poetry.dev-dependencies]
# autoflake
black = "21.7b0"
inducoapi = "2.0.0"
isort = "^5.9.3"
mypy = "0.910"
openapi-python-client = "0.10.3"
pylint = "^2.10.2"
pytest = "^6.2.4"
<<<<<<< HEAD
icecream = "^2.1.1"
=======
types-python-dateutil = "^0.1.6"
>>>>>>> 8e14bdec

[tool.black]
target_version = ['py37', 'py38']
exclude = '''
(
  /(
    | \.git
    | \.venv
    | \.mypy_cache
    | dist
  )/
)
'''

[tool.isort]
profile = "black"

[tool.mypy]
ignore_missing_imports = true

[tool.pylint.MASTER]
ignore=['generated']

[tool.pylint.'MESSAGES CONTROL']
disable=["logging-format-interpolation","logging-fstring-interpolation","broad-except","protected-access","R","C"]

[build-system]
requires = ["poetry>=1.1"]
build-backend = "poetry.masonry.api"<|MERGE_RESOLUTION|>--- conflicted
+++ resolved
@@ -12,33 +12,27 @@
 cattrs = "1.7.1"
 cluster_tools = "^1.52"
 httpx = ">=0.15.4,<0.19.0"
+loxun = "^2.0"
+networkx = "^2.6.2"
 numpy = "^1.15.0"  # see https://numpy.org/neps/nep-0029-deprecation_policy.html#support-table
 python-dateutil = "^2.8.0"
+python-dotenv = "^0.19.0"
+rich = "^10.9.0"
 scikit-image = "^0.16.0"
 scipy = "^1.4.0"
 wkw = "1.1.11"
-<<<<<<< HEAD
-networkx = "^2.6.2"
-loxun = "^2.0"
-=======
-python-dotenv = "^0.19.0"
-rich = "^10.9.0"
->>>>>>> 8e14bdec
 
 [tool.poetry.dev-dependencies]
 # autoflake
 black = "21.7b0"
+icecream = "^2.1.1"
 inducoapi = "2.0.0"
 isort = "^5.9.3"
 mypy = "0.910"
 openapi-python-client = "0.10.3"
 pylint = "^2.10.2"
 pytest = "^6.2.4"
-<<<<<<< HEAD
-icecream = "^2.1.1"
-=======
 types-python-dateutil = "^0.1.6"
->>>>>>> 8e14bdec
 
 [tool.black]
 target_version = ['py37', 'py38']
