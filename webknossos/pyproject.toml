[tool.poetry]
name = "webknossos"
version = "0.0.0"  # filled by dunamai
description = "Python API for working with WEBKNOSSOS datasets, annotations, and for WEBKNOSSOS server interaction."
authors = ["scalable minds <hello@scalableminds.com>"]
readme = "README.md"
license = "AGPL-3.0"
repository = "https://github.com/scalableminds/webknossos-libs"
homepage = "https://docs.webknossos.org/webknossos-py"
classifiers = [
    "Intended Audience :: Developers",
    "Intended Audience :: Education",
    "Intended Audience :: Healthcare Industry",
    "Intended Audience :: Information Technology",
    "Intended Audience :: Science/Research",
    "Operating System :: OS Independent",
    "Topic :: Education",
    "Topic :: Multimedia :: Graphics",
    "Topic :: Scientific/Engineering",
    "Topic :: Scientific/Engineering :: Bio-Informatics",
    "Topic :: Scientific/Engineering :: Image Processing",
    "Topic :: Scientific/Engineering :: Information Analysis",
    "Topic :: Scientific/Engineering :: Medical Science Apps.",
    "Topic :: Scientific/Engineering :: Visualization",
    "Topic :: Software Development :: Libraries",
    "Typing :: Typed"
]
include = ["webknossos/version.py"]  # included explicitly since it's in .gitignore

[tool.poetry.dependencies]
python = ">=3.8,<3.12"
aiohttp = "^3.8.1"
attrs = ">=22.0.0"
boltons = "~21.0.0"
cattrs = ">=22.0.0"
cluster_tools = { path = "../cluster_tools/", develop = true }
fsspec = "^2023.9.0"
httpx = ">=0.20.0,<=0.24.1"
loxun = "^2.0"
natsort = "^6.2.0"
networkx = "^2.6.2"
nibabel = "^5.0.1"
numcodecs = "^0.11"
numpy = "^1.21.0"  # see https://numpy.org/neps/nep-0029-deprecation_policy.html#support-table
psutil = "^5.6.7"
python-dateutil = "^2.8.0"
python-dotenv = "^0.19.0"
rich = "^10.9.0"
scikit-image = "^0.21.0"
scikit-learn = "^1.0.1"
scipy = "^1.9.0"
typer = {extras = ["all"], version = "^0.9.0"}
typing-extensions = "^4.0"
universal-pathlib = "0.1.3"
wkw = "1.1.22"
zarr = "^2.16.0"
zarrita = "0.2.1"
zipp = "^3.5.0"

# A list of all of the optional dependencies, some of which are included in the
# below `extras`. They can be opted into by apps.
imagecodecs = { version = ">=2021.11.20", optional = true }
JPype1 = { version = "^1.3.0", optional = true }
pims = { version = "^0.6.0", optional = true }
tifffile = { version = ">=2021.11.2", optional = true }
pylibCZIrw = { version = "3.5.1", source = "scm", optional = true }
<<<<<<< HEAD
zarrita = "0.1.0a18"
pyhumps = "^3.8.0"
=======
>>>>>>> d44a484b

[tool.poetry.extras]
pims = ["pims"]
tifffile = ["pims", "tifffile"]
imagecodecs = ["pims", "imagecodecs"]
bioformats = ["pims","JPype1"]
czi = ["pims","pylibCZIrw"]
all = ["pims","tifffile","imagecodecs","JPype1","pylibCZIrw"]

[tool.poetry.dev-dependencies]
# autoflake
black = "^23.1.0"
dask = { version = "^2023.9.1", python = ">=3.9", extras = ["distributed"] }
hypothesis = "^6.35.0"
icecream = "^2.1.1"
inducoapi = "^2.0.2"
isort = "^5.9.3"
jsonschema = "^4.6.0"
mypy = "^1.0.0"
openapi-python-client = "0.14.1"
pylint = "^2.16.2"
pytest = "^7.2.1"
pytest-custom-exit-code = "^0.3.0"
pytest-recording = "^0.13.0"
pytest-split = "^0.8.0"
pytest-sugar = "^0.9.4"
pytest-timeout = "^2.1.0"
types-python-dateutil = "^0.1.6"
# packages for examples:
fastremap = "^1.13.3"
pandas = "^1.3.4"
pooch = "^1.5.2"
s3fs = "^2023.9.0"
tabulate = "^0.8.9"

[[tool.poetry.source]]
name = "PyPI"
priority = "primary"

[[tool.poetry.source]]
name = "scm"
url = "https://pypi.scm.io/simple"
priority = "supplemental"

[tool.black]
target_version = ['py37', 'py38']
exclude = '''
(
  /(
    | \.git
    | \.venv
    | \.mypy_cache
    | dist
  )/
)
'''

[tool.isort]
profile = "black"

[tool.mypy]
ignore_missing_imports = true
namespace_packages = true
strict_equality = true
show_error_codes = true
disallow_untyped_defs = true
no_implicit_optional = true

[tool.pylint.MASTER]
ignore = ["webknossos/client/_generated"]
load-plugins = ["_helpers.pylint_plugins.attrs_ng_api"]

[tool.pylint."MESSAGES CONTROL"]
disable = ["logging-format-interpolation","logging-fstring-interpolation","broad-except","broad-exception-raised","protected-access","R","C"]

[tool.pytest.ini_options]
markers = ["with_vcr: Runs with VCR recording and optionally blocked network"]
testpaths = ["tests"]

[tool.poetry.scripts]
webknossos = "webknossos.cli.main:app"

[build-system]
requires = ["poetry-core>=1.1"]
build-backend = "poetry.core.masonry.api"<|MERGE_RESOLUTION|>--- conflicted
+++ resolved
@@ -64,11 +64,7 @@
 pims = { version = "^0.6.0", optional = true }
 tifffile = { version = ">=2021.11.2", optional = true }
 pylibCZIrw = { version = "3.5.1", source = "scm", optional = true }
-<<<<<<< HEAD
-zarrita = "0.1.0a18"
 pyhumps = "^3.8.0"
-=======
->>>>>>> d44a484b
 
 [tool.poetry.extras]
 pims = ["pims"]
