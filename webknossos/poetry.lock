--- conflicted
+++ resolved
@@ -396,21 +396,20 @@
 python-versions = ">=2.7, !=3.0.*, !=3.1.*, !=3.2.*, !=3.3.*, !=3.4.*, !=3.5.*"
 
 [[package]]
-<<<<<<< HEAD
 name = "loxun"
 version = "2.0"
 description = "large output in XML using unicode and namespaces"
 category = "main"
 optional = false
 python-versions = "*"
-=======
+
+[[package]]
 name = "markupsafe"
 version = "2.0.1"
 description = "Safely add untrusted strings to HTML/XML markup."
 category = "dev"
 optional = false
 python-versions = ">=3.6"
->>>>>>> 8e14bdec
 
 [[package]]
 name = "matplotlib"
@@ -615,25 +614,25 @@
 python-versions = ">=2.7, !=3.0.*, !=3.1.*, !=3.2.*, !=3.3.*"
 
 [[package]]
-<<<<<<< HEAD
+name = "pydantic"
+version = "1.8.2"
+description = "Data validation and settings management using python 3.6 type hinting"
+category = "dev"
+optional = false
+python-versions = ">=3.6.1"
+
+[package.dependencies]
+typing-extensions = ">=3.7.4.3"
+
+[package.extras]
+dotenv = ["python-dotenv (>=0.10.4)"]
+email = ["email-validator (>=1.0.3)"]
+
+[[package]]
 name = "pygments"
 version = "2.10.0"
 description = "Pygments is a syntax highlighting package written in Python."
 category = "dev"
-=======
-name = "pydantic"
-version = "1.8.2"
-description = "Data validation and settings management using python 3.6 type hinting"
-category = "dev"
-optional = false
-python-versions = ">=3.6.1"
-
-[package.dependencies]
-typing-extensions = ">=3.7.4.3"
-
-[package.extras]
-dotenv = ["python-dotenv (>=0.10.4)"]
-email = ["email-validator (>=1.0.3)"]
 
 [[package]]
 name = "pyflakes"
@@ -648,7 +647,6 @@
 version = "2.10.0"
 description = "Pygments is a syntax highlighting package written in Python."
 category = "main"
->>>>>>> 8e14bdec
 optional = false
 python-versions = ">=3.5"
 
@@ -934,11 +932,7 @@
 [metadata]
 lock-version = "1.1"
 python-versions = "^3.7"
-<<<<<<< HEAD
 content-hash = "e9715c2b0441d09efd96252311233649c3a17093a72b59a29f4246ed606dc634"
-=======
-content-hash = "6ab536c5886d12ca78a01a1bcf13c370da2b151386df947acbde7ec961d8c8e3"
->>>>>>> 8e14bdec
 
 [metadata.files]
 anyio = [
@@ -1176,10 +1170,9 @@
     {file = "lazy_object_proxy-1.6.0-cp39-cp39-win32.whl", hash = "sha256:1fee665d2638491f4d6e55bd483e15ef21f6c8c2095f235fef72601021e64f61"},
     {file = "lazy_object_proxy-1.6.0-cp39-cp39-win_amd64.whl", hash = "sha256:f5144c75445ae3ca2057faac03fda5a902eff196702b0a24daf1d6ce0650514b"},
 ]
-<<<<<<< HEAD
 loxun = [
     {file = "loxun-2.0.zip", hash = "sha256:9f90d4aa3ff21946555492132a1e51e284a6aab2ed6d2ded7d85d82826c1e5e7"},
-=======
+]
 markupsafe = [
     {file = "MarkupSafe-2.0.1-cp36-cp36m-macosx_10_9_x86_64.whl", hash = "sha256:f9081981fe268bd86831e5c75f7de206ef275defcb82bc70740ae6dc507aee51"},
     {file = "MarkupSafe-2.0.1-cp36-cp36m-manylinux1_i686.whl", hash = "sha256:0955295dd5eec6cb6cc2fe1698f4c6d84af2e92de33fbcac4111913cd100a6ff"},
@@ -1215,7 +1208,6 @@
     {file = "MarkupSafe-2.0.1-cp39-cp39-win32.whl", hash = "sha256:10f82115e21dc0dfec9ab5c0223652f7197feb168c940f3ef61563fc2d6beb74"},
     {file = "MarkupSafe-2.0.1-cp39-cp39-win_amd64.whl", hash = "sha256:693ce3f9e70a6cf7d2fb9e6c9d8b204b6b39897a2c4a1aa65728d5ac97dcc1d8"},
     {file = "MarkupSafe-2.0.1.tar.gz", hash = "sha256:594c67807fb16238b30c44bdf74f36c02cdf22d1c8cda91ef8a0ed8dabf5620a"},
->>>>>>> 8e14bdec
 ]
 matplotlib = [
     {file = "matplotlib-3.4.3-cp37-cp37m-macosx_10_9_x86_64.whl", hash = "sha256:5c988bb43414c7c2b0a31bd5187b4d27fd625c080371b463a6d422047df78913"},
@@ -1386,8 +1378,6 @@
     {file = "pycparser-2.20-py2.py3-none-any.whl", hash = "sha256:7582ad22678f0fcd81102833f60ef8d0e57288b6b5fb00323d101be910e35705"},
     {file = "pycparser-2.20.tar.gz", hash = "sha256:2d475327684562c3a96cc71adf7dc8c4f0565175cf86b6d7a404ff4c771f15f0"},
 ]
-<<<<<<< HEAD
-=======
 pydantic = [
     {file = "pydantic-1.8.2-cp36-cp36m-macosx_10_9_x86_64.whl", hash = "sha256:05ddfd37c1720c392f4e0d43c484217b7521558302e7069ce8d318438d297739"},
     {file = "pydantic-1.8.2-cp36-cp36m-manylinux1_i686.whl", hash = "sha256:a7c6002203fe2c5a1b5cbb141bb85060cbff88c2d78eccbc72d97eb7022c43e4"},
@@ -1416,7 +1406,6 @@
     {file = "pyflakes-2.3.1-py2.py3-none-any.whl", hash = "sha256:7893783d01b8a89811dd72d7dfd4d84ff098e5eed95cfa8905b22bbffe52efc3"},
     {file = "pyflakes-2.3.1.tar.gz", hash = "sha256:f5bc8ecabc05bb9d291eb5203d6810b49040f6ff446a756326104746cc00c1db"},
 ]
->>>>>>> 8e14bdec
 pygments = [
     {file = "Pygments-2.10.0-py3-none-any.whl", hash = "sha256:b8e67fe6af78f492b3c4b3e2970c0624cbf08beb1e493b2c99b9fa1b67a20380"},
     {file = "Pygments-2.10.0.tar.gz", hash = "sha256:f398865f7eb6874156579fdf36bc840a03cab64d1cde9e93d68f46a425ec52c6"},
