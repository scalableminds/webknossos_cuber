import inspect
import os
from contextlib import contextmanager
from tempfile import TemporaryDirectory
from types import ModuleType
from typing import Any, Iterator, Tuple

import numpy as np
import pytest
from scipy.spatial import cKDTree

from webknossos.geometry import Mag


@contextmanager
def tmp_cwd() -> Iterator[None]:
    prev_cwd = os.getcwd()
    with TemporaryDirectory() as new_cwd:
        os.chdir(new_cwd)
        try:
            yield
        finally:
            os.chdir(prev_cwd)


def exec_main_and_get_vars(module: ModuleType, *var_names: str) -> Tuple[Any, ...]:
    source = inspect.getsource(module)
    global_statements = "\n".join(f"    global {var_name}" for var_name in var_names)
    new_source = source.replace(
        "def main() -> None:\n", "def main() -> None:\n" + global_statements + "\n"
    )
    exec(new_source, module.__dict__)  # pylint: disable=exec-used
    module.main()  # type: ignore[attr-defined]
    return tuple(module.__dict__[var_name] for var_name in var_names)


def test_dataset_usage() -> None:
    import examples.dataset_usage as example

    (
        data_in_mag1,
        data_in_mag1_subset,
        data_in_mag2,
        data_in_mag2_subset,
    ) = exec_main_and_get_vars(
        example,
        "data_in_mag1",
        "data_in_mag1_subset",
        "data_in_mag2",
        "data_in_mag2_subset",
    )

    assert data_in_mag1.shape == (3, 512, 512, 32)
    assert data_in_mag1_subset.shape == (3, 512, 512, 32)
    assert data_in_mag2.shape == (3, 256, 256, 16)
    assert data_in_mag2_subset.shape == (3, 256, 256, 16)


@pytest.mark.block_network(allowed_hosts=[".*"])
@pytest.mark.vcr(ignore_hosts=["webknossos.org", "data-humerus.webknossos.org"])
def test_apply_merger_mode() -> None:
    import examples.apply_merger_mode as example

    (out_mag1,) = exec_main_and_get_vars(example, "out_mag1")
    assert (
        out_mag1.read(absolute_offset=(2746, 4334, 1832), size=(1, 1, 1))[0, 0, 0, 0]
        != 5233922
    )
    assert (
        out_mag1.read(absolute_offset=(2746, 4334, 1832), size=(1, 1, 1))[0, 0, 0, 0]
        == 5233967
    )


def test_skeleton_synapse_candidates() -> None:
    import examples.skeleton_synapse_candidates as example

    synapse_parent_group, nml = exec_main_and_get_vars(
        example, "synapse_parent_group", "nml"
    )

    assert synapse_parent_group.get_total_node_count() == 57
    ids = [g.id for g in nml.flattened_graphs()]
    id_set = set(ids)
    assert len(ids) == len(id_set), "Graph IDs are not unique."


# Allowing requests to download the cells3d dataset via pooch,
# which are not snapshotted
@pytest.mark.block_network(allowed_hosts=[".*"])
@pytest.mark.vcr(ignore_hosts=["gitlab.com"])
def test_upload_image_data() -> None:
    with tmp_cwd():
        import examples.upload_image_data as example

        layer_nuclei, img, url = exec_main_and_get_vars(
            example, "layer_nuclei", "img", "url"
        )

        assert layer_nuclei.bounding_box.size == img.shape[1:]
        assert url.startswith("http://localhost:9000/datasets/Organization_X/cell_")


@pytest.mark.block_network(allowed_hosts=[".*"])
<<<<<<< HEAD
@pytest.mark.vcr(ignore_hosts=["gitlab.com"])
def test_upload_image_data() -> None:
    with tmp_cwd():
        import examples.download_image_data as example

        ds = exec_main_and_get_vars(
            example, "ds"
        )
=======
@pytest.mark.vcr(ignore_hosts=["webknossos.org", "data-humerus.webknossos.org"])
def test_download_image_data() -> None:
    with tmp_cwd():
        import examples.download_image_data as example

        (ds,) = exec_main_and_get_vars(example, "ds")
>>>>>>> a8945c55

        assert list(ds.layers.keys()) == ["color"]


class _DummyNearestNeighborClassifier:
    """Faster replacement for a sklearn classifier,
    also removing the need for sklearn as a dependency."""

    labels: np.ndarray
    tree: cKDTree

    def __init__(self, *_args: Any, **_kwargs: Any) -> None:
        pass

    def fit(self, X: np.ndarray, labels: np.ndarray) -> None:
        MAX_FITTED_EXAMPLES = 64
        if X.shape[0] > MAX_FITTED_EXAMPLES:
            selection = np.random.default_rng(seed=42).choice(
                X.shape[0], MAX_FITTED_EXAMPLES, replace=False
            )
            self.labels = labels[selection]
            assert set(self.labels) == set(labels), (
                "Subsampling the examples omitted some labels, please use more examples.\n"
                + f"Currently MAX_FITTED_EXAMPLES is set to {MAX_FITTED_EXAMPLES}"
            )
            self.tree = cKDTree(X[selection])
        else:
            self.labels = labels
            self.tree = cKDTree(X)

    def predict(self, X: np.ndarray) -> np.ndarray:
        nearest_neighbors = self.tree.query(X)[1]
        return self.labels[nearest_neighbors]


def test_learned_segmenter() -> None:
    with tmp_cwd():
        from skimage.future import trainable_segmentation

        old_default_classifier = None
        if trainable_segmentation.has_sklearn:
            old_default_classifier = trainable_segmentation.RandomForestClassifier
        trainable_segmentation.RandomForestClassifier = _DummyNearestNeighborClassifier
        trainable_segmentation.has_sklearn = True
        import examples.learned_segmenter as example

        segmentation_layer, url = exec_main_and_get_vars(
            example, "segmentation_layer", "url"
        )

        segmentation_data = segmentation_layer.mags[Mag(1)].read()
        counts = dict(zip(*np.unique(segmentation_data, return_counts=True)))
        assert counts == {1: 209066, 2: 37803, 3: 164553, 4: 817378}
        assert url.startswith(
            "http://localhost:9000/datasets/Organization_X/skin_segmented_"
        )

        if old_default_classifier is None:
            del trainable_segmentation.RandomForestClassifier
            trainable_segmentation.has_sklearn = False
        else:
            trainable_segmentation.RandomForestClassifier = old_default_classifier


def test_user_times() -> None:
    import examples.user_times as example

    (df,) = exec_main_and_get_vars(example, "df")

    assert len(df) > 0
    assert sum(df.loc[:, (2021, 5)]) > 11
    assert "user_A@scalableminds.com" in df.index<|MERGE_RESOLUTION|>--- conflicted
+++ resolved
@@ -102,23 +102,12 @@
 
 
 @pytest.mark.block_network(allowed_hosts=[".*"])
-<<<<<<< HEAD
-@pytest.mark.vcr(ignore_hosts=["gitlab.com"])
-def test_upload_image_data() -> None:
-    with tmp_cwd():
-        import examples.download_image_data as example
-
-        ds = exec_main_and_get_vars(
-            example, "ds"
-        )
-=======
 @pytest.mark.vcr(ignore_hosts=["webknossos.org", "data-humerus.webknossos.org"])
 def test_download_image_data() -> None:
     with tmp_cwd():
         import examples.download_image_data as example
 
         (ds,) = exec_main_and_get_vars(example, "ds")
->>>>>>> a8945c55
 
         assert list(ds.layers.keys()) == ["color"]
 
