import pytest

<<<<<<< HEAD
from webknossos.client._defaults import DEFAULT_WEBKNOSSOS_DATASTORE_URL
=======
>>>>>>> 29ae1326
from webknossos.client._generated.api.default import (
    annotation_info,
    build_info,
    current_user_info,
    dataset_info,
    datastore_list,
    generate_token_for_data_store,
    health,
    user_list,
    user_logged_time,
)
from webknossos.client._generated.client import Client
from webknossos.client._generated.models.datastore_list_response_200_item import (
    DatastoreListResponse200Item,
)
from webknossos.client.context import _get_generated_client
from webknossos.utils import time_since_epoch_in_ms

DATASTORE_URL = "https://data-humerus.webknossos.org"


@pytest.fixture
def client() -> Client:
    return _get_generated_client()


@pytest.fixture
def auth_client() -> Client:
    return _get_generated_client(enforce_auth=True)


# pylint: disable=redefined-outer-name


@pytest.mark.vcr()
def test_health(client: Client) -> None:
    response = health.sync_detailed(client=client)
    assert response.status_code == 200


@pytest.mark.vcr()
def test_annotation_info(client: Client) -> None:
    id = "616457c2010000870032ced4"  # pylint: disable=redefined-builtin
    typ = "Explorational"
    info_object = annotation_info.sync(
        typ=typ, id=id, client=client, timestamp=time_since_epoch_in_ms()
    )
    assert info_object is not None
    assert info_object.id == id
    assert info_object.typ == typ
<<<<<<< HEAD
=======
    assert info_object.data_store.url == DATASTORE_URL
>>>>>>> 29ae1326


@pytest.mark.vcr()
def test_datastore_list(auth_client: Client) -> None:
    datastores = datastore_list.sync(client=auth_client)
    public_wk_org_datastore = DatastoreListResponse200Item(
        name="webknossos.org",
<<<<<<< HEAD
        url=DEFAULT_WEBKNOSSOS_DATASTORE_URL,
=======
        url=DATASTORE_URL,
>>>>>>> 29ae1326
        is_foreign=False,
        is_scratch=False,
        is_connector=False,
        allows_upload=True,
    )
    assert datastores is not None
    assert public_wk_org_datastore in datastores


@pytest.mark.vcr()
def test_generate_token_for_data_store(auth_client: Client) -> None:
    generate_token_for_data_store_response = generate_token_for_data_store.sync(
        client=auth_client
    )
    assert generate_token_for_data_store_response is not None
    assert len(generate_token_for_data_store_response.token) > 0


@pytest.mark.vcr()
def test_current_user_info_and_user_logged_time(auth_client: Client) -> None:
    current_user_info_response = current_user_info.sync(client=auth_client)
    assert current_user_info_response is not None
    assert len(current_user_info_response.email) > 0
    assert len(current_user_info_response.teams) > 0
    assert current_user_info_response.is_active
    user_logged_time_response = user_logged_time.sync(
        id=current_user_info_response.id, client=auth_client
    )
    assert user_logged_time_response is not None
    assert isinstance(user_logged_time_response.logged_time, list)


@pytest.mark.vcr()
def test_user_list(auth_client: Client) -> None:
    user_list_response = user_list.sync(client=auth_client)
    assert isinstance(user_list_response, list)


@pytest.mark.vcr()
def test_dataset_info(client: Client) -> None:
    response = dataset_info.sync(
        organization_name="scalable_minds",
        data_set_name="l4dense_motta_et_al_demo",
        client=client,
    )
    assert response is not None
<<<<<<< HEAD
=======
    assert response.data_store.url == DATASTORE_URL
>>>>>>> 29ae1326
    assert response.display_name == "L4 Mouse Cortex Demo"
    assert sorted(
        (layer.name, layer.category, layer.element_class)
        for layer in response.data_source.data_layers
    ) == [
        ("color", "color", "uint8"),
        ("predictions", "color", "uint24"),
        ("segmentation", "segmentation", "uint32"),
    ]


@pytest.mark.vcr()
def test_build_info(client: Client) -> None:
    response = build_info.sync(
        client=client,
    )
    assert response is not None
    assert response.webknossos.name == "webknossos"
    assert response.webknossos_wrap.name == "webknossos-wrap"
    assert not response.local_data_store_enabled
    assert response.local_tracing_store_enabled<|MERGE_RESOLUTION|>--- conflicted
+++ resolved
@@ -1,9 +1,5 @@
 import pytest
 
-<<<<<<< HEAD
-from webknossos.client._defaults import DEFAULT_WEBKNOSSOS_DATASTORE_URL
-=======
->>>>>>> 29ae1326
 from webknossos.client._generated.api.default import (
     annotation_info,
     build_info,
@@ -54,29 +50,22 @@
     assert info_object is not None
     assert info_object.id == id
     assert info_object.typ == typ
-<<<<<<< HEAD
-=======
     assert info_object.data_store.url == DATASTORE_URL
->>>>>>> 29ae1326
 
 
 @pytest.mark.vcr()
 def test_datastore_list(auth_client: Client) -> None:
     datastores = datastore_list.sync(client=auth_client)
-    public_wk_org_datastore = DatastoreListResponse200Item(
+    internal_datastore = DatastoreListResponse200Item(
         name="webknossos.org",
-<<<<<<< HEAD
-        url=DEFAULT_WEBKNOSSOS_DATASTORE_URL,
-=======
         url=DATASTORE_URL,
->>>>>>> 29ae1326
         is_foreign=False,
         is_scratch=False,
         is_connector=False,
         allows_upload=True,
     )
     assert datastores is not None
-    assert public_wk_org_datastore in datastores
+    assert internal_datastore in datastores
 
 
 @pytest.mark.vcr()
@@ -116,10 +105,7 @@
         client=client,
     )
     assert response is not None
-<<<<<<< HEAD
-=======
     assert response.data_store.url == DATASTORE_URL
->>>>>>> 29ae1326
     assert response.display_name == "L4 Mouse Cortex Demo"
     assert sorted(
         (layer.name, layer.category, layer.element_class)
