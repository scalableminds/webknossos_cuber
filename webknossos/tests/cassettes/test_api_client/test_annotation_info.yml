--- conflicted
+++ resolved
@@ -2,11 +2,7 @@
   - request:
       method: GET
       path: >-
-<<<<<<< HEAD
-        /api/v9/annotations/570ba0092a7c0e980056fe9b/info?timestamp=1736427463000
-=======
-        /api/v8/annotations/570ba0092a7c0e980056fe9b/info?timestamp=1734529349000
->>>>>>> 07be3c08
+        /api/v9/annotations/570ba0092a7c0e980056fe9b/info?timestamp=1736433032000
       headers:
         host: localhost:9000
         accept: '*/*'
@@ -26,11 +22,7 @@
         cache-control: no-cache
         referrer-policy: origin-when-cross-origin, strict-origin-when-cross-origin
         x-permitted-cross-domain-policies: master-only
-<<<<<<< HEAD
-        date: Thu, 09 Jan 2025 12:57:43 GMT
-=======
-        date: Wed, 18 Dec 2024 13:42:29 GMT
->>>>>>> 07be3c08
+        date: Thu, 09 Jan 2025 14:30:32 GMT
         content-type: application/json
         content-length: '1929'
       body:
