--- conflicted
+++ resolved
@@ -21,11 +21,7 @@
         cache-control: no-cache
         referrer-policy: origin-when-cross-origin, strict-origin-when-cross-origin
         x-permitted-cross-domain-policies: master-only
-<<<<<<< HEAD
-        date: Thu, 09 Jan 2025 12:43:10 GMT
-=======
-        date: Wed, 18 Dec 2024 13:27:14 GMT
->>>>>>> 07be3c08
+        date: Thu, 09 Jan 2025 14:15:44 GMT
         content-type: application/json
         content-length: '682'
       body:
@@ -58,13 +54,13 @@
         access-control-max-age: '600'
         access-control-allow-origin: '*'
         x-permitted-cross-domain-policies: master-only
-        date: Thu, 09 Jan 2025 12:43:10 GMT
+        date: Thu, 09 Jan 2025 14:15:44 GMT
         content-type: application/json
         content-length: '1496'
       body:
         encoding: utf8
         data: >-
-          [{"id":"59e9cfbdba632ac2ab8b23b5","name":"l4_sample","dataSource":{"id":{"name":"l4_sample","team":"Organization_X"},"dataLayers":[{"name":"color","category":"color","boundingBox":{"topLeft":[3072,3072,512],"width":1024,"height":1024,"depth":1024},"resolutions":[[1,1,1],[2,2,1],[4,4,1],[8,8,2],[16,16,4]],"elementClass":"uint8","defaultViewConfiguration":{"color":[255,0,0]}},{"name":"segmentation","category":"segmentation","boundingBox":{"topLeft":[3072,3072,512],"width":1024,"height":1024,"depth":1024},"resolutions":[[1,1,1],[2,2,1],[4,4,1],[8,8,2],[16,16,4]],"elementClass":"uint32","largestSegmentId":2504697}],"scale":{"factor":[11.239999771118164,11.239999771118164,28],"unit":"nanometer"}},"dataStore":{"name":"localhost","url":"http://localhost:9000","isScratch":false,"allowsUpload":true,"jobsSupportedByAvailableWorkers":[],"jobsEnabled":false},"owningOrganization":"Organization_X","allowedTeams":[{"id":"570b9f4b2a7c0e3b008da6ec","name":"team_X1","organization":"Organization_X"}],"allowedTeamsCumulative":[{"id":"570b9f4b2a7c0e3b008da6ec","name":"team_X1","organization":"Organization_X"}],"isActive":true,"isPublic":true,"description":null,"directoryName":"l4_sample","created":1508495293789,"isEditable":true,"lastUsedByUser":1736426589558,"logoUrl":"/assets/images/mpi-logos.svg","sortingKey":1508495293789,"metadata":[{"key":"key","type":"string","value":"value"}],"isUnreported":false,"tags":[],"folderId":"570b9f4e4bb848d0885ea917","publication":null,"usedStorageBytes":0}]
+          [{"id":"59e9cfbdba632ac2ab8b23b5","name":"l4_sample","dataSource":{"id":{"name":"l4_sample","team":"Organization_X"},"dataLayers":[{"name":"color","category":"color","boundingBox":{"topLeft":[3072,3072,512],"width":1024,"height":1024,"depth":1024},"resolutions":[[1,1,1],[2,2,1],[4,4,1],[8,8,2],[16,16,4]],"elementClass":"uint8","defaultViewConfiguration":{"color":[255,0,0]}},{"name":"segmentation","category":"segmentation","boundingBox":{"topLeft":[3072,3072,512],"width":1024,"height":1024,"depth":1024},"resolutions":[[1,1,1],[2,2,1],[4,4,1],[8,8,2],[16,16,4]],"elementClass":"uint32","largestSegmentId":2504697}],"scale":{"factor":[11.239999771118164,11.239999771118164,28],"unit":"nanometer"}},"dataStore":{"name":"localhost","url":"http://localhost:9000","isScratch":false,"allowsUpload":true,"jobsSupportedByAvailableWorkers":[],"jobsEnabled":false},"owningOrganization":"Organization_X","allowedTeams":[{"id":"570b9f4b2a7c0e3b008da6ec","name":"team_X1","organization":"Organization_X"}],"allowedTeamsCumulative":[{"id":"570b9f4b2a7c0e3b008da6ec","name":"team_X1","organization":"Organization_X"}],"isActive":true,"isPublic":true,"description":null,"directoryName":"l4_sample","created":1508495293789,"isEditable":true,"lastUsedByUser":1736432143268,"logoUrl":"/assets/images/mpi-logos.svg","sortingKey":1508495293789,"metadata":[{"key":"key","type":"string","value":"value"}],"isUnreported":false,"tags":[],"folderId":"570b9f4e4bb848d0885ea917","publication":null,"usedStorageBytes":0}]
         compression: none
   - request:
       method: GET
@@ -88,21 +84,13 @@
         cache-control: no-cache
         referrer-policy: origin-when-cross-origin, strict-origin-when-cross-origin
         x-permitted-cross-domain-policies: master-only
-<<<<<<< HEAD
-        date: Thu, 09 Jan 2025 12:43:10 GMT
-=======
-        date: Wed, 18 Dec 2024 13:27:14 GMT
->>>>>>> 07be3c08
+        date: Thu, 09 Jan 2025 14:15:44 GMT
         content-type: application/json
         content-length: '1494'
       body:
         encoding: utf8
         data: >-
-<<<<<<< HEAD
-          {"id":"59e9cfbdba632ac2ab8b23b5","name":"l4_sample","dataSource":{"id":{"name":"l4_sample","team":"Organization_X"},"dataLayers":[{"name":"color","category":"color","boundingBox":{"topLeft":[3072,3072,512],"width":1024,"height":1024,"depth":1024},"resolutions":[[1,1,1],[2,2,1],[4,4,1],[8,8,2],[16,16,4]],"elementClass":"uint8","defaultViewConfiguration":{"color":[255,0,0]}},{"name":"segmentation","category":"segmentation","boundingBox":{"topLeft":[3072,3072,512],"width":1024,"height":1024,"depth":1024},"resolutions":[[1,1,1],[2,2,1],[4,4,1],[8,8,2],[16,16,4]],"elementClass":"uint32","largestSegmentId":2504697}],"scale":{"factor":[11.239999771118164,11.239999771118164,28],"unit":"nanometer"}},"dataStore":{"name":"localhost","url":"http://localhost:9000","isScratch":false,"allowsUpload":true,"jobsSupportedByAvailableWorkers":[],"jobsEnabled":false},"owningOrganization":"Organization_X","allowedTeams":[{"id":"570b9f4b2a7c0e3b008da6ec","name":"team_X1","organization":"Organization_X"}],"allowedTeamsCumulative":[{"id":"570b9f4b2a7c0e3b008da6ec","name":"team_X1","organization":"Organization_X"}],"isActive":true,"isPublic":true,"description":null,"directoryName":"l4_sample","created":1508495293789,"isEditable":true,"lastUsedByUser":1736426590702,"logoUrl":"/assets/images/mpi-logos.svg","sortingKey":1508495293789,"metadata":[{"key":"key","type":"string","value":"value"}],"isUnreported":false,"tags":[],"folderId":"570b9f4e4bb848d0885ea917","publication":null,"usedStorageBytes":0}
-=======
-          {"id":"59e9cfbdba632ac2ab8b23b5","name":"l4_sample","dataSource":{"id":{"name":"l4_sample","team":"Organization_X"},"dataLayers":[{"name":"color","category":"color","boundingBox":{"topLeft":[3072,3072,512],"width":1024,"height":1024,"depth":1024},"resolutions":[[1,1,1],[2,2,1],[4,4,1],[8,8,2],[16,16,4]],"elementClass":"uint8","defaultViewConfiguration":{"color":[255,0,0]}},{"name":"segmentation","category":"segmentation","boundingBox":{"topLeft":[3072,3072,512],"width":1024,"height":1024,"depth":1024},"resolutions":[[1,1,1],[2,2,1],[4,4,1],[8,8,2],[16,16,4]],"elementClass":"uint32","largestSegmentId":2504697}],"scale":{"factor":[11.239999771118164,11.239999771118164,28],"unit":"nanometer"}},"dataStore":{"name":"localhost","url":"http://localhost:9000","isScratch":false,"allowsUpload":true,"jobsSupportedByAvailableWorkers":[],"jobsEnabled":false},"owningOrganization":"Organization_X","allowedTeams":[{"id":"570b9f4b2a7c0e3b008da6ec","name":"team_X1","organization":"Organization_X"}],"allowedTeamsCumulative":[{"id":"570b9f4b2a7c0e3b008da6ec","name":"team_X1","organization":"Organization_X"}],"isActive":true,"isPublic":true,"description":null,"created":1508495293789,"isEditable":true,"lastUsedByUser":1734528435114,"logoUrl":"/assets/images/mpi-logos.svg","sortingKey":1508495293789,"metadata":[{"key":"key","type":"string","value":"value"}],"isUnreported":false,"tags":[],"folderId":"570b9f4e4bb848d0885ea917","publication":null,"usedStorageBytes":0,"displayName":"l4_sample"}
->>>>>>> 07be3c08
+          {"id":"59e9cfbdba632ac2ab8b23b5","name":"l4_sample","dataSource":{"id":{"name":"l4_sample","team":"Organization_X"},"dataLayers":[{"name":"color","category":"color","boundingBox":{"topLeft":[3072,3072,512],"width":1024,"height":1024,"depth":1024},"resolutions":[[1,1,1],[2,2,1],[4,4,1],[8,8,2],[16,16,4]],"elementClass":"uint8","defaultViewConfiguration":{"color":[255,0,0]}},{"name":"segmentation","category":"segmentation","boundingBox":{"topLeft":[3072,3072,512],"width":1024,"height":1024,"depth":1024},"resolutions":[[1,1,1],[2,2,1],[4,4,1],[8,8,2],[16,16,4]],"elementClass":"uint32","largestSegmentId":2504697}],"scale":{"factor":[11.239999771118164,11.239999771118164,28],"unit":"nanometer"}},"dataStore":{"name":"localhost","url":"http://localhost:9000","isScratch":false,"allowsUpload":true,"jobsSupportedByAvailableWorkers":[],"jobsEnabled":false},"owningOrganization":"Organization_X","allowedTeams":[{"id":"570b9f4b2a7c0e3b008da6ec","name":"team_X1","organization":"Organization_X"}],"allowedTeamsCumulative":[{"id":"570b9f4b2a7c0e3b008da6ec","name":"team_X1","organization":"Organization_X"}],"isActive":true,"isPublic":true,"description":null,"directoryName":"l4_sample","created":1508495293789,"isEditable":true,"lastUsedByUser":1736432144367,"logoUrl":"/assets/images/mpi-logos.svg","sortingKey":1508495293789,"metadata":[{"key":"key","type":"string","value":"value"}],"isUnreported":false,"tags":[],"folderId":"570b9f4e4bb848d0885ea917","publication":null,"usedStorageBytes":0}
         compression: none
   - request:
       method: POST
@@ -127,29 +115,17 @@
         cache-control: no-cache
         referrer-policy: origin-when-cross-origin, strict-origin-when-cross-origin
         x-permitted-cross-domain-policies: master-only
-<<<<<<< HEAD
-        date: Thu, 09 Jan 2025 12:43:10 GMT
-=======
-        date: Wed, 18 Dec 2024 13:27:14 GMT
->>>>>>> 07be3c08
+        date: Thu, 09 Jan 2025 14:15:44 GMT
         content-type: application/json
         content-length: '34'
       body:
         encoding: utf8
-<<<<<<< HEAD
-        data: '{"token":"hQsZtBgz60v3E0lwodNGlg"}'
-=======
-        data: '{"token":"y6VSz7skCyCMoYwaHDnQYQ"}'
->>>>>>> 07be3c08
+        data: '{"token":"rQw9yu-X9Dqt0MMlZp74qg"}'
         compression: none
   - request:
       method: GET
       path: >-
-<<<<<<< HEAD
-        /data/datasets/Organization_X/l4_sample/layers/color/data?mag=1-1-1&x=3457&y=3323&z=1204&width=10&height=10&depth=10&token=hQsZtBgz60v3E0lwodNGlg
-=======
-        /data/datasets/Organization_X/l4_sample/layers/color/data?mag=1-1-1&x=3457&y=3323&z=1204&width=10&height=10&depth=10&token=y6VSz7skCyCMoYwaHDnQYQ
->>>>>>> 07be3c08
+        /data/datasets/Organization_X/l4_sample/layers/color/data?mag=1-1-1&x=3457&y=3323&z=1204&width=10&height=10&depth=10&token=rQw9yu-X9Dqt0MMlZp74qg
       headers:
         host: localhost:9000
         accept: '*/*'
@@ -171,11 +147,7 @@
         access-control-allow-origin: '*'
         access-control-expose-headers: MISSING-BUCKETS
         x-permitted-cross-domain-policies: master-only
-<<<<<<< HEAD
-        date: Thu, 09 Jan 2025 12:43:10 GMT
-=======
-        date: Wed, 18 Dec 2024 13:27:15 GMT
->>>>>>> 07be3c08
+        date: Thu, 09 Jan 2025 14:15:44 GMT
         content-type: application/octet-stream
         content-length: '1000'
       body:
@@ -185,11 +157,7 @@
   - request:
       method: GET
       path: >-
-<<<<<<< HEAD
-        /data/datasets/Organization_X/l4_sample/layers/color/data?mag=2-2-1&x=3456&y=3322&z=1204&width=6&height=6&depth=10&token=hQsZtBgz60v3E0lwodNGlg
-=======
-        /data/datasets/Organization_X/l4_sample/layers/color/data?mag=2-2-1&x=3456&y=3322&z=1204&width=6&height=6&depth=10&token=y6VSz7skCyCMoYwaHDnQYQ
->>>>>>> 07be3c08
+        /data/datasets/Organization_X/l4_sample/layers/color/data?mag=2-2-1&x=3456&y=3322&z=1204&width=6&height=6&depth=10&token=rQw9yu-X9Dqt0MMlZp74qg
       headers:
         host: localhost:9000
         accept: '*/*'
@@ -211,11 +179,7 @@
         access-control-allow-origin: '*'
         access-control-expose-headers: MISSING-BUCKETS
         x-permitted-cross-domain-policies: master-only
-<<<<<<< HEAD
-        date: Thu, 09 Jan 2025 12:43:10 GMT
-=======
-        date: Wed, 18 Dec 2024 13:27:15 GMT
->>>>>>> 07be3c08
+        date: Thu, 09 Jan 2025 14:15:44 GMT
         content-type: application/octet-stream
         content-length: '360'
       body:
@@ -225,11 +189,7 @@
   - request:
       method: GET
       path: >-
-<<<<<<< HEAD
-        /data/datasets/Organization_X/l4_sample/layers/color/data?mag=4-4-1&x=3456&y=3320&z=1204&width=3&height=4&depth=10&token=hQsZtBgz60v3E0lwodNGlg
-=======
-        /data/datasets/Organization_X/l4_sample/layers/color/data?mag=4-4-1&x=3456&y=3320&z=1204&width=3&height=4&depth=10&token=y6VSz7skCyCMoYwaHDnQYQ
->>>>>>> 07be3c08
+        /data/datasets/Organization_X/l4_sample/layers/color/data?mag=4-4-1&x=3456&y=3320&z=1204&width=3&height=4&depth=10&token=rQw9yu-X9Dqt0MMlZp74qg
       headers:
         host: localhost:9000
         accept: '*/*'
@@ -251,11 +211,7 @@
         access-control-allow-origin: '*'
         access-control-expose-headers: MISSING-BUCKETS
         x-permitted-cross-domain-policies: master-only
-<<<<<<< HEAD
-        date: Thu, 09 Jan 2025 12:43:10 GMT
-=======
-        date: Wed, 18 Dec 2024 13:27:15 GMT
->>>>>>> 07be3c08
+        date: Thu, 09 Jan 2025 14:15:44 GMT
         content-type: application/octet-stream
         content-length: '120'
       body:
@@ -265,11 +221,7 @@
   - request:
       method: GET
       path: >-
-<<<<<<< HEAD
-        /data/datasets/Organization_X/l4_sample/layers/color/data?mag=8-8-2&x=3456&y=3320&z=1204&width=2&height=2&depth=5&token=hQsZtBgz60v3E0lwodNGlg
-=======
-        /data/datasets/Organization_X/l4_sample/layers/color/data?mag=8-8-2&x=3456&y=3320&z=1204&width=2&height=2&depth=5&token=y6VSz7skCyCMoYwaHDnQYQ
->>>>>>> 07be3c08
+        /data/datasets/Organization_X/l4_sample/layers/color/data?mag=8-8-2&x=3456&y=3320&z=1204&width=2&height=2&depth=5&token=rQw9yu-X9Dqt0MMlZp74qg
       headers:
         host: localhost:9000
         accept: '*/*'
@@ -291,11 +243,7 @@
         access-control-allow-origin: '*'
         access-control-expose-headers: MISSING-BUCKETS
         x-permitted-cross-domain-policies: master-only
-<<<<<<< HEAD
-        date: Thu, 09 Jan 2025 12:43:10 GMT
-=======
-        date: Wed, 18 Dec 2024 13:27:15 GMT
->>>>>>> 07be3c08
+        date: Thu, 09 Jan 2025 14:15:44 GMT
         content-type: application/octet-stream
         content-length: '20'
       body:
@@ -304,11 +252,7 @@
   - request:
       method: GET
       path: >-
-<<<<<<< HEAD
-        /data/datasets/Organization_X/l4_sample/layers/color/data?mag=16-16-4&x=3456&y=3312&z=1204&width=1&height=2&depth=3&token=hQsZtBgz60v3E0lwodNGlg
-=======
-        /data/datasets/Organization_X/l4_sample/layers/color/data?mag=16-16-4&x=3456&y=3312&z=1204&width=1&height=2&depth=3&token=y6VSz7skCyCMoYwaHDnQYQ
->>>>>>> 07be3c08
+        /data/datasets/Organization_X/l4_sample/layers/color/data?mag=16-16-4&x=3456&y=3312&z=1204&width=1&height=2&depth=3&token=rQw9yu-X9Dqt0MMlZp74qg
       headers:
         host: localhost:9000
         accept: '*/*'
@@ -330,11 +274,7 @@
         access-control-allow-origin: '*'
         access-control-expose-headers: MISSING-BUCKETS
         x-permitted-cross-domain-policies: master-only
-<<<<<<< HEAD
-        date: Thu, 09 Jan 2025 12:43:10 GMT
-=======
-        date: Wed, 18 Dec 2024 13:27:15 GMT
->>>>>>> 07be3c08
+        date: Thu, 09 Jan 2025 14:15:44 GMT
         content-type: application/octet-stream
         content-length: '6'
       body:
@@ -343,11 +283,7 @@
   - request:
       method: GET
       path: >-
-<<<<<<< HEAD
-        /data/datasets/Organization_X/l4_sample/layers/segmentation/data?mag=1-1-1&x=3457&y=3323&z=1204&width=10&height=10&depth=10&token=hQsZtBgz60v3E0lwodNGlg
-=======
-        /data/datasets/Organization_X/l4_sample/layers/segmentation/data?mag=1-1-1&x=3457&y=3323&z=1204&width=10&height=10&depth=10&token=y6VSz7skCyCMoYwaHDnQYQ
->>>>>>> 07be3c08
+        /data/datasets/Organization_X/l4_sample/layers/segmentation/data?mag=1-1-1&x=3457&y=3323&z=1204&width=10&height=10&depth=10&token=rQw9yu-X9Dqt0MMlZp74qg
       headers:
         host: localhost:9000
         accept: '*/*'
@@ -369,11 +305,7 @@
         access-control-allow-origin: '*'
         access-control-expose-headers: MISSING-BUCKETS
         x-permitted-cross-domain-policies: master-only
-<<<<<<< HEAD
-        date: Thu, 09 Jan 2025 12:43:11 GMT
-=======
-        date: Wed, 18 Dec 2024 13:27:15 GMT
->>>>>>> 07be3c08
+        date: Thu, 09 Jan 2025 14:15:45 GMT
         content-type: application/octet-stream
         content-length: '4000'
       body:
@@ -383,11 +315,7 @@
   - request:
       method: GET
       path: >-
-<<<<<<< HEAD
-        /data/datasets/Organization_X/l4_sample/layers/segmentation/data?mag=2-2-1&x=3456&y=3322&z=1204&width=6&height=6&depth=10&token=hQsZtBgz60v3E0lwodNGlg
-=======
-        /data/datasets/Organization_X/l4_sample/layers/segmentation/data?mag=2-2-1&x=3456&y=3322&z=1204&width=6&height=6&depth=10&token=y6VSz7skCyCMoYwaHDnQYQ
->>>>>>> 07be3c08
+        /data/datasets/Organization_X/l4_sample/layers/segmentation/data?mag=2-2-1&x=3456&y=3322&z=1204&width=6&height=6&depth=10&token=rQw9yu-X9Dqt0MMlZp74qg
       headers:
         host: localhost:9000
         accept: '*/*'
@@ -409,11 +337,7 @@
         access-control-allow-origin: '*'
         access-control-expose-headers: MISSING-BUCKETS
         x-permitted-cross-domain-policies: master-only
-<<<<<<< HEAD
-        date: Thu, 09 Jan 2025 12:43:11 GMT
-=======
-        date: Wed, 18 Dec 2024 13:27:15 GMT
->>>>>>> 07be3c08
+        date: Thu, 09 Jan 2025 14:15:45 GMT
         content-type: application/octet-stream
         content-length: '1440'
       body:
@@ -423,11 +347,7 @@
   - request:
       method: GET
       path: >-
-<<<<<<< HEAD
-        /data/datasets/Organization_X/l4_sample/layers/segmentation/data?mag=4-4-1&x=3456&y=3320&z=1204&width=3&height=4&depth=10&token=hQsZtBgz60v3E0lwodNGlg
-=======
-        /data/datasets/Organization_X/l4_sample/layers/segmentation/data?mag=4-4-1&x=3456&y=3320&z=1204&width=3&height=4&depth=10&token=y6VSz7skCyCMoYwaHDnQYQ
->>>>>>> 07be3c08
+        /data/datasets/Organization_X/l4_sample/layers/segmentation/data?mag=4-4-1&x=3456&y=3320&z=1204&width=3&height=4&depth=10&token=rQw9yu-X9Dqt0MMlZp74qg
       headers:
         host: localhost:9000
         accept: '*/*'
@@ -449,11 +369,7 @@
         access-control-allow-origin: '*'
         access-control-expose-headers: MISSING-BUCKETS
         x-permitted-cross-domain-policies: master-only
-<<<<<<< HEAD
-        date: Thu, 09 Jan 2025 12:43:11 GMT
-=======
-        date: Wed, 18 Dec 2024 13:27:16 GMT
->>>>>>> 07be3c08
+        date: Thu, 09 Jan 2025 14:15:45 GMT
         content-type: application/octet-stream
         content-length: '480'
       body:
@@ -463,11 +379,7 @@
   - request:
       method: GET
       path: >-
-<<<<<<< HEAD
-        /data/datasets/Organization_X/l4_sample/layers/segmentation/data?mag=8-8-2&x=3456&y=3320&z=1204&width=2&height=2&depth=5&token=hQsZtBgz60v3E0lwodNGlg
-=======
-        /data/datasets/Organization_X/l4_sample/layers/segmentation/data?mag=8-8-2&x=3456&y=3320&z=1204&width=2&height=2&depth=5&token=y6VSz7skCyCMoYwaHDnQYQ
->>>>>>> 07be3c08
+        /data/datasets/Organization_X/l4_sample/layers/segmentation/data?mag=8-8-2&x=3456&y=3320&z=1204&width=2&height=2&depth=5&token=rQw9yu-X9Dqt0MMlZp74qg
       headers:
         host: localhost:9000
         accept: '*/*'
@@ -489,11 +401,7 @@
         access-control-allow-origin: '*'
         access-control-expose-headers: MISSING-BUCKETS
         x-permitted-cross-domain-policies: master-only
-<<<<<<< HEAD
-        date: Thu, 09 Jan 2025 12:43:11 GMT
-=======
-        date: Wed, 18 Dec 2024 13:27:16 GMT
->>>>>>> 07be3c08
+        date: Thu, 09 Jan 2025 14:15:45 GMT
         content-type: application/octet-stream
         content-length: '80'
       body:
@@ -503,11 +411,7 @@
   - request:
       method: GET
       path: >-
-<<<<<<< HEAD
-        /data/datasets/Organization_X/l4_sample/layers/segmentation/data?mag=16-16-4&x=3456&y=3312&z=1204&width=1&height=2&depth=3&token=hQsZtBgz60v3E0lwodNGlg
-=======
-        /data/datasets/Organization_X/l4_sample/layers/segmentation/data?mag=16-16-4&x=3456&y=3312&z=1204&width=1&height=2&depth=3&token=y6VSz7skCyCMoYwaHDnQYQ
->>>>>>> 07be3c08
+        /data/datasets/Organization_X/l4_sample/layers/segmentation/data?mag=16-16-4&x=3456&y=3312&z=1204&width=1&height=2&depth=3&token=rQw9yu-X9Dqt0MMlZp74qg
       headers:
         host: localhost:9000
         accept: '*/*'
@@ -529,11 +433,7 @@
         access-control-allow-origin: '*'
         access-control-expose-headers: MISSING-BUCKETS
         x-permitted-cross-domain-policies: master-only
-<<<<<<< HEAD
-        date: Thu, 09 Jan 2025 12:43:12 GMT
-=======
-        date: Wed, 18 Dec 2024 13:27:16 GMT
->>>>>>> 07be3c08
+        date: Thu, 09 Jan 2025 14:15:46 GMT
         content-type: application/octet-stream
         content-length: '24'
       body:
@@ -564,13 +464,13 @@
         access-control-max-age: '600'
         access-control-allow-origin: '*'
         x-permitted-cross-domain-policies: master-only
-        date: Thu, 09 Jan 2025 12:43:12 GMT
+        date: Thu, 09 Jan 2025 14:15:46 GMT
         content-type: application/json
         content-length: '1496'
       body:
         encoding: utf8
         data: >-
-          [{"id":"59e9cfbdba632ac2ab8b23b5","name":"l4_sample","dataSource":{"id":{"name":"l4_sample","team":"Organization_X"},"dataLayers":[{"name":"color","category":"color","boundingBox":{"topLeft":[3072,3072,512],"width":1024,"height":1024,"depth":1024},"resolutions":[[1,1,1],[2,2,1],[4,4,1],[8,8,2],[16,16,4]],"elementClass":"uint8","defaultViewConfiguration":{"color":[255,0,0]}},{"name":"segmentation","category":"segmentation","boundingBox":{"topLeft":[3072,3072,512],"width":1024,"height":1024,"depth":1024},"resolutions":[[1,1,1],[2,2,1],[4,4,1],[8,8,2],[16,16,4]],"elementClass":"uint32","largestSegmentId":2504697}],"scale":{"factor":[11.239999771118164,11.239999771118164,28],"unit":"nanometer"}},"dataStore":{"name":"localhost","url":"http://localhost:9000","isScratch":false,"allowsUpload":true,"jobsSupportedByAvailableWorkers":[],"jobsEnabled":false},"owningOrganization":"Organization_X","allowedTeams":[{"id":"570b9f4b2a7c0e3b008da6ec","name":"team_X1","organization":"Organization_X"}],"allowedTeamsCumulative":[{"id":"570b9f4b2a7c0e3b008da6ec","name":"team_X1","organization":"Organization_X"}],"isActive":true,"isPublic":true,"description":null,"directoryName":"l4_sample","created":1508495293789,"isEditable":true,"lastUsedByUser":1736426590702,"logoUrl":"/assets/images/mpi-logos.svg","sortingKey":1508495293789,"metadata":[{"key":"key","type":"string","value":"value"}],"isUnreported":false,"tags":[],"folderId":"570b9f4e4bb848d0885ea917","publication":null,"usedStorageBytes":0}]
+          [{"id":"59e9cfbdba632ac2ab8b23b5","name":"l4_sample","dataSource":{"id":{"name":"l4_sample","team":"Organization_X"},"dataLayers":[{"name":"color","category":"color","boundingBox":{"topLeft":[3072,3072,512],"width":1024,"height":1024,"depth":1024},"resolutions":[[1,1,1],[2,2,1],[4,4,1],[8,8,2],[16,16,4]],"elementClass":"uint8","defaultViewConfiguration":{"color":[255,0,0]}},{"name":"segmentation","category":"segmentation","boundingBox":{"topLeft":[3072,3072,512],"width":1024,"height":1024,"depth":1024},"resolutions":[[1,1,1],[2,2,1],[4,4,1],[8,8,2],[16,16,4]],"elementClass":"uint32","largestSegmentId":2504697}],"scale":{"factor":[11.239999771118164,11.239999771118164,28],"unit":"nanometer"}},"dataStore":{"name":"localhost","url":"http://localhost:9000","isScratch":false,"allowsUpload":true,"jobsSupportedByAvailableWorkers":[],"jobsEnabled":false},"owningOrganization":"Organization_X","allowedTeams":[{"id":"570b9f4b2a7c0e3b008da6ec","name":"team_X1","organization":"Organization_X"}],"allowedTeamsCumulative":[{"id":"570b9f4b2a7c0e3b008da6ec","name":"team_X1","organization":"Organization_X"}],"isActive":true,"isPublic":true,"description":null,"directoryName":"l4_sample","created":1508495293789,"isEditable":true,"lastUsedByUser":1736432144367,"logoUrl":"/assets/images/mpi-logos.svg","sortingKey":1508495293789,"metadata":[{"key":"key","type":"string","value":"value"}],"isUnreported":false,"tags":[],"folderId":"570b9f4e4bb848d0885ea917","publication":null,"usedStorageBytes":0}]
         compression: none
   - request:
       method: GET
@@ -595,21 +495,13 @@
         cache-control: no-cache
         referrer-policy: origin-when-cross-origin, strict-origin-when-cross-origin
         x-permitted-cross-domain-policies: master-only
-<<<<<<< HEAD
-        date: Thu, 09 Jan 2025 12:43:12 GMT
-=======
-        date: Wed, 18 Dec 2024 13:27:17 GMT
->>>>>>> 07be3c08
+        date: Thu, 09 Jan 2025 14:15:46 GMT
         content-type: application/json
         content-length: '1494'
       body:
         encoding: utf8
         data: >-
-<<<<<<< HEAD
-          {"id":"59e9cfbdba632ac2ab8b23b5","name":"l4_sample","dataSource":{"id":{"name":"l4_sample","team":"Organization_X"},"dataLayers":[{"name":"color","category":"color","boundingBox":{"topLeft":[3072,3072,512],"width":1024,"height":1024,"depth":1024},"resolutions":[[1,1,1],[2,2,1],[4,4,1],[8,8,2],[16,16,4]],"elementClass":"uint8","defaultViewConfiguration":{"color":[255,0,0]}},{"name":"segmentation","category":"segmentation","boundingBox":{"topLeft":[3072,3072,512],"width":1024,"height":1024,"depth":1024},"resolutions":[[1,1,1],[2,2,1],[4,4,1],[8,8,2],[16,16,4]],"elementClass":"uint32","largestSegmentId":2504697}],"scale":{"factor":[11.239999771118164,11.239999771118164,28],"unit":"nanometer"}},"dataStore":{"name":"localhost","url":"http://localhost:9000","isScratch":false,"allowsUpload":true,"jobsSupportedByAvailableWorkers":[],"jobsEnabled":false},"owningOrganization":"Organization_X","allowedTeams":[{"id":"570b9f4b2a7c0e3b008da6ec","name":"team_X1","organization":"Organization_X"}],"allowedTeamsCumulative":[{"id":"570b9f4b2a7c0e3b008da6ec","name":"team_X1","organization":"Organization_X"}],"isActive":true,"isPublic":true,"description":null,"directoryName":"l4_sample","created":1508495293789,"isEditable":true,"lastUsedByUser":1736426592986,"logoUrl":"/assets/images/mpi-logos.svg","sortingKey":1508495293789,"metadata":[{"key":"key","type":"string","value":"value"}],"isUnreported":false,"tags":[],"folderId":"570b9f4e4bb848d0885ea917","publication":null,"usedStorageBytes":0}
-=======
-          {"id":"59e9cfbdba632ac2ab8b23b5","name":"l4_sample","dataSource":{"id":{"name":"l4_sample","team":"Organization_X"},"dataLayers":[{"name":"color","category":"color","boundingBox":{"topLeft":[3072,3072,512],"width":1024,"height":1024,"depth":1024},"resolutions":[[1,1,1],[2,2,1],[4,4,1],[8,8,2],[16,16,4]],"elementClass":"uint8","defaultViewConfiguration":{"color":[255,0,0]}},{"name":"segmentation","category":"segmentation","boundingBox":{"topLeft":[3072,3072,512],"width":1024,"height":1024,"depth":1024},"resolutions":[[1,1,1],[2,2,1],[4,4,1],[8,8,2],[16,16,4]],"elementClass":"uint32","largestSegmentId":2504697}],"scale":{"factor":[11.239999771118164,11.239999771118164,28],"unit":"nanometer"}},"dataStore":{"name":"localhost","url":"http://localhost:9000","isScratch":false,"allowsUpload":true,"jobsSupportedByAvailableWorkers":[],"jobsEnabled":false},"owningOrganization":"Organization_X","allowedTeams":[{"id":"570b9f4b2a7c0e3b008da6ec","name":"team_X1","organization":"Organization_X"}],"allowedTeamsCumulative":[{"id":"570b9f4b2a7c0e3b008da6ec","name":"team_X1","organization":"Organization_X"}],"isActive":true,"isPublic":true,"description":null,"created":1508495293789,"isEditable":true,"lastUsedByUser":1734528437321,"logoUrl":"/assets/images/mpi-logos.svg","sortingKey":1508495293789,"metadata":[{"key":"key","type":"string","value":"value"}],"isUnreported":false,"tags":[],"folderId":"570b9f4e4bb848d0885ea917","publication":null,"usedStorageBytes":0,"displayName":"l4_sample"}
->>>>>>> 07be3c08
+          {"id":"59e9cfbdba632ac2ab8b23b5","name":"l4_sample","dataSource":{"id":{"name":"l4_sample","team":"Organization_X"},"dataLayers":[{"name":"color","category":"color","boundingBox":{"topLeft":[3072,3072,512],"width":1024,"height":1024,"depth":1024},"resolutions":[[1,1,1],[2,2,1],[4,4,1],[8,8,2],[16,16,4]],"elementClass":"uint8","defaultViewConfiguration":{"color":[255,0,0]}},{"name":"segmentation","category":"segmentation","boundingBox":{"topLeft":[3072,3072,512],"width":1024,"height":1024,"depth":1024},"resolutions":[[1,1,1],[2,2,1],[4,4,1],[8,8,2],[16,16,4]],"elementClass":"uint32","largestSegmentId":2504697}],"scale":{"factor":[11.239999771118164,11.239999771118164,28],"unit":"nanometer"}},"dataStore":{"name":"localhost","url":"http://localhost:9000","isScratch":false,"allowsUpload":true,"jobsSupportedByAvailableWorkers":[],"jobsEnabled":false},"owningOrganization":"Organization_X","allowedTeams":[{"id":"570b9f4b2a7c0e3b008da6ec","name":"team_X1","organization":"Organization_X"}],"allowedTeamsCumulative":[{"id":"570b9f4b2a7c0e3b008da6ec","name":"team_X1","organization":"Organization_X"}],"isActive":true,"isPublic":true,"description":null,"directoryName":"l4_sample","created":1508495293789,"isEditable":true,"lastUsedByUser":1736432146646,"logoUrl":"/assets/images/mpi-logos.svg","sortingKey":1508495293789,"metadata":[{"key":"key","type":"string","value":"value"}],"isUnreported":false,"tags":[],"folderId":"570b9f4e4bb848d0885ea917","publication":null,"usedStorageBytes":0}
         compression: none
   - request:
       method: HEAD
@@ -634,11 +526,7 @@
         access-control-max-age: '600'
         access-control-allow-origin: '*'
         x-permitted-cross-domain-policies: master-only
-<<<<<<< HEAD
-        date: Thu, 09 Jan 2025 12:43:12 GMT
-=======
-        date: Wed, 18 Dec 2024 13:27:17 GMT
->>>>>>> 07be3c08
+        date: Thu, 09 Jan 2025 14:15:46 GMT
         connection: close
         content-type: application/json
         content-length: '1152'
@@ -670,11 +558,7 @@
         access-control-max-age: '600'
         access-control-allow-origin: '*'
         x-permitted-cross-domain-policies: master-only
-<<<<<<< HEAD
-        date: Thu, 09 Jan 2025 12:43:12 GMT
-=======
-        date: Wed, 18 Dec 2024 13:27:17 GMT
->>>>>>> 07be3c08
+        date: Thu, 09 Jan 2025 14:15:46 GMT
         connection: close
         content-type: application/json
         content-length: '1152'
@@ -706,11 +590,7 @@
         access-control-max-age: '600'
         access-control-allow-origin: '*'
         x-permitted-cross-domain-policies: master-only
-<<<<<<< HEAD
-        date: Thu, 09 Jan 2025 12:43:12 GMT
-=======
-        date: Wed, 18 Dec 2024 13:27:17 GMT
->>>>>>> 07be3c08
+        date: Thu, 09 Jan 2025 14:15:46 GMT
         connection: close
         content-type: text/html; charset=UTF-8
         content-length: '1289'
@@ -790,11 +670,7 @@
         access-control-max-age: '600'
         access-control-allow-origin: '*'
         x-permitted-cross-domain-policies: master-only
-<<<<<<< HEAD
-        date: Thu, 09 Jan 2025 12:43:12 GMT
-=======
-        date: Wed, 18 Dec 2024 13:27:17 GMT
->>>>>>> 07be3c08
+        date: Thu, 09 Jan 2025 14:15:46 GMT
         connection: close
         content-type: application/json
         content-length: '166'
@@ -814,26 +690,22 @@
         accept: '*/*'
         accept-encoding: deflate, gzip, br
         proxy-connection: Keep-Alive
-        x-auth-token: y6VSz7skCyCMoYwaHDnQYQ
-        cache-control: no-cache
-      body:
-        encoding: utf8
-        data: ''
-        compression: none
-    response:
-      status:
-        code: 200
-      headers:
-        cache-control: no-cache
-        referrer-policy: origin-when-cross-origin, strict-origin-when-cross-origin
-        access-control-max-age: '600'
-        access-control-allow-origin: '*'
-        x-permitted-cross-domain-policies: master-only
-<<<<<<< HEAD
-        date: Thu, 09 Jan 2025 12:43:12 GMT
-=======
-        date: Wed, 18 Dec 2024 13:27:17 GMT
->>>>>>> 07be3c08
+        x-auth-token: rQw9yu-X9Dqt0MMlZp74qg
+        cache-control: no-cache
+      body:
+        encoding: utf8
+        data: ''
+        compression: none
+    response:
+      status:
+        code: 200
+      headers:
+        cache-control: no-cache
+        referrer-policy: origin-when-cross-origin, strict-origin-when-cross-origin
+        access-control-max-age: '600'
+        access-control-allow-origin: '*'
+        x-permitted-cross-domain-policies: master-only
+        date: Thu, 09 Jan 2025 14:15:46 GMT
         connection: close
         content-type: application/json
         content-length: '166'
@@ -865,11 +737,7 @@
         access-control-max-age: '600'
         access-control-allow-origin: '*'
         x-permitted-cross-domain-policies: master-only
-<<<<<<< HEAD
-        date: Thu, 09 Jan 2025 12:43:12 GMT
-=======
-        date: Wed, 18 Dec 2024 13:27:17 GMT
->>>>>>> 07be3c08
+        date: Thu, 09 Jan 2025 14:15:46 GMT
         connection: close
         content-type: text/html; charset=UTF-8
         content-length: '1293'
@@ -949,11 +817,7 @@
         access-control-max-age: '600'
         access-control-allow-origin: '*'
         x-permitted-cross-domain-policies: master-only
-<<<<<<< HEAD
-        date: Thu, 09 Jan 2025 12:43:12 GMT
-=======
-        date: Wed, 18 Dec 2024 13:27:17 GMT
->>>>>>> 07be3c08
+        date: Thu, 09 Jan 2025 14:15:46 GMT
         connection: close
         content-type: application/json
         content-length: '166'
@@ -973,26 +837,22 @@
         accept: '*/*'
         accept-encoding: deflate, gzip, br
         proxy-connection: Keep-Alive
-        x-auth-token: y6VSz7skCyCMoYwaHDnQYQ
-        cache-control: no-cache
-      body:
-        encoding: utf8
-        data: ''
-        compression: none
-    response:
-      status:
-        code: 200
-      headers:
-        cache-control: no-cache
-        referrer-policy: origin-when-cross-origin, strict-origin-when-cross-origin
-        access-control-max-age: '600'
-        access-control-allow-origin: '*'
-        x-permitted-cross-domain-policies: master-only
-<<<<<<< HEAD
-        date: Thu, 09 Jan 2025 12:43:12 GMT
-=======
-        date: Wed, 18 Dec 2024 13:27:17 GMT
->>>>>>> 07be3c08
+        x-auth-token: rQw9yu-X9Dqt0MMlZp74qg
+        cache-control: no-cache
+      body:
+        encoding: utf8
+        data: ''
+        compression: none
+    response:
+      status:
+        code: 200
+      headers:
+        cache-control: no-cache
+        referrer-policy: origin-when-cross-origin, strict-origin-when-cross-origin
+        access-control-max-age: '600'
+        access-control-allow-origin: '*'
+        x-permitted-cross-domain-policies: master-only
+        date: Thu, 09 Jan 2025 14:15:46 GMT
         connection: close
         content-type: application/json
         content-length: '166'
@@ -1024,11 +884,7 @@
         access-control-max-age: '600'
         access-control-allow-origin: '*'
         x-permitted-cross-domain-policies: master-only
-<<<<<<< HEAD
-        date: Thu, 09 Jan 2025 12:43:12 GMT
-=======
-        date: Wed, 18 Dec 2024 13:27:17 GMT
->>>>>>> 07be3c08
+        date: Thu, 09 Jan 2025 14:15:46 GMT
         connection: close
         content-type: text/html; charset=UTF-8
         content-length: '1293'
@@ -1108,11 +964,7 @@
         access-control-max-age: '600'
         access-control-allow-origin: '*'
         x-permitted-cross-domain-policies: master-only
-<<<<<<< HEAD
-        date: Thu, 09 Jan 2025 12:43:12 GMT
-=======
-        date: Wed, 18 Dec 2024 13:27:17 GMT
->>>>>>> 07be3c08
+        date: Thu, 09 Jan 2025 14:15:46 GMT
         connection: close
         content-type: application/json
         content-length: '166'
@@ -1132,26 +984,22 @@
         accept: '*/*'
         accept-encoding: deflate, gzip, br
         proxy-connection: Keep-Alive
-        x-auth-token: y6VSz7skCyCMoYwaHDnQYQ
-        cache-control: no-cache
-      body:
-        encoding: utf8
-        data: ''
-        compression: none
-    response:
-      status:
-        code: 200
-      headers:
-        cache-control: no-cache
-        referrer-policy: origin-when-cross-origin, strict-origin-when-cross-origin
-        access-control-max-age: '600'
-        access-control-allow-origin: '*'
-        x-permitted-cross-domain-policies: master-only
-<<<<<<< HEAD
-        date: Thu, 09 Jan 2025 12:43:12 GMT
-=======
-        date: Wed, 18 Dec 2024 13:27:17 GMT
->>>>>>> 07be3c08
+        x-auth-token: rQw9yu-X9Dqt0MMlZp74qg
+        cache-control: no-cache
+      body:
+        encoding: utf8
+        data: ''
+        compression: none
+    response:
+      status:
+        code: 200
+      headers:
+        cache-control: no-cache
+        referrer-policy: origin-when-cross-origin, strict-origin-when-cross-origin
+        access-control-max-age: '600'
+        access-control-allow-origin: '*'
+        x-permitted-cross-domain-policies: master-only
+        date: Thu, 09 Jan 2025 14:15:46 GMT
         connection: close
         content-type: application/json
         content-length: '166'
@@ -1183,11 +1031,7 @@
         access-control-max-age: '600'
         access-control-allow-origin: '*'
         x-permitted-cross-domain-policies: master-only
-<<<<<<< HEAD
-        date: Thu, 09 Jan 2025 12:43:12 GMT
-=======
-        date: Wed, 18 Dec 2024 13:27:17 GMT
->>>>>>> 07be3c08
+        date: Thu, 09 Jan 2025 14:15:46 GMT
         connection: close
         content-type: text/html; charset=UTF-8
         content-length: '1296'
@@ -1267,11 +1111,7 @@
         access-control-max-age: '600'
         access-control-allow-origin: '*'
         x-permitted-cross-domain-policies: master-only
-<<<<<<< HEAD
-        date: Thu, 09 Jan 2025 12:43:12 GMT
-=======
-        date: Wed, 18 Dec 2024 13:27:17 GMT
->>>>>>> 07be3c08
+        date: Thu, 09 Jan 2025 14:15:46 GMT
         connection: close
         content-type: application/json
         content-length: '166'
@@ -1291,26 +1131,22 @@
         accept: '*/*'
         accept-encoding: deflate, gzip, br
         proxy-connection: Keep-Alive
-        x-auth-token: y6VSz7skCyCMoYwaHDnQYQ
-        cache-control: no-cache
-      body:
-        encoding: utf8
-        data: ''
-        compression: none
-    response:
-      status:
-        code: 200
-      headers:
-        cache-control: no-cache
-        referrer-policy: origin-when-cross-origin, strict-origin-when-cross-origin
-        access-control-max-age: '600'
-        access-control-allow-origin: '*'
-        x-permitted-cross-domain-policies: master-only
-<<<<<<< HEAD
-        date: Thu, 09 Jan 2025 12:43:12 GMT
-=======
-        date: Wed, 18 Dec 2024 13:27:17 GMT
->>>>>>> 07be3c08
+        x-auth-token: rQw9yu-X9Dqt0MMlZp74qg
+        cache-control: no-cache
+      body:
+        encoding: utf8
+        data: ''
+        compression: none
+    response:
+      status:
+        code: 200
+      headers:
+        cache-control: no-cache
+        referrer-policy: origin-when-cross-origin, strict-origin-when-cross-origin
+        access-control-max-age: '600'
+        access-control-allow-origin: '*'
+        x-permitted-cross-domain-policies: master-only
+        date: Thu, 09 Jan 2025 14:15:46 GMT
         connection: close
         content-type: application/json
         content-length: '166'
@@ -1342,11 +1178,7 @@
         access-control-max-age: '600'
         access-control-allow-origin: '*'
         x-permitted-cross-domain-policies: master-only
-<<<<<<< HEAD
-        date: Thu, 09 Jan 2025 12:43:12 GMT
-=======
-        date: Wed, 18 Dec 2024 13:27:17 GMT
->>>>>>> 07be3c08
+        date: Thu, 09 Jan 2025 14:15:46 GMT
         connection: close
         content-type: text/html; charset=UTF-8
         content-length: '1300'
@@ -1426,11 +1258,7 @@
         access-control-max-age: '600'
         access-control-allow-origin: '*'
         x-permitted-cross-domain-policies: master-only
-<<<<<<< HEAD
-        date: Thu, 09 Jan 2025 12:43:12 GMT
-=======
-        date: Wed, 18 Dec 2024 13:27:17 GMT
->>>>>>> 07be3c08
+        date: Thu, 09 Jan 2025 14:15:46 GMT
         connection: close
         content-type: application/json
         content-length: '166'
@@ -1450,26 +1278,22 @@
         accept: '*/*'
         accept-encoding: deflate, gzip, br
         proxy-connection: Keep-Alive
-        x-auth-token: y6VSz7skCyCMoYwaHDnQYQ
-        cache-control: no-cache
-      body:
-        encoding: utf8
-        data: ''
-        compression: none
-    response:
-      status:
-        code: 200
-      headers:
-        cache-control: no-cache
-        referrer-policy: origin-when-cross-origin, strict-origin-when-cross-origin
-        access-control-max-age: '600'
-        access-control-allow-origin: '*'
-        x-permitted-cross-domain-policies: master-only
-<<<<<<< HEAD
-        date: Thu, 09 Jan 2025 12:43:12 GMT
-=======
-        date: Wed, 18 Dec 2024 13:27:17 GMT
->>>>>>> 07be3c08
+        x-auth-token: rQw9yu-X9Dqt0MMlZp74qg
+        cache-control: no-cache
+      body:
+        encoding: utf8
+        data: ''
+        compression: none
+    response:
+      status:
+        code: 200
+      headers:
+        cache-control: no-cache
+        referrer-policy: origin-when-cross-origin, strict-origin-when-cross-origin
+        access-control-max-age: '600'
+        access-control-allow-origin: '*'
+        x-permitted-cross-domain-policies: master-only
+        date: Thu, 09 Jan 2025 14:15:46 GMT
         connection: close
         content-type: application/json
         content-length: '166'
@@ -1501,11 +1325,7 @@
         access-control-max-age: '600'
         access-control-allow-origin: '*'
         x-permitted-cross-domain-policies: master-only
-<<<<<<< HEAD
-        date: Thu, 09 Jan 2025 12:43:12 GMT
-=======
-        date: Wed, 18 Dec 2024 13:27:17 GMT
->>>>>>> 07be3c08
+        date: Thu, 09 Jan 2025 14:15:46 GMT
         connection: close
         content-type: text/html; charset=UTF-8
         content-length: '1300'
@@ -1585,11 +1405,7 @@
         access-control-max-age: '600'
         access-control-allow-origin: '*'
         x-permitted-cross-domain-policies: master-only
-<<<<<<< HEAD
-        date: Thu, 09 Jan 2025 12:43:12 GMT
-=======
-        date: Wed, 18 Dec 2024 13:27:17 GMT
->>>>>>> 07be3c08
+        date: Thu, 09 Jan 2025 14:15:46 GMT
         connection: close
         content-type: application/json
         content-length: '166'
@@ -1609,26 +1425,22 @@
         accept: '*/*'
         accept-encoding: deflate, gzip, br
         proxy-connection: Keep-Alive
-        x-auth-token: y6VSz7skCyCMoYwaHDnQYQ
-        cache-control: no-cache
-      body:
-        encoding: utf8
-        data: ''
-        compression: none
-    response:
-      status:
-        code: 200
-      headers:
-        cache-control: no-cache
-        referrer-policy: origin-when-cross-origin, strict-origin-when-cross-origin
-        access-control-max-age: '600'
-        access-control-allow-origin: '*'
-        x-permitted-cross-domain-policies: master-only
-<<<<<<< HEAD
-        date: Thu, 09 Jan 2025 12:43:12 GMT
-=======
-        date: Wed, 18 Dec 2024 13:27:17 GMT
->>>>>>> 07be3c08
+        x-auth-token: rQw9yu-X9Dqt0MMlZp74qg
+        cache-control: no-cache
+      body:
+        encoding: utf8
+        data: ''
+        compression: none
+    response:
+      status:
+        code: 200
+      headers:
+        cache-control: no-cache
+        referrer-policy: origin-when-cross-origin, strict-origin-when-cross-origin
+        access-control-max-age: '600'
+        access-control-allow-origin: '*'
+        x-permitted-cross-domain-policies: master-only
+        date: Thu, 09 Jan 2025 14:15:46 GMT
         connection: close
         content-type: application/json
         content-length: '166'
