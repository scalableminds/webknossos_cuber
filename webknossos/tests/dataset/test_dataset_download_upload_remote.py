--- conflicted
+++ resolved
@@ -1,8 +1,5 @@
-<<<<<<< HEAD
 import os
-=======
 import pickle
->>>>>>> 42c478ee
 from pathlib import Path
 
 import numpy as np
