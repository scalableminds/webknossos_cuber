import itertools
import json
import pickle
from pathlib import Path
from typing import Iterator, Optional, Tuple, cast

import numpy as np
import pytest
from jsonschema import validate
from upath import UPath

from tests.constants import (
    REMOTE_TESTOUTPUT_DIR,
    TESTDATA_DIR,
    TESTOUTPUT_DIR,
    use_minio,
)
from webknossos.dataset import (
    COLOR_CATEGORY,
    SEGMENTATION_CATEGORY,
    Dataset,
    SegmentationLayer,
    View,
)
from webknossos.dataset._array import DataFormat
from webknossos.dataset.dataset import PROPERTIES_FILE_NAME
from webknossos.dataset.properties import (
    DatasetProperties,
    DatasetViewConfiguration,
    LayerViewConfiguration,
    SegmentationLayerProperties,
    dataset_converter,
)
from webknossos.geometry import BoundingBox, Mag, Vec3Int
from webknossos.utils import (
    copytree,
    get_executor_for_args,
    named_partial,
    rmtree,
    snake_to_camel_case,
)


@pytest.fixture(autouse=True, scope="module")
def start_minio() -> Iterator[None]:
    with use_minio():
        yield


DATA_FORMATS = [DataFormat.WKW, DataFormat.Zarr]
DATA_FORMATS_AND_OUTPUT_PATHS = [
    (DataFormat.WKW, TESTOUTPUT_DIR),
    (DataFormat.Zarr, TESTOUTPUT_DIR),
    (DataFormat.Zarr, REMOTE_TESTOUTPUT_DIR),
    (DataFormat.Zarr3, TESTOUTPUT_DIR),
    (DataFormat.Zarr3, REMOTE_TESTOUTPUT_DIR),
]

pytestmark = [pytest.mark.block_network(allowed_hosts=[".*"])]


def copy_simple_dataset(
    data_format: DataFormat, output_path: Path, suffix: Optional[str] = None
) -> Path:
    suffix = (f"_{suffix}") if suffix is not None else ""
    new_dataset_path = output_path / f"simple_{data_format}_dataset{suffix}"
    rmtree(new_dataset_path)
    copytree(
        TESTDATA_DIR / f"simple_{data_format}_dataset",
        new_dataset_path,
    )
    return new_dataset_path


def prepare_dataset_path(
    data_format: DataFormat, output_path: Path, suffix: Optional[str] = None
) -> Path:
    suffix = (f"_{suffix}") if suffix is not None else ""
    new_dataset_path = output_path / f"{data_format}_dataset{suffix}"
    rmtree(new_dataset_path)
    return new_dataset_path


def chunk_job(args: Tuple[View, int]) -> None:
    (view, _i) = args
    # increment the color value of each voxel
    data = view.read()
    if data.shape[0] == 1:
        data = data[0, :, :, :]
    data += 50
    view.write(data)


def default_chunk_config(
    data_format: DataFormat, chunk_shape: int = 32
) -> Tuple[Vec3Int, Vec3Int]:
    if data_format == DataFormat.Zarr:
        return (Vec3Int.full(chunk_shape * 8), Vec3Int.full(1))
    else:
        return (Vec3Int.full(chunk_shape), Vec3Int.full(8))


def advanced_chunk_job(args: Tuple[View, int]) -> None:
    view, _i = args

    # write different data for each chunk (depending on the topleft of the chunk)
    data = view.read()
    data = np.ones(data.shape, dtype=np.dtype("uint8")) * (
        sum(view.bounding_box.topleft) % 256
    )
    view.write(data)


def for_each_chunking_with_wrong_chunk_shape(view: View) -> None:
    with get_executor_for_args(None) as executor:
        with pytest.raises(AssertionError):
            view.for_each_chunk(
                chunk_job,
                chunk_shape=(0, 64, 64),
                executor=executor,
            )
        with pytest.raises(AssertionError):
            view.for_each_chunk(
                chunk_job,
                chunk_shape=(16, 64, 64),
                executor=executor,
            )
        with pytest.raises(AssertionError):
            view.for_each_chunk(
                chunk_job,
                chunk_shape=(100, 64, 64),
                executor=executor,
            )


def for_each_chunking_advanced(ds: Dataset, view: View) -> None:
    with get_executor_for_args(None) as executor:
        view.for_each_chunk(
            advanced_chunk_job,
            executor=executor,
        )

    for offset, size in [
        ((10, 10, 10), (54, 54, 54)),
        ((10, 64, 10), (54, 64, 54)),
        ((10, 128, 10), (54, 32, 54)),
        ((64, 10, 10), (64, 54, 54)),
        ((64, 64, 10), (64, 64, 54)),
        ((64, 128, 10), (64, 32, 54)),
        ((128, 10, 10), (32, 54, 54)),
        ((128, 64, 10), (32, 64, 54)),
        ((128, 128, 10), (32, 32, 54)),
    ]:
        chunk = (
            ds.get_layer("color")
            .get_mag("1")
            .get_view(absolute_offset=offset, size=size)
        )
        chunk_data = chunk.read()
        assert np.array_equal(
            np.ones(chunk_data.shape, dtype=np.dtype("uint8"))
            * (sum(chunk.bounding_box.topleft) % 256),
            chunk_data,
        )


def copy_and_transform_job(args: Tuple[View, View, int], name: str, val: int) -> None:
    (source_view, target_view, _i) = args
    # This method simply takes the data from the source_view, transforms it and writes it to the target_view

    # These assertions are just to demonstrate how the passed parameters can be accessed inside this method
    assert name == "foo"
    assert val == 42

    # increment the color value of each voxel
    data = source_view.read()
    if data.shape[0] == 1:
        data = data[0, :, :, :]
    data += 50
    target_view.write(data)


def get_multichanneled_data(dtype: type) -> np.ndarray:
    data: np.ndarray = np.zeros((3, 250, 200, 10), dtype=dtype)
    max_value = np.iinfo(dtype).max
    for h in range(10):
        for i in range(250):
            for j in range(200):
                data[0, i, j, h] = (i * 256) % max_value
                data[1, i, j, h] = (j * 256) % max_value
                data[2, i, j, h] = (100 * 256) % max_value
    return data


def assure_exported_properties(ds: Dataset) -> None:
    reopened_ds = Dataset.open(ds.path)
    assert (
        ds._properties == reopened_ds._properties
    ), "The properties did not match after reopening the dataset. This might indicate that the properties were not exported after they were changed in memory."


@pytest.mark.parametrize("data_format,output_path", DATA_FORMATS_AND_OUTPUT_PATHS)
def test_create_dataset_with_layer_and_mag(
    data_format: DataFormat, output_path: Path
) -> None:
    ds_path = prepare_dataset_path(data_format, output_path)

    ds = Dataset(ds_path, voxel_size=(1, 1, 1))
    ds.add_layer("color", "color", data_format=data_format)

    ds.get_layer("color").add_mag("1")
    ds.get_layer("color").add_mag("2-2-1")

    if data_format == DataFormat.WKW:
        assert (ds_path / "color" / "1" / "header.wkw").exists()
        assert (ds_path / "color" / "2-2-1" / "header.wkw").exists()
    elif data_format == DataFormat.Zarr:
        assert (ds_path / "color" / "1" / ".zarray").exists()
        assert (ds_path / "color" / "2-2-1" / ".zarray").exists()
    elif data_format == DataFormat.Zarr3:
        assert (ds_path / "color" / "1" / "zarr.json").exists()
        assert (ds_path / "color" / "2-2-1" / "zarr.json").exists()

    assert len(ds.layers) == 1
    assert len(ds.get_layer("color").mags) == 2

    assure_exported_properties(ds)


<<<<<<< HEAD
@pytest.mark.skip(
    reason="The test is flaky on as sometimes fetching the file https://ngff.openmicroscopy.org/0.4/schemas/image.schema does fail. Disable it for now."
)
=======
@pytest.mark.skip("This test fails currently, maybe due to the issue with vcr-py.")
>>>>>>> 832cfc6c
@pytest.mark.parametrize("output_path", [TESTOUTPUT_DIR, REMOTE_TESTOUTPUT_DIR])
def test_ome_ngff_metadata(output_path: Path) -> None:
    ds_path = prepare_dataset_path(DataFormat.Zarr, output_path)
    ds = Dataset(ds_path, voxel_size=(11, 11, 28))
    layer = ds.add_layer("color", COLOR_CATEGORY, data_format=DataFormat.Zarr)
    layer.add_mag("1")
    layer.add_mag("2-2-1")

    assert (ds_path / ".zgroup").exists()
    assert (ds_path / "color" / ".zgroup").exists()
    assert (ds_path / "color" / ".zattrs").exists()
    assert (ds_path / "color" / "1" / ".zarray").exists()
    assert (ds_path / "color" / "2-2-1" / ".zarray").exists()

    zattrs = json.loads((ds_path / "color" / ".zattrs").read_bytes())
    assert len(zattrs["multiscales"][0]["datasets"]) == 2
    assert zattrs["multiscales"][0]["datasets"][0]["coordinateTransformations"][0][
        "scale"
    ] == [
        1,
        11,
        11,
        28,
    ]
    assert zattrs["multiscales"][0]["datasets"][1]["coordinateTransformations"][0][
        "scale"
    ] == [
        1,
        22,
        22,
        28,
    ]

    validate(
        instance=zattrs,
        schema=json.loads(
            UPath(
                "https://ngff.openmicroscopy.org/0.4/schemas/image.schema"
            ).read_bytes()
        ),
    )


def test_create_default_layer() -> None:
    ds_path = prepare_dataset_path(DataFormat.WKW, TESTOUTPUT_DIR)
    ds = Dataset(ds_path, voxel_size=(1, 1, 1))
    layer = ds.add_layer("color", COLOR_CATEGORY)

    assert layer.data_format == DataFormat.WKW


@pytest.mark.parametrize("data_format", DATA_FORMATS)
def test_create_default_mag(data_format: DataFormat) -> None:
    ds_path = prepare_dataset_path(data_format, TESTOUTPUT_DIR)
    ds = Dataset(ds_path, voxel_size=(1, 1, 1))
    layer = ds.add_layer("color", COLOR_CATEGORY, data_format=data_format)
    mag_view = layer.add_mag("1")

    assert layer.data_format == data_format
    assert mag_view.info.chunk_shape == Vec3Int.full(32)
    if data_format == DataFormat.Zarr:
        assert mag_view.info.chunks_per_shard == Vec3Int.full(1)
    else:
        assert mag_view.info.chunks_per_shard == Vec3Int.full(32)
    assert mag_view.info.num_channels == 1
    assert mag_view.info.compression_mode == False


def test_create_dataset_with_explicit_header_fields() -> None:
    ds_path = prepare_dataset_path(DataFormat.WKW, TESTOUTPUT_DIR)

    ds = Dataset(ds_path, voxel_size=(1, 1, 1))
    ds.add_layer("color", COLOR_CATEGORY, dtype_per_layer="uint48", num_channels=3)

    ds.get_layer("color").add_mag("1", chunk_shape=64, chunks_per_shard=64)
    ds.get_layer("color").add_mag("2-2-1")

    assert (ds_path / "color" / "1" / "header.wkw").exists()
    assert (ds_path / "color" / "2-2-1" / "header.wkw").exists()

    assert len(ds.layers) == 1
    assert len(ds.get_layer("color").mags) == 2

    assert ds.get_layer("color").dtype_per_channel == np.dtype("uint16")
    assert ds.get_layer("color")._properties.element_class == "uint48"
    assert ds.get_layer("color").get_mag(1).info.chunk_shape == Vec3Int.full(64)
    assert ds.get_layer("color").get_mag(1).info.chunks_per_shard == Vec3Int.full(64)
    assert ds.get_layer("color").get_mag(1)._properties.cube_length == 64 * 64
    assert ds.get_layer("color").get_mag("2-2-1").info.chunk_shape == Vec3Int.full(
        32
    )  # defaults are used
    assert ds.get_layer("color").get_mag("2-2-1").info.chunks_per_shard == Vec3Int.full(
        32
    )  # defaults are used
    assert ds.get_layer("color").get_mag("2-2-1")._properties.cube_length == 32 * 32

    assure_exported_properties(ds)


@pytest.mark.parametrize("data_format,output_path", DATA_FORMATS_AND_OUTPUT_PATHS)
def test_open_dataset(data_format: DataFormat, output_path: Path) -> None:
    new_dataset_path = copy_simple_dataset(data_format, output_path)
    ds = Dataset.open(new_dataset_path)

    assert len(ds.layers) == 1
    assert len(ds.get_layer("color").mags) == 1
    assert ds.get_layer("color").data_format == data_format


@pytest.mark.parametrize("data_format,output_path", DATA_FORMATS_AND_OUTPUT_PATHS)
def test_modify_existing_dataset(data_format: DataFormat, output_path: Path) -> None:
    ds_path = prepare_dataset_path(data_format, output_path)
    ds1 = Dataset(ds_path, voxel_size=(1, 1, 1))
    ds1.add_layer(
        "color",
        COLOR_CATEGORY,
        dtype_per_layer="float",
        num_channels=1,
        data_format=data_format,
    )

    ds2 = Dataset.open(ds_path)

    ds2.add_layer(
        "segmentation",
        SEGMENTATION_CATEGORY,
        "uint8",
        largest_segment_id=100000,
        data_format=data_format,
    ).add_mag("1")

    assert (ds_path / "segmentation" / "1").is_dir()

    # Note: ds1 is outdated because the same dataset was opened again and changed.
    assure_exported_properties(ds2)


@pytest.mark.parametrize("data_format,output_path", DATA_FORMATS_AND_OUTPUT_PATHS)
def test_view_read(data_format: DataFormat, output_path: Path) -> None:
    ds_path = copy_simple_dataset(data_format, output_path)

    with pytest.warns(UserWarning, match="block alignment"):
        wk_view = (
            Dataset.open(ds_path)
            .get_layer("color")
            .get_mag("1")
            .get_view(absolute_offset=(0, 0, 0), size=(16, 16, 16))
        )

    # 'read()' checks if it was already opened. If not, it opens it automatically
    data = wk_view.read(absolute_offset=(0, 0, 0), size=(10, 10, 10))
    assert data.shape == (3, 10, 10, 10)  # three channel
    assert wk_view.info.data_format == data_format


@pytest.mark.parametrize("data_format,output_path", DATA_FORMATS_AND_OUTPUT_PATHS)
def test_view_write(data_format: DataFormat, output_path: Path) -> None:
    ds_path = copy_simple_dataset(data_format, output_path)
    with pytest.warns(UserWarning, match="block alignment"):
        wk_view = (
            Dataset.open(ds_path)
            .get_layer("color")
            .get_mag("1")
            .get_view(absolute_offset=(0, 0, 0), size=(16, 16, 16))
        )

    assert wk_view.info.data_format == data_format

    np.random.seed(1234)
    write_data = (np.random.rand(3, 10, 10, 10) * 255).astype(np.uint8)

    wk_view.write(write_data)

    data = wk_view.read(absolute_offset=(0, 0, 0), size=(10, 10, 10))
    assert np.array_equal(data, write_data)


@pytest.mark.parametrize("output_path", [TESTOUTPUT_DIR, REMOTE_TESTOUTPUT_DIR])
@pytest.mark.parametrize("data_format", [DataFormat.Zarr, DataFormat.Zarr3])
def test_direct_zarr_access(output_path: Path, data_format: DataFormat) -> None:
    ds_path = copy_simple_dataset(data_format, output_path)
    mag = Dataset.open(ds_path).get_layer("color").get_mag("1")

    np.random.seed(1234)

    # write: zarr, read: wk
    write_data = (np.random.rand(3, 10, 10, 10) * 255).astype(np.uint8)
    mag.get_zarr_array()[:, 0:10, 0:10, 0:10] = write_data
    data = mag.read(absolute_offset=(0, 0, 0), size=(10, 10, 10))
    assert np.array_equal(data, write_data)

    # write: wk, read: zarr
    write_data = (np.random.rand(3, 10, 10, 10) * 255).astype(np.uint8)
    mag.write(write_data, absolute_offset=(0, 0, 0))
    data = mag.get_zarr_array()[:, 0:10, 0:10, 0:10]
    assert np.array_equal(data, write_data)


@pytest.mark.parametrize("data_format,output_path", DATA_FORMATS_AND_OUTPUT_PATHS)
def test_view_write_out_of_bounds(data_format: DataFormat, output_path: Path) -> None:
    ds_path = copy_simple_dataset(
        data_format, output_path, "view_dataset_out_of_bounds"
    )

    with pytest.warns(UserWarning, match="block alignment"):
        view = (
            Dataset.open(ds_path)
            .get_layer("color")
            .get_mag("1")
            .get_view(absolute_offset=(0, 0, 0), size=(16, 16, 16))
        )

    with pytest.raises(AssertionError):
        view.write(
            np.zeros((200, 200, 5), dtype=np.uint8)
        )  # this is bigger than the bounding_box


@pytest.mark.parametrize("data_format,output_path", DATA_FORMATS_AND_OUTPUT_PATHS)
def test_mag_view_write_out_of_bounds(
    data_format: DataFormat, output_path: Path
) -> None:
    ds_path = copy_simple_dataset(data_format, output_path, "dataset_out_of_bounds")

    ds = Dataset.open(ds_path)
    mag_view = ds.get_layer("color").get_mag("1")

    assert mag_view.info.data_format == data_format

    assert tuple(ds.get_layer("color").bounding_box.size) == (24, 24, 24)
    mag_view.write(
        np.zeros((3, 1, 1, 48), dtype=np.uint8)
    )  # this is bigger than the bounding_box
    assert tuple(ds.get_layer("color").bounding_box.size) == (24, 24, 48)

    assure_exported_properties(ds)


@pytest.mark.parametrize("data_format,output_path", DATA_FORMATS_AND_OUTPUT_PATHS)
def test_mag_view_write_out_of_bounds_mag2(
    data_format: DataFormat, output_path: Path
) -> None:
    ds_path = copy_simple_dataset(data_format, output_path, "dataset_out_of_bounds")

    ds = Dataset.open(ds_path)
    color_layer = ds.get_layer("color")
    mag_view = color_layer.get_or_add_mag("2-2-1")

    assert color_layer.bounding_box.topleft == Vec3Int(0, 0, 0)
    assert color_layer.bounding_box.size == Vec3Int(24, 24, 24)
    mag_view.write(
        np.zeros((3, 50, 1, 48), dtype=np.uint8), absolute_offset=(20, 20, 10)
    )  # this is bigger than the bounding_box
    assert color_layer.bounding_box.topleft == Vec3Int(0, 0, 0)
    assert color_layer.bounding_box.size == Vec3Int(120, 24, 58)

    assure_exported_properties(ds)


@pytest.mark.parametrize("data_format,output_path", DATA_FORMATS_AND_OUTPUT_PATHS)
def test_views_are_equal(data_format: DataFormat, output_path: Path) -> None:
    path_a = prepare_dataset_path(data_format, output_path / "a")
    path_b = prepare_dataset_path(data_format, output_path / "b")
    mag_a = (
        Dataset(path_a, voxel_size=(1, 1, 1))
        .get_or_add_layer("color", COLOR_CATEGORY, data_format=data_format)
        .get_or_add_mag("1")
    )
    mag_b = (
        Dataset(path_b, voxel_size=(1, 1, 1))
        .get_or_add_layer("color", COLOR_CATEGORY, data_format=data_format)
        .get_or_add_mag("1")
    )

    np.random.seed(1234)
    data: np.ndarray = (np.random.rand(10, 10, 10) * 255).astype(np.uint8)

    mag_a.write(data)
    mag_b.write(data)
    assert mag_a.content_is_equal(mag_b)

    data = data + 10
    mag_b.write(data)
    assert not mag_a.content_is_equal(mag_b)


@pytest.mark.parametrize("data_format,output_path", DATA_FORMATS_AND_OUTPUT_PATHS)
def test_update_new_bounding_box_offset(
    data_format: DataFormat, output_path: Path
) -> None:
    ds_path = prepare_dataset_path(data_format, output_path)
    ds = Dataset(ds_path, voxel_size=(1, 1, 1))
    color_layer = ds.add_layer("color", COLOR_CATEGORY, data_format=data_format)
    mag = color_layer.add_mag("1")

    assert color_layer.bounding_box.topleft == Vec3Int(0, 0, 0)

    np.random.seed(1234)
    write_data = (np.random.rand(10, 10, 10) * 255).astype(np.uint8)
    mag.write(
        write_data, absolute_offset=(10, 10, 10)
    )  # the write method of MagDataset does always use the relative offset to (0, 0, 0)
    assert color_layer.bounding_box.topleft == Vec3Int(10, 10, 10)
    assert color_layer.bounding_box.size == Vec3Int(10, 10, 10)

    mag.write(
        write_data, absolute_offset=(5, 5, 20)
    )  # the write method of MagDataset does always use the relative offset to (0, 0, 0)
    assert color_layer.bounding_box.topleft == Vec3Int(5, 5, 10)
    assert color_layer.bounding_box.size == Vec3Int(15, 15, 20)

    assure_exported_properties(ds)


def test_chunked_compressed_write() -> None:
    ds_path = prepare_dataset_path(DataFormat.WKW, TESTOUTPUT_DIR)
    mag = (
        Dataset(ds_path, voxel_size=(1, 1, 1))
        .get_or_add_layer("color", COLOR_CATEGORY, data_format=DataFormat.WKW)
        .get_or_add_mag("1", compress=True)
    )

    np.random.seed(1234)
    data: np.ndarray = (np.random.rand(10, 10, 10) * 255).astype(np.uint8)

    # write data in the bottom-right cornor of a shard so that other shards have to be written too
    mag.write(data, absolute_offset=mag.info.shard_shape - Vec3Int(5, 5, 5))

    assert (
        mag.get_view(
            absolute_offset=mag.info.shard_shape - Vec3Int(5, 5, 5),
            size=Vec3Int(10, 10, 10),
        ).read()
        == data
    ).all()


@pytest.mark.parametrize("data_format,output_path", DATA_FORMATS_AND_OUTPUT_PATHS)
def test_write_multi_channel_uint8(data_format: DataFormat, output_path: Path) -> None:
    ds_path = prepare_dataset_path(data_format, output_path, "multichannel")
    ds = Dataset(ds_path, voxel_size=(1, 1, 1))
    mag = ds.add_layer(
        "color", COLOR_CATEGORY, num_channels=3, data_format=data_format
    ).add_mag("1")

    data = get_multichanneled_data(np.uint8)

    mag.write(data)

    assert np.array_equal(data, mag.read())

    assure_exported_properties(ds)


@pytest.mark.parametrize("data_format,output_path", DATA_FORMATS_AND_OUTPUT_PATHS)
def test_wkw_write_multi_channel_uint16(
    data_format: DataFormat, output_path: Path
) -> None:
    ds_path = prepare_dataset_path(data_format, output_path, "multichannel")
    ds = Dataset(ds_path, voxel_size=(1, 1, 1))
    mag = ds.add_layer(
        "color",
        COLOR_CATEGORY,
        num_channels=3,
        dtype_per_layer="uint48",
        data_format=data_format,
    ).add_mag("1")

    data = get_multichanneled_data(np.uint16)

    mag.write(data)
    written_data = mag.read()

    assert np.array_equal(data, written_data)

    assure_exported_properties(ds)


@pytest.mark.parametrize("data_format,output_path", DATA_FORMATS_AND_OUTPUT_PATHS)
def test_empty_read(data_format: DataFormat, output_path: Path) -> None:
    ds_path = prepare_dataset_path(data_format, output_path, "empty")
    mag = (
        Dataset(ds_path, voxel_size=(1, 1, 1))
        .add_layer("color", category=COLOR_CATEGORY, data_format=data_format)
        .add_mag("1")
    )
    with pytest.raises(AssertionError):
        # size
        mag.read(absolute_offset=(0, 0, 0), size=(0, 0, 0))


@pytest.mark.parametrize("data_format,output_path", DATA_FORMATS_AND_OUTPUT_PATHS)
def test_read_padded_data(data_format: DataFormat, output_path: Path) -> None:
    ds_path = prepare_dataset_path(data_format, output_path, "empty")
    mag = (
        Dataset(ds_path, voxel_size=(1, 1, 1))
        .add_layer(
            "color", category=COLOR_CATEGORY, num_channels=3, data_format=data_format
        )
        .add_mag("1")
    )
    # there is no data yet, however, this should not fail but pad the data with zeros
    data = mag.read(absolute_offset=(0, 0, 0), size=(10, 10, 10))

    assert data.shape == (3, 10, 10, 10)
    assert np.array_equal(data, np.zeros((3, 10, 10, 10)))


@pytest.mark.parametrize("data_format,output_path", DATA_FORMATS_AND_OUTPUT_PATHS)
def test_num_channel_mismatch_assertion(
    data_format: DataFormat, output_path: Path
) -> None:
    ds_path = prepare_dataset_path(data_format, output_path)
    ds = Dataset(ds_path, voxel_size=(1, 1, 1))
    mag = ds.add_layer(
        "color", category=COLOR_CATEGORY, num_channels=1, data_format=data_format
    ).add_mag("1")  # num_channel=1 is also the default

    np.random.seed(1234)
    write_data = (np.random.rand(3, 10, 10, 10) * 255).astype(np.uint8)  # 3 channels

    with pytest.raises(AssertionError):
        mag.write(write_data)  # there is a mismatch between the number of channels

    assure_exported_properties(ds)


@pytest.mark.parametrize("data_format,output_path", DATA_FORMATS_AND_OUTPUT_PATHS)
def test_get_or_add_layer(data_format: DataFormat, output_path: Path) -> None:
    ds_path = prepare_dataset_path(data_format, output_path)
    ds = Dataset(ds_path, voxel_size=(1, 1, 1))

    assert "color" not in ds.layers.keys()

    # layer did not exist before
    layer = ds.get_or_add_layer(
        "color",
        category=COLOR_CATEGORY,
        dtype_per_layer="uint8",
        num_channels=1,
        data_format=data_format,
    )
    assert "color" in ds.layers.keys()
    assert layer.name == "color"
    assert layer.data_format == data_format

    # layer did exist before
    layer = ds.get_or_add_layer(
        "color",
        category=COLOR_CATEGORY,
        dtype_per_layer="uint8",
        num_channels=1,
        data_format=data_format,
    )
    assert "color" in ds.layers.keys()
    assert layer.name == "color"
    assert layer.data_format == data_format

    with pytest.raises(AssertionError):
        # The layer "color" did exist before but with another 'dtype_per_layer' (this would work the same for 'category' and 'num_channels')
        ds.get_or_add_layer(
            "color",
            COLOR_CATEGORY,
            dtype_per_layer="uint16",
            num_channels=1,
            data_format=data_format,
        )

    assure_exported_properties(ds)


@pytest.mark.parametrize("data_format,output_path", DATA_FORMATS_AND_OUTPUT_PATHS)
def test_get_or_add_layer_idempotence(
    data_format: DataFormat, output_path: Path
) -> None:
    ds_path = prepare_dataset_path(data_format, output_path)
    ds = Dataset(ds_path, voxel_size=(1, 1, 1))
    ds.get_or_add_layer(
        "color2", category="color", dtype_per_channel=np.uint8, data_format=data_format
    ).get_or_add_mag("1")
    ds.get_or_add_layer(
        "color2", category="color", dtype_per_channel=np.uint8, data_format=data_format
    ).get_or_add_mag("1")

    assure_exported_properties(ds)


@pytest.mark.parametrize("data_format,output_path", DATA_FORMATS_AND_OUTPUT_PATHS)
def test_get_or_add_mag(data_format: DataFormat, output_path: Path) -> None:
    ds_path = prepare_dataset_path(data_format, output_path)

    layer = Dataset(ds_path, voxel_size=(1, 1, 1)).add_layer(
        "color", category=COLOR_CATEGORY, data_format=data_format
    )

    assert Mag(1) not in layer.mags.keys()

    chunk_shape, chunks_per_shard = default_chunk_config(data_format, 32)

    # The mag did not exist before
    mag = layer.get_or_add_mag(
        "1",
        chunk_shape=chunk_shape,
        chunks_per_shard=chunks_per_shard,
        compress=False,
    )
    assert Mag(1) in layer.mags.keys()
    assert mag.name == "1"
    assert mag.info.data_format == data_format

    # The mag did exist before
    layer.get_or_add_mag(
        "1",
        chunk_shape=chunk_shape,
        chunks_per_shard=chunks_per_shard,
        compress=False,
    )
    assert Mag(1) in layer.mags.keys()
    assert mag.name == "1"
    assert mag.info.data_format == data_format

    with pytest.raises(AssertionError):
        # The mag "1" did exist before but with another 'chunk_shape' (this would work the same for 'chunks_per_shard' and 'compress')
        layer.get_or_add_mag(
            "1",
            chunk_shape=Vec3Int.full(64),
            chunks_per_shard=chunks_per_shard,
            compress=False,
        )

    assure_exported_properties(layer.dataset)


def test_open_dataset_without_num_channels_in_properties() -> None:
    ds_path = prepare_dataset_path(DataFormat.WKW, TESTOUTPUT_DIR, "old_wkw")
    copytree(TESTDATA_DIR / "old_wkw_dataset", ds_path)

    with open(
        ds_path / "datasource-properties.json",
        encoding="utf-8",
    ) as datasource_properties:
        data = json.load(datasource_properties)
        assert data["dataLayers"][0].get("num_channels") is None

    ds = Dataset.open(ds_path)
    assert ds.get_layer("color").num_channels == 1
    ds._export_as_json()

    with open(
        ds_path / "datasource-properties.json",
        encoding="utf-8",
    ) as datasource_properties:
        data = json.load(datasource_properties)
        assert data["dataLayers"][0].get("numChannels") == 1

    assure_exported_properties(ds)


def test_no_largest_segment_id() -> None:
    ds_path = prepare_dataset_path(DataFormat.WKW, TESTOUTPUT_DIR)
    ds = Dataset(ds_path, voxel_size=(10, 10, 10))

    ds.add_layer("segmentation", SEGMENTATION_CATEGORY).add_mag(Mag(1))

    ds = Dataset.open(ds_path)

    assert (
        cast(SegmentationLayer, ds.get_layer("segmentation")).largest_segment_id is None
    )

    assure_exported_properties(ds)


def test_properties_with_segmentation() -> None:
    ds_path = prepare_dataset_path(
        DataFormat.WKW, TESTOUTPUT_DIR, "complex_property_ds"
    )
    copytree(TESTDATA_DIR / "complex_property_ds", ds_path)

    with open(ds_path / "datasource-properties.json", "r", encoding="utf-8") as f:
        data = json.load(f)
        ds_properties = dataset_converter.structure(data, DatasetProperties)

        # the attributes 'largest_segment_id' and 'mappings' only exist if it is a SegmentationLayer
        segmentation_layer = cast(
            SegmentationLayerProperties,
            [
                layer
                for layer in ds_properties.data_layers
                if layer.name == "segmentation"
            ][0],
        )
        assert segmentation_layer.largest_segment_id == 1000000000
        assert segmentation_layer.mappings == [
            "larger5um1",
            "axons",
            "astrocyte-ge-7",
            "astrocyte",
            "mitochondria",
            "astrocyte-full",
        ]

    with open(ds_path / "datasource-properties.json", "w", encoding="utf-8") as f:
        # Update the properties on disk (without changing the data)
        json.dump(
            dataset_converter.unstructure(ds_properties),
            f,
            indent=4,
        )

    # validate if contents match
    with open(
        TESTDATA_DIR / "complex_property_ds" / "datasource-properties.json",
        encoding="utf-8",
    ) as input_properties:
        input_data = json.load(input_properties)

        with open(
            ds_path / "datasource-properties.json", "r", encoding="utf-8"
        ) as output_properties:
            output_data = json.load(output_properties)
            for layer in output_data["dataLayers"]:
                # remove the num_channels because they are not part of the original json
                if "numChannels" in layer:
                    del layer["numChannels"]

            assert input_data == output_data


@pytest.mark.parametrize("data_format,output_path", DATA_FORMATS_AND_OUTPUT_PATHS)
def test_chunking_wk(data_format: DataFormat, output_path: Path) -> None:
    ds_path = prepare_dataset_path(data_format, output_path)
    ds = Dataset(ds_path, voxel_size=(2, 2, 1))
    chunk_shape, chunks_per_shard = default_chunk_config(data_format, 8)
    shard_shape = chunk_shape * chunks_per_shard

    layer = ds.add_layer("color", COLOR_CATEGORY, data_format=data_format)
    mag = layer.add_mag(
        "1",
        chunks_per_shard=chunks_per_shard,
        chunk_shape=chunk_shape,
    )

    original_data = (np.random.rand(50, 100, 150) * 205).astype(np.uint8)
    mag.write(absolute_offset=(70, 80, 90), data=original_data)

    # Test with executor
    with get_executor_for_args(None) as executor:
        mag.for_each_chunk(
            chunk_job,
            chunk_shape=shard_shape,
            executor=executor,
        )
    assert np.array_equal(original_data + 50, mag.get_view().read()[0])

    # Reset the data
    mag.write(absolute_offset=(70, 80, 90), data=original_data)

    # Test without executor
    mag.for_each_chunk(
        chunk_job,
        chunk_shape=shard_shape,
    )
    assert np.array_equal(original_data + 50, mag.get_view().read()[0])

    assure_exported_properties(ds)


@pytest.mark.parametrize("data_format", [DataFormat.WKW, DataFormat.Zarr3])
def test_chunking_wkw_advanced(data_format: DataFormat) -> None:
    ds_path = prepare_dataset_path(data_format, TESTOUTPUT_DIR, "chunking_advanced")
    ds = Dataset(ds_path, voxel_size=(1, 1, 2))

    mag = ds.add_layer(
        "color",
        category=COLOR_CATEGORY,
        dtype_per_channel="uint8",
        num_channels=3,
    ).add_mag(
        "1",
        chunk_shape=8,
        chunks_per_shard=8,
    )
    mag.write(data=(np.random.rand(3, 256, 256, 256) * 255).astype(np.uint8))
    with pytest.warns(UserWarning, match="block alignment"):
        view = mag.get_view(absolute_offset=(10, 10, 10), size=(150, 150, 54))
        for_each_chunking_advanced(ds, view)

    assure_exported_properties(ds)


@pytest.mark.parametrize("data_format,output_path", DATA_FORMATS_AND_OUTPUT_PATHS)
def test_chunking_wkw_wrong_chunk_shape(
    data_format: DataFormat, output_path: Path
) -> None:
    ds_path = prepare_dataset_path(
        data_format, output_path, "chunking_with_wrong_chunk_shape"
    )
    ds = Dataset(ds_path, voxel_size=(1, 1, 2))
    chunk_shape, chunks_per_shard = default_chunk_config(data_format, 8)
    mag = ds.add_layer(
        "color",
        category=COLOR_CATEGORY,
        dtype_per_channel="uint8",
        num_channels=3,
        data_format=data_format,
    ).add_mag(
        "1",
        chunk_shape=chunk_shape,
        chunks_per_shard=chunks_per_shard,
    )
    mag.write(data=(np.random.rand(3, 256, 256, 256) * 255).astype(np.uint8))
    view = mag.get_view()

    for_each_chunking_with_wrong_chunk_shape(view)

    assure_exported_properties(ds)


def test_typing_of_get_mag() -> None:
    ds = Dataset.open(TESTDATA_DIR / "simple_wkw_dataset")
    layer = ds.get_layer("color")
    assert layer.get_mag("1") == layer.get_mag(1)
    assert layer.get_mag("1") == layer.get_mag((1, 1, 1))
    assert layer.get_mag("1") == layer.get_mag([1, 1, 1])
    assert layer.get_mag("1") == layer.get_mag(np.array([1, 1, 1]))
    assert layer.get_mag("1") == layer.get_mag(Mag(1))

    assure_exported_properties(ds)


def test_dataset_exist_ok() -> None:
    ds_path = prepare_dataset_path(DataFormat.WKW, TESTOUTPUT_DIR, "exist_ok")
    rmtree(ds_path)

    # dataset does not exists yet
    ds1 = Dataset(ds_path, voxel_size=(1, 1, 1), exist_ok=False)
    assert "color" not in ds1.layers.keys()
    ds1.add_layer("color", COLOR_CATEGORY)
    assert "color" in ds1.layers.keys()

    # dataset already exists
    ds2 = Dataset(ds_path, voxel_size=(1, 1, 1), exist_ok=True)
    assert "color" in ds2.layers.keys()

    ds2 = Dataset(
        ds_path, voxel_size=(1, 1, 1), name="wkw_dataset_exist_ok", exist_ok=True
    )
    assert "color" in ds2.layers.keys()

    with pytest.raises(AssertionError):
        # dataset already exists, but with a different voxel_size
        Dataset(ds_path, voxel_size=(2, 2, 2), exist_ok=True)

    with pytest.raises(AssertionError):
        # dataset already exists, but with a different name
        Dataset(
            ds_path, voxel_size=(1, 1, 1), name="some different name", exist_ok=True
        )

    assure_exported_properties(ds1)


@pytest.mark.parametrize("data_format,output_path", DATA_FORMATS_AND_OUTPUT_PATHS)
def test_changing_layer_bounding_box(
    data_format: DataFormat, output_path: Path
) -> None:
    ds_path = copy_simple_dataset(data_format, output_path, "change_layer_bounding_box")
    ds = Dataset.open(ds_path)
    layer = ds.get_layer("color")
    mag = layer.get_mag("1")

    bbox_size = ds.get_layer("color").bounding_box.size
    assert tuple(bbox_size) == (24, 24, 24)
    original_data = mag.read(absolute_offset=(0, 0, 0), size=bbox_size)
    assert original_data.shape == (3, 24, 24, 24)

    layer.bounding_box = layer.bounding_box.with_size(
        [12, 12, 10]
    )  # decrease bounding box

    bbox_size = ds.get_layer("color").bounding_box.size
    assert tuple(bbox_size) == (12, 12, 10)
    less_data = mag.read(absolute_offset=(0, 0, 0), size=bbox_size)
    assert less_data.shape == (3, 12, 12, 10)
    assert np.array_equal(original_data[:, :12, :12, :10], less_data)

    layer.bounding_box = layer.bounding_box.with_size(
        [36, 48, 60]
    )  # increase the bounding box

    bbox_size = ds.get_layer("color").bounding_box.size
    assert tuple(bbox_size) == (36, 48, 60)
    more_data = mag.read(absolute_offset=(0, 0, 0), size=bbox_size)
    assert more_data.shape == (3, 36, 48, 60)
    assert np.array_equal(more_data[:, :24, :24, :24], original_data)

    assert tuple(ds.get_layer("color").bounding_box.topleft) == (0, 0, 0)

    # Move the offset from (0, 0, 0) to (10, 10, 0)
    # Note that the bottom right coordinate of the dataset is still at (24, 24, 24)
    layer.bounding_box = BoundingBox((10, 10, 0), (14, 14, 24))

    new_bbox_offset = ds.get_layer("color").bounding_box.topleft
    new_bbox_size = ds.get_layer("color").bounding_box.size
    assert tuple(new_bbox_offset) == (10, 10, 0)
    assert tuple(new_bbox_size) == (14, 14, 24)
    assert np.array_equal(
        original_data,
        mag.read(absolute_offset=(0, 0, 0), size=mag.bounding_box.bottomright),
    )

    assert np.array_equal(
        original_data[:, 10:, 10:, :],
        mag.read(absolute_offset=(10, 10, 0), size=(14, 14, 24)),
    )

    # resetting the offset to (0, 0, 0)
    # Note that the size did not change. Therefore, the new bottom right is now at (14, 14, 24)
    layer.bounding_box = BoundingBox((0, 0, 0), new_bbox_size)
    new_data = mag.read()
    assert new_data.shape == (3, 14, 14, 24)
    assert np.array_equal(original_data[:, :14, :14, :], new_data)

    assure_exported_properties(ds)


@pytest.mark.parametrize("data_format,output_path", DATA_FORMATS_AND_OUTPUT_PATHS)
def test_dataset_bounding_box_calculation(
    data_format: DataFormat, output_path: Path
) -> None:
    ds_path = copy_simple_dataset(data_format, output_path, "change_layer_bounding_box")
    ds = Dataset.open(ds_path)
    layer = ds.get_layer("color")
    # BoundingBox(topleft=(0, 0, 0), size=(24, 24, 24))
    assert layer.bounding_box == ds.calculate_bounding_box(), (
        "The calculated bounding box of the dataset does not "
        + "match the color layer's bounding box."
    )
    layer.bounding_box = layer.bounding_box.with_size((512, 512, 512))
    assert layer.bounding_box == ds.calculate_bounding_box(), (
        "The calculated bounding box of the dataset does not "
        + "match the color layer's enlarged bounding box."
    )


def test_get_view() -> None:
    ds_path = prepare_dataset_path(DataFormat.WKW, TESTOUTPUT_DIR, "get_view")
    ds = Dataset(ds_path, voxel_size=(1, 1, 1))
    mag = ds.add_layer("color", COLOR_CATEGORY).add_mag("1")

    # The dataset is new -> no data has been written.
    # Therefore, the size of the bounding box in the properties.json is (0, 0, 0)

    # Creating this view works because the size is set to (0, 0, 0)
    # However, in practice a view with size (0, 0, 0) would not make sense
    # Sizes that contain "0" are not allowed usually, except for an empty layer
    assert mag.get_view().bounding_box.is_empty()

    with pytest.raises(AssertionError):
        # This view exceeds the bounding box
        mag.get_view(relative_offset=(0, 0, 0), size=(16, 16, 16))

    # read-only-views may exceed the bounding box
    read_only_view = mag.get_view(
        relative_offset=(0, 0, 0), size=(16, 16, 16), read_only=True
    )
    assert read_only_view.bounding_box == BoundingBox((0, 0, 0), (16, 16, 16))

    with pytest.raises(AssertionError):
        # Trying to get a writable sub-view of a read-only-view is not allowed
        read_only_view.get_view(read_only=False)

    np.random.seed(1234)
    write_data = (np.random.rand(100, 200, 300) * 255).astype(np.uint8)
    # This operation updates the bounding box of the dataset according to the written data
    mag.write(write_data, absolute_offset=(10, 20, 30))

    with pytest.raises(AssertionError):
        # The offset and size default to (0, 0, 0).
        # Sizes that contain "0" are not allowed
        mag.get_view(absolute_offset=(0, 0, 0), size=(10, 10, 0))

    assert mag.bounding_box.bottomright == Vec3Int(110, 220, 330)

    with pytest.warns(UserWarning, match="block alignment"):
        # Therefore, creating a view with a size of (16, 16, 16) is now allowed
        wk_view = mag.get_view(relative_offset=(0, 0, 0), size=(16, 16, 16))
    assert wk_view.bounding_box == BoundingBox((10, 20, 30), (16, 16, 16))

    with pytest.raises(AssertionError):
        # Creating this view does not work because the offset (0, 0, 0) would be outside
        # of the bounding box from the properties.json.
        mag.get_view(size=(26, 36, 46), absolute_offset=(0, 0, 0))

    # But setting "read_only=True" still works
    mag.get_view(size=(26, 36, 46), absolute_offset=(0, 0, 0), read_only=True)

    with pytest.warns(UserWarning, match="block alignment"):
        # Creating this subview works because the subview is completely inside the 'wk_view'.
        # Note that the offset in "get_view" is always relative to the "global_offset"-attribute of the called view.
        sub_view = wk_view.get_view(relative_offset=(8, 8, 8), size=(8, 8, 8))
    assert sub_view.bounding_box == BoundingBox((18, 28, 38), (8, 8, 8))

    with pytest.raises(AssertionError):
        # Creating this subview does not work because it is not completely inside the 'wk_view'
        wk_view.get_view(relative_offset=(8, 8, 8), size=(10, 10, 10))

    # Again: read-only is allowed
    wk_view.get_view(relative_offset=(8, 8, 8), size=(10, 10, 10), read_only=True)

    with pytest.raises(AssertionError):
        # negative offsets are not allowed
        mag.get_view(absolute_offset=(-1, -2, -3))

    assure_exported_properties(ds)


def test_adding_layer_with_invalid_dtype_per_layer() -> None:
    ds_path = prepare_dataset_path(DataFormat.WKW, TESTOUTPUT_DIR, "invalid_dtype")
    ds = Dataset(ds_path, voxel_size=(1, 1, 1))
    with pytest.raises(TypeError):
        # this would lead to a dtype_per_channel of "uint10", but that is not a valid dtype
        ds.add_layer(
            "color",
            COLOR_CATEGORY,
            dtype_per_layer="uint30",
            num_channels=3,
        )
    with pytest.raises(TypeError):
        # "int" is interpreted as "int64", but 64 bit cannot be split into 3 channels
        ds.add_layer("color", COLOR_CATEGORY, dtype_per_layer="int", num_channels=3)
    ds.add_layer(
        "color", COLOR_CATEGORY, dtype_per_layer="int", num_channels=4
    )  # "int"/"int64" works with 4 channels

    assure_exported_properties(ds)


def test_adding_layer_with_valid_dtype_per_layer() -> None:
    ds_path = prepare_dataset_path(DataFormat.WKW, TESTOUTPUT_DIR, "valid_dtype")
    ds = Dataset(ds_path, voxel_size=(1, 1, 1))
    ds.add_layer("color1", COLOR_CATEGORY, dtype_per_layer="uint24", num_channels=3)
    ds.add_layer("color2", COLOR_CATEGORY, dtype_per_layer=np.uint8, num_channels=1)
    ds.add_layer("color3", COLOR_CATEGORY, dtype_per_channel=np.uint8, num_channels=3)
    ds.add_layer("color4", COLOR_CATEGORY, dtype_per_channel="uint8", num_channels=3)
    ds.add_layer(
        "seg1",
        SEGMENTATION_CATEGORY,
        dtype_per_channel="float",
        num_channels=1,
        largest_segment_id=100000,
    )
    ds.add_layer(
        "seg2",
        SEGMENTATION_CATEGORY,
        dtype_per_channel=float,
        num_channels=1,
        largest_segment_id=100000,
    )
    ds.add_layer(
        "seg3",
        SEGMENTATION_CATEGORY,
        dtype_per_channel=float,
        num_channels=1,
        largest_segment_id=100000,
    )
    ds.add_layer(
        "seg4",
        SEGMENTATION_CATEGORY,
        dtype_per_channel="double",
        num_channels=1,
        largest_segment_id=100000,
    )
    ds.add_layer(
        "seg5",
        SEGMENTATION_CATEGORY,
        dtype_per_channel="float",
        num_channels=3,
        largest_segment_id=100000,
    )

    with open(
        ds_path / "datasource-properties.json",
        "r",
        encoding="utf-8",
    ) as f:
        data = json.load(f)
        # The order of the layers in the properties equals the order of creation
        assert data["dataLayers"][0]["elementClass"] == "uint24"
        assert data["dataLayers"][1]["elementClass"] == "uint8"
        assert data["dataLayers"][2]["elementClass"] == "uint24"
        assert data["dataLayers"][3]["elementClass"] == "uint24"
        assert data["dataLayers"][4]["elementClass"] == "float"
        assert data["dataLayers"][5]["elementClass"] == "float"
        assert data["dataLayers"][6]["elementClass"] == "float"
        assert data["dataLayers"][7]["elementClass"] == "double"
        assert data["dataLayers"][8]["elementClass"] == "float96"

    reopened_ds = Dataset.open(
        ds_path
    )  # reopen the dataset to check if the data is read from the properties correctly
    assert reopened_ds.get_layer("color1").dtype_per_layer == "uint24"
    assert reopened_ds.get_layer("color2").dtype_per_layer == "uint8"
    assert reopened_ds.get_layer("color3").dtype_per_layer == "uint24"
    assert reopened_ds.get_layer("color4").dtype_per_layer == "uint24"
    # Note that 'float' and 'double' are stored as 'float32' and 'float64'
    assert reopened_ds.get_layer("seg1").dtype_per_layer == "float32"
    assert reopened_ds.get_layer("seg2").dtype_per_layer == "float32"
    assert reopened_ds.get_layer("seg3").dtype_per_layer == "float32"
    assert reopened_ds.get_layer("seg4").dtype_per_layer == "float64"
    assert reopened_ds.get_layer("seg5").dtype_per_layer == "float96"

    assure_exported_properties(ds)


@pytest.mark.parametrize("data_format,output_path", DATA_FORMATS_AND_OUTPUT_PATHS)
def test_writing_subset_of_compressed_data_multi_channel(
    data_format: DataFormat, output_path: Path
) -> None:
    ds_path = prepare_dataset_path(data_format, output_path, "compressed_data")
    chunk_shape, chunks_per_shard = default_chunk_config(data_format, 8)

    # create uncompressed dataset
    write_data1 = (np.random.rand(3, 100, 120, 140) * 255).astype(np.uint8)
    mag_view = (
        Dataset(ds_path, voxel_size=(1, 1, 1))
        .add_layer("color", COLOR_CATEGORY, num_channels=3, data_format=data_format)
        .add_mag(
            "1",
            chunk_shape=chunk_shape,
            chunks_per_shard=chunks_per_shard,
            compress=True,
        )
    )
    mag_view.write(write_data1)

    # open compressed dataset
    compressed_mag = Dataset.open(ds_path).get_layer("color").get_mag("1")

    with pytest.warns(UserWarning, match="block alignment"):
        write_data2 = (np.random.rand(3, 10, 10, 10) * 255).astype(np.uint8)
        # Writing unaligned data to a compressed dataset works because the data gets padded, but it prints a warning
        # Writing compressed data directly to "compressed_mag" also works, but using a View here covers an additional edge case
        compressed_mag.get_view(relative_offset=(50, 60, 70), size=(50, 60, 70)).write(
            relative_offset=(10, 20, 30), data=write_data2
        )

    assert np.array_equal(
        write_data2,
        compressed_mag.read(relative_offset=(60, 80, 100), size=(10, 10, 10)),
    )  # the new data was written
    assert np.array_equal(
        write_data1[:, :60, :80, :100],
        compressed_mag.read(relative_offset=(0, 0, 0), size=(60, 80, 100)),
    )  # the old data is still there


@pytest.mark.parametrize("data_format,output_path", DATA_FORMATS_AND_OUTPUT_PATHS)
def test_writing_subset_of_compressed_data_single_channel(
    data_format: DataFormat, output_path: Path
) -> None:
    ds_path = prepare_dataset_path(data_format, output_path, "compressed_data")
    chunk_shape, chunks_per_shard = default_chunk_config(data_format, 8)

    # create uncompressed dataset
    write_data1 = (np.random.rand(100, 120, 140) * 255).astype(np.uint8)
    mag_view = (
        Dataset(ds_path, voxel_size=(1, 1, 1))
        .add_layer("color", COLOR_CATEGORY, data_format=data_format)
        .add_mag(
            "1",
            chunk_shape=chunk_shape,
            chunks_per_shard=chunks_per_shard,
            compress=True,
        )
    )
    mag_view.write(write_data1)

    # open compressed dataset
    compressed_mag = Dataset.open(ds_path).get_layer("color").get_mag("1")

    with pytest.warns(UserWarning, match="block alignment"):
        write_data2 = (np.random.rand(10, 10, 10) * 255).astype(np.uint8)
        # Writing unaligned data to a compressed dataset works because the data gets padded, but it prints a warning
        # Writing compressed data directly to "compressed_mag" also works, but using a View here covers an additional edge case
        compressed_mag.get_view(absolute_offset=(50, 60, 70), size=(50, 60, 70)).write(
            relative_offset=(10, 20, 30), data=write_data2
        )

    assert np.array_equal(
        write_data2,
        compressed_mag.read(absolute_offset=(60, 80, 100), size=(10, 10, 10))[0],
    )  # the new data was written
    assert np.array_equal(
        write_data1[:60, :80, :100],
        compressed_mag.read(absolute_offset=(0, 0, 0), size=(60, 80, 100))[0],
    )  # the old data is still there


@pytest.mark.parametrize("data_format,output_path", DATA_FORMATS_AND_OUTPUT_PATHS)
def test_writing_subset_of_compressed_data(
    data_format: DataFormat, output_path: Path
) -> None:
    ds_path = prepare_dataset_path(data_format, output_path, "compressed_data")
    chunk_shape, chunks_per_shard = default_chunk_config(data_format, 8)

    # create uncompressed dataset
    mag_view = (
        Dataset(ds_path, voxel_size=(1, 1, 1))
        .add_layer("color", COLOR_CATEGORY, data_format=data_format)
        .add_mag(
            "2",
            chunk_shape=chunk_shape,
            chunks_per_shard=chunks_per_shard,
            compress=True,
        )
    )
    mag_view.write((np.random.rand(120, 140, 160) * 255).astype(np.uint8))

    # open compressed dataset
    compressed_mag = Dataset.open(ds_path).get_layer("color").get_mag("2")

    with pytest.warns(UserWarning, match="block alignment"):
        compressed_mag.write(
            absolute_offset=(10, 20, 30),
            data=(np.random.rand(10, 10, 10) * 255).astype(np.uint8),
        )

    with pytest.warns(UserWarning, match="block alignment"):
        compressed_mag.write(
            relative_offset=(20, 40, 60),
            data=(np.random.rand(10, 10, 10) * 255).astype(np.uint8),
        )

        assert compressed_mag.bounding_box == BoundingBox(
            topleft=(
                0,
                0,
                0,
            ),
            size=(120 * 2, 140 * 2, 160 * 2),
        )
        # Writing unaligned data to the edge of the bounding box of the MagView does not raise an error.
        # This write operation writes unaligned data into the bottom-right corner of the MagView.
        compressed_mag.write(
            absolute_offset=(128, 128, 128),
            data=(np.random.rand(56, 76, 96) * 255).astype(np.uint8),
        )
        # This also works for normal Views but they only use the bounding box at the time of creation as reference.
        compressed_mag.get_view().write(
            absolute_offset=(128, 128, 128),
            data=(np.random.rand(56, 76, 96) * 255).astype(np.uint8),
        )

        # Writing aligned data does not raise a warning. Therefore, this does not fail with these strict settings.
        compressed_mag.write(data=(np.random.rand(64, 64, 64) * 255).astype(np.uint8))


@pytest.mark.parametrize("data_format,output_path", DATA_FORMATS_AND_OUTPUT_PATHS)
def test_writing_subset_of_chunked_compressed_data(
    data_format: DataFormat, output_path: Path
) -> None:
    ds_path = prepare_dataset_path(data_format, output_path, "compressed_data")
    chunk_shape, chunks_per_shard = default_chunk_config(data_format, 8)

    # create uncompressed dataset
    write_data1 = (np.random.rand(100, 200, 300) * 255).astype(np.uint8)
    mag_view = (
        Dataset(ds_path, voxel_size=(1, 1, 1))
        .add_layer("color", COLOR_CATEGORY, data_format=data_format)
        .add_mag(
            "1",
            chunk_shape=chunk_shape,
            chunks_per_shard=chunks_per_shard,
            compress=True,
        )
    )
    mag_view.write(write_data1)

    # open compressed dataset
    compressed_view = (
        Dataset.open(ds_path)
        .get_layer("color")
        .get_mag("1")
        .get_view(absolute_offset=(0, 0, 0), size=(100, 200, 300))
    )

    with pytest.warns(UserWarning, match="block alignment"):
        # Easy case:
        # The aligned data (offset=(0,0,0), size=(64, 64, 64)) IS fully within the bounding box of the view
        write_data2 = (np.random.rand(50, 40, 30) * 255).astype(np.uint8)
        compressed_view.write(absolute_offset=(10, 20, 30), data=write_data2)

        # Advanced case:
        # The aligned data (offset=(0,0,0), size=(128, 128, 128)) is NOT fully within the bounding box of the view
        compressed_view.write(
            absolute_offset=(10, 20, 30),
            data=(np.random.rand(90, 80, 70) * 255).astype(np.uint8),
        )

    np.array_equal(
        write_data2,
        compressed_view.read(absolute_offset=(10, 20, 30), size=(50, 40, 30)),
    )  # the new data was written
    np.array_equal(
        write_data1[:10, :20, :30],
        compressed_view.read(absolute_offset=(0, 0, 0), size=(10, 20, 30)),
    )  # the old data is still there


@pytest.mark.parametrize("data_format", DATA_FORMATS)
def test_add_symlink_layer(data_format: DataFormat) -> None:
    ds_path = copy_simple_dataset(data_format, TESTOUTPUT_DIR, "original")
    symlink_path = prepare_dataset_path(data_format, TESTOUTPUT_DIR, "with_symlink")

    # Add an additional segmentation layer to the original dataset
    Dataset.open(ds_path).add_layer(
        "segmentation", SEGMENTATION_CATEGORY, largest_segment_id=999
    )

    original_mag = Dataset.open(ds_path).get_layer("color").get_mag("1")

    ds = Dataset(symlink_path, voxel_size=(1, 1, 1))
    # symlink color layer
    symlink_layer = ds.add_symlink_layer(ds_path / "color")
    # symlink segmentation layer
    symlink_segmentation_layer = ds.add_symlink_layer(ds_path / "segmentation")
    mag = symlink_layer.get_mag("1")

    assert (symlink_path / "color" / "1").exists()
    assert (symlink_path / "segmentation").exists()

    assert len(ds.layers) == 2
    assert len(ds.get_layer("color").mags) == 1

    assert cast(SegmentationLayer, symlink_segmentation_layer).largest_segment_id == 999

    # write data in symlink layer
    write_data = (np.random.rand(3, 10, 10, 10) * 255).astype(np.uint8)
    mag.write(write_data)

    assert np.array_equal(
        mag.read(absolute_offset=(0, 0, 0), size=(10, 10, 10)), write_data
    )
    assert np.array_equal(
        original_mag.read(absolute_offset=(0, 0, 0), size=(10, 10, 10)), write_data
    )

    assure_exported_properties(ds)


@pytest.mark.parametrize("data_format", DATA_FORMATS)
def test_add_symlink_mag(data_format: DataFormat) -> None:
    ds_path = prepare_dataset_path(data_format, TESTOUTPUT_DIR, "original")
    symlink_path = prepare_dataset_path(data_format, TESTOUTPUT_DIR, "with_symlink")

    original_ds = Dataset(ds_path, voxel_size=(1, 1, 1))
    original_layer = original_ds.add_layer(
        "color", COLOR_CATEGORY, dtype_per_channel="uint8"
    )
    original_layer.add_mag(1).write(
        data=(np.random.rand(10, 20, 30) * 255).astype(np.uint8)
    )
    original_mag_2 = original_layer.add_mag(2)
    original_mag_2.write(data=(np.random.rand(5, 10, 15) * 255).astype(np.uint8))
    original_mag_4 = original_layer.add_mag(4)
    original_mag_4.write(data=(np.random.rand(2, 5, 7) * 255).astype(np.uint8))

    ds = Dataset(symlink_path, voxel_size=(1, 1, 1))
    layer = ds.add_layer("color", COLOR_CATEGORY, dtype_per_channel="uint8")
    layer.add_mag(1).write(
        absolute_offset=(6, 6, 6),
        data=(np.random.rand(10, 20, 30) * 255).astype(np.uint8),
    )

    assert tuple(layer.bounding_box.topleft) == (6, 6, 6)
    assert tuple(layer.bounding_box.size) == (10, 20, 30)

    symlink_mag_2 = layer.add_symlink_mag(original_mag_2)
    layer.add_symlink_mag(original_mag_4.path)

    assert (symlink_path / "color" / "1").exists()
    assert len(layer._properties.mags) == 3

    assert tuple(layer.bounding_box.topleft) == (0, 0, 0)
    assert tuple(layer.bounding_box.size) == (16, 26, 36)

    # Write data in symlink layer
    # Note: The written data is fully inside the bounding box of the original data.
    # This is important because the bounding box of the foreign layer would not be updated if we use the linked dataset to write outside of its original bounds.
    write_data = (np.random.rand(5, 5, 5) * 255).astype(np.uint8)
    symlink_mag_2.write(absolute_offset=(0, 0, 0), data=write_data)

    assert np.array_equal(
        symlink_mag_2.read(absolute_offset=(0, 0, 0), size=(10, 10, 10))[0], write_data
    )
    assert np.array_equal(
        original_layer.get_mag(2).read(absolute_offset=(0, 0, 0), size=(10, 10, 10))[0],
        write_data,
    )

    assure_exported_properties(ds)
    assure_exported_properties(original_ds)


@pytest.mark.parametrize("data_format", [DataFormat.Zarr, DataFormat.Zarr3])
def test_remote_add_symlink_layer(data_format: DataFormat) -> None:
    src_dataset_path = copy_simple_dataset(data_format, REMOTE_TESTOUTPUT_DIR)
    dst_dataset_path = prepare_dataset_path(
        data_format, REMOTE_TESTOUTPUT_DIR, "with_symlink"
    )

    src_ds = Dataset.open(src_dataset_path)
    dst_ds = Dataset(dst_dataset_path, voxel_size=(1, 1, 1))

    with pytest.raises(AssertionError):
        dst_ds.add_symlink_layer(src_ds.get_layer("color"))


@pytest.mark.parametrize("data_format", [DataFormat.Zarr, DataFormat.Zarr3])
def test_remote_add_symlink_mag(data_format: DataFormat) -> None:
    src_dataset_path = copy_simple_dataset(data_format, REMOTE_TESTOUTPUT_DIR)
    dst_dataset_path = prepare_dataset_path(
        data_format, REMOTE_TESTOUTPUT_DIR, "with_symlink"
    )

    src_ds = Dataset.open(src_dataset_path)
    src_layer = src_ds.get_layer("color")
    src_mag1 = src_layer.get_mag("1")

    dst_ds = Dataset(dst_dataset_path, voxel_size=(1, 1, 1))
    dst_layer = dst_ds.add_layer(
        "color", COLOR_CATEGORY, dtype_per_channel="uint8", data_format=data_format
    )

    with pytest.raises(AssertionError):
        dst_layer.add_symlink_mag(src_mag1)


@pytest.mark.parametrize("data_format,output_path", DATA_FORMATS_AND_OUTPUT_PATHS)
def test_add_copy_mag(data_format: DataFormat, output_path: Path) -> None:
    original_ds_path = prepare_dataset_path(data_format, output_path, "original")
    copy_ds_path = prepare_dataset_path(data_format, output_path, "copy")

    original_ds = Dataset(original_ds_path, voxel_size=(1, 1, 1))
    original_layer = original_ds.add_layer(
        "color", COLOR_CATEGORY, dtype_per_channel="uint8", data_format=data_format
    )
    original_data = (np.random.rand(10, 20, 30) * 255).astype(np.uint8)
    original_mag = original_layer.add_mag(1)
    original_mag.write(data=original_data, absolute_offset=(6, 6, 6))

    copy_ds = Dataset(copy_ds_path, voxel_size=(1, 1, 1))
    copy_layer = copy_ds.add_layer(
        "color", COLOR_CATEGORY, dtype_per_channel="uint8", data_format=data_format
    )
    copy_mag = copy_layer.add_copy_mag(original_mag, extend_layer_bounding_box=True)

    assert (copy_ds_path / "color" / "1").exists()
    assert len(copy_layer._properties.mags) == 1

    assert tuple(copy_layer.bounding_box.topleft) == (6, 6, 6)
    assert tuple(copy_layer.bounding_box.size) == (10, 20, 30)

    # Write new data in copied layer
    new_data = (np.random.rand(5, 5, 5) * 255).astype(np.uint8)
    copy_mag.write(absolute_offset=(0, 0, 0), data=new_data)

    assert np.array_equal(
        copy_mag.read(absolute_offset=(0, 0, 0), size=(5, 5, 5))[0], new_data
    )
    assert np.array_equal(original_mag.read()[0], original_data)

    assure_exported_properties(original_ds)
    assure_exported_properties(copy_ds)


@pytest.mark.parametrize("data_format,output_path", DATA_FORMATS_AND_OUTPUT_PATHS)
def test_add_fs_copy_mag(data_format: DataFormat, output_path: Path) -> None:
    original_ds_path = prepare_dataset_path(data_format, output_path, "original")
    copy_ds_path = prepare_dataset_path(data_format, output_path, "copy")

    original_ds = Dataset(original_ds_path, voxel_size=(1, 1, 1))
    original_layer = original_ds.add_layer(
        "color", COLOR_CATEGORY, dtype_per_channel="uint8", data_format=data_format
    )
    original_data = (np.random.rand(10, 20, 30) * 255).astype(np.uint8)
    original_mag = original_layer.add_mag(1)
    original_mag.write(data=original_data, absolute_offset=(6, 6, 6))

    copy_ds = Dataset(copy_ds_path, voxel_size=(1, 1, 1))
    copy_layer = copy_ds.add_layer(
        "color", COLOR_CATEGORY, dtype_per_channel="uint8", data_format=data_format
    )
    copy_mag = copy_layer.add_fs_copy_mag(original_mag, extend_layer_bounding_box=True)

    assert (copy_ds_path / "color" / "1").exists()
    assert len(copy_layer._properties.mags) == 1

    assert tuple(copy_layer.bounding_box.topleft) == (6, 6, 6)
    assert tuple(copy_layer.bounding_box.size) == (10, 20, 30)

    # Write new data in copied layer
    new_data = (np.random.rand(5, 5, 5) * 255).astype(np.uint8)
    copy_mag.write(absolute_offset=(0, 0, 0), data=new_data)

    assert np.array_equal(
        copy_mag.read(absolute_offset=(0, 0, 0), size=(5, 5, 5))[0], new_data
    )
    assert np.array_equal(original_mag.read()[0], original_data)

    assure_exported_properties(original_ds)
    assure_exported_properties(copy_ds)


@pytest.mark.parametrize("data_format,output_path", DATA_FORMATS_AND_OUTPUT_PATHS)
def test_search_dataset_also_for_long_layer_name(
    data_format: DataFormat, output_path: Path
) -> None:
    ds_path = prepare_dataset_path(data_format, output_path, "long_layer_name")
    ds = Dataset(ds_path, voxel_size=(1, 1, 1))
    mag = ds.add_layer("color", COLOR_CATEGORY, data_format=data_format).add_mag("2")

    assert mag.name == "2"
    short_mag_file_path = ds.path / "color" / Mag(mag.name).to_layer_name()
    long_mag_file_path = ds.path / "color" / Mag(mag.name).to_long_layer_name()

    assert short_mag_file_path.exists()
    assert not long_mag_file_path.exists()

    write_data = (np.random.rand(10, 10, 10) * 255).astype(np.uint8)
    mag.write(write_data, absolute_offset=(20, 20, 20))

    assert np.array_equal(
        mag.read(absolute_offset=(20, 20, 20), size=(20, 20, 20)),
        np.expand_dims(write_data, 0),
    )

    # rename the path from "long_layer_name/color/2" to "long_layer_name/color/2-2-2"
    copytree(short_mag_file_path, long_mag_file_path)
    rmtree(short_mag_file_path)

    # make sure that reading data still works
    mag.read(absolute_offset=(20, 20, 20), size=(20, 20, 20))

    # when opening the dataset, it searches both for the long and the short path
    layer = Dataset.open(ds_path).get_layer("color")
    mag = layer.get_mag("2")
    assert np.array_equal(
        mag.read(absolute_offset=(20, 20, 20), size=(20, 20, 20)),
        np.expand_dims(write_data, 0),
    )
    layer.delete_mag("2")

    # Note: 'ds' is outdated (it still contains Mag(2)) because it was opened again and changed.
    assure_exported_properties(layer.dataset)


def test_outdated_dtype_parameter() -> None:
    ds_path = prepare_dataset_path(DataFormat.WKW, TESTOUTPUT_DIR, "outdated_dtype")
    ds = Dataset(ds_path, voxel_size=(1, 1, 1))
    with pytest.raises(ValueError):
        ds.get_or_add_layer("color", COLOR_CATEGORY, dtype=np.uint8, num_channels=1)

    with pytest.raises(ValueError):
        ds.add_layer("color", COLOR_CATEGORY, dtype=np.uint8, num_channels=1)


@pytest.mark.parametrize("make_relative", [True, False])
@pytest.mark.parametrize(
    "data_format", DATA_FORMATS
)  # Cannot test symlinks on remote storage
def test_dataset_shallow_copy(make_relative: bool, data_format: DataFormat) -> None:
    print(make_relative, data_format, TESTOUTPUT_DIR)

    ds_path = prepare_dataset_path(data_format, TESTOUTPUT_DIR, "original")
    copy_path = prepare_dataset_path(data_format, TESTOUTPUT_DIR, "copy")

    ds = Dataset(ds_path, (1, 1, 1))
    original_layer_1 = ds.add_layer(
        "color",
        COLOR_CATEGORY,
        dtype_per_layer=np.uint8,
        num_channels=1,
        data_format=data_format,
    )
    original_layer_1.add_mag(1)
    original_layer_1.add_mag("2-2-1")
    original_layer_2 = ds.add_layer(
        "segmentation",
        SEGMENTATION_CATEGORY,
        dtype_per_layer=np.uint32,
        largest_segment_id=0,
        data_format=data_format,
    )
    original_layer_2.add_mag(4)
    mappings_path = original_layer_2.path / "mappings"
    mappings_path.mkdir(parents=True)
    open(mappings_path / "agglomerate_view.hdf5", "w", encoding="utf-8").close()

    shallow_copy_of_ds = ds.shallow_copy_dataset(copy_path, make_relative=make_relative)
    shallow_copy_of_ds.get_layer("color").add_mag(Mag("4-4-1"))
    assert (
        len(Dataset.open(ds_path).get_layer("color").mags) == 2
    ), "Adding a new mag should not affect the original dataset"
    assert (
        len(Dataset.open(copy_path).get_layer("color").mags) == 3
    ), "Expecting all mags from original dataset and new downsampled mag"
    assert (
        copy_path / "segmentation" / "mappings" / "agglomerate_view.hdf5"
    ).exists(), "Expecting mappings to exist in shallow copy"


def test_remote_wkw_dataset() -> None:
    ds_path = prepare_dataset_path(DataFormat.WKW, REMOTE_TESTOUTPUT_DIR)
    ds = Dataset(ds_path, voxel_size=(1, 1, 1))
    with pytest.raises(AssertionError):
        ds.add_layer("color", COLOR_CATEGORY, data_format=DataFormat.WKW)


def test_dataset_conversion_wkw_only() -> None:
    ds_path = prepare_dataset_path(DataFormat.WKW, TESTOUTPUT_DIR, "original")
    converted_path = prepare_dataset_path(DataFormat.WKW, TESTOUTPUT_DIR, "converted")

    # create example dataset
    origin_ds = Dataset(ds_path, voxel_size=(1, 1, 1))
    seg_layer = origin_ds.add_layer(
        "layer1",
        SEGMENTATION_CATEGORY,
        num_channels=1,
        largest_segment_id=1000000000,
    )
    seg_layer.add_mag(
        "1", chunk_shape=Vec3Int.full(8), chunks_per_shard=Vec3Int.full(16)
    ).write(
        absolute_offset=(10, 20, 30),
        data=(np.random.rand(128, 128, 256) * 255).astype(np.uint8),
    )
    seg_layer.add_mag(
        "2", chunk_shape=Vec3Int.full(8), chunks_per_shard=Vec3Int.full(16)
    ).write(
        absolute_offset=(10, 20, 30),
        data=(np.random.rand(64, 64, 128) * 255).astype(np.uint8),
    )
    wk_color_layer = origin_ds.add_layer("layer2", COLOR_CATEGORY, num_channels=3)
    wk_color_layer.add_mag(
        "1", chunk_shape=Vec3Int.full(8), chunks_per_shard=Vec3Int.full(16)
    ).write(
        absolute_offset=(10, 20, 30),
        data=(np.random.rand(3, 128, 128, 256) * 255).astype(np.uint8),
    )
    wk_color_layer.add_mag(
        "2", chunk_shape=Vec3Int.full(8), chunks_per_shard=Vec3Int.full(16)
    ).write(
        absolute_offset=(10, 20, 30),
        data=(np.random.rand(3, 64, 64, 128) * 255).astype(np.uint8),
    )
    converted_ds = origin_ds.copy_dataset(converted_path)

    assert origin_ds.layers.keys() == converted_ds.layers.keys()
    for layer_name in origin_ds.layers:
        assert (
            origin_ds.layers[layer_name].mags.keys()
            == converted_ds.layers[layer_name].mags.keys()
        )
        for mag in origin_ds.layers[layer_name].mags:
            origin_info = origin_ds.layers[layer_name].mags[mag].info
            converted_info = converted_ds.layers[layer_name].mags[mag].info
            assert origin_info.voxel_type == converted_info.voxel_type
            assert origin_info.num_channels == converted_info.num_channels
            assert origin_info.compression_mode == converted_info.compression_mode
            assert origin_info.chunk_shape == converted_info.chunk_shape
            assert origin_info.data_format == converted_info.data_format
            assert np.array_equal(
                origin_ds.layers[layer_name].mags[mag].read(),
                converted_ds.layers[layer_name].mags[mag].read(),
            )

    assure_exported_properties(origin_ds)
    assure_exported_properties(converted_ds)


@pytest.mark.parametrize("output_path", [TESTOUTPUT_DIR, REMOTE_TESTOUTPUT_DIR])
@pytest.mark.parametrize("data_format", [DataFormat.Zarr, DataFormat.Zarr3])
def test_dataset_conversion_from_wkw_to_zarr(
    output_path: Path, data_format: DataFormat
) -> None:
    converted_path = prepare_dataset_path(data_format, output_path, "converted")

    input_ds = Dataset.open(TESTDATA_DIR / "simple_wkw_dataset")
    converted_ds = input_ds.copy_dataset(
        converted_path, data_format=data_format, chunks_per_shard=1
    )

    if data_format == DataFormat.Zarr:
        assert (converted_path / "color" / "1" / ".zarray").exists()
    else:
        assert (converted_path / "color" / "1" / "zarr.json").exists()
    assert np.all(
        input_ds.get_layer("color").get_mag("1").read()
        == converted_ds.get_layer("color").get_mag("1").read()
    )
    assert converted_ds.get_layer("color").data_format == data_format
    assert converted_ds.get_layer("color").get_mag("1").info.data_format == data_format

    assure_exported_properties(converted_ds)


@pytest.mark.parametrize(
    "data_format", DATA_FORMATS
)  # Don't test remote storage for performance reasons (lack of sharding in zarr)
def test_for_zipped_chunks(data_format: DataFormat) -> None:
    src_dataset_path = prepare_dataset_path(
        data_format, TESTOUTPUT_DIR, "zipped_chunking_source"
    )
    dst_dataset_path = prepare_dataset_path(
        data_format, TESTOUTPUT_DIR, "zipped_chunking_target"
    )

    ds = Dataset(src_dataset_path, voxel_size=(1, 1, 2))
    mag = ds.add_layer(
        "color",
        category=COLOR_CATEGORY,
        dtype_per_channel="uint8",
        num_channels=3,
        data_format=data_format,
    ).add_mag("1")
    mag.write(data=(np.random.rand(3, 256, 256, 256) * 255).astype(np.uint8))
    source_view = mag.get_view(absolute_offset=(0, 0, 0), size=(256, 256, 256))

    target_mag = (
        Dataset(dst_dataset_path, voxel_size=(1, 1, 2))
        .get_or_add_layer(
            "color",
            COLOR_CATEGORY,
            dtype_per_channel="uint8",
            num_channels=3,
            data_format=data_format,
        )
        .get_or_add_mag(
            "1",
            chunk_shape=Vec3Int.full(8),
            chunks_per_shard=(4 if data_format == DataFormat.WKW else 1),
        )
    )

    target_mag.layer.bounding_box = BoundingBox((0, 0, 0), (256, 256, 256))
    target_view = target_mag.get_view(absolute_offset=(0, 0, 0), size=(256, 256, 256))

    with get_executor_for_args(None) as executor:
        func = named_partial(
            copy_and_transform_job, name="foo", val=42
        )  # curry the function with further arguments
        source_view.for_zipped_chunks(
            func,
            target_view=target_view,
            source_chunk_shape=(64, 64, 64),  # multiple of (wkw_file_len,) * 3
            target_chunk_shape=(64, 64, 64),  # multiple of (wkw_file_len,) * 3
            executor=executor,
        )

    assert np.array_equal(
        source_view.read() + 50,
        target_view.read(),
    )

    assure_exported_properties(ds)


def _func_invalid_target_chunk_shape_wk(args: Tuple[View, View, int]) -> None:
    (_s, _t, _i) = args


@pytest.mark.parametrize("data_format,output_path", DATA_FORMATS_AND_OUTPUT_PATHS)
def test_for_zipped_chunks_invalid_target_chunk_shape_wk(
    data_format: DataFormat, output_path: Path
) -> None:
    ds_path = prepare_dataset_path(
        data_format, output_path, "zipped_chunking_source_invalid"
    )
    chunk_shape, chunks_per_shard = default_chunk_config(data_format, 8)
    test_cases_wk = [
        (10, 20, 30),
        (64, 64, 100),
        (64, 50, 64),
        (200, 128, 128),
    ]

    ds = Dataset(ds_path, voxel_size=(1, 1, 1))
    layer1 = ds.get_or_add_layer("color1", COLOR_CATEGORY, data_format=data_format)
    source_mag_view = layer1.get_or_add_mag(
        1, chunk_shape=chunk_shape, chunks_per_shard=chunks_per_shard
    )

    layer2 = ds.get_or_add_layer("color2", COLOR_CATEGORY, data_format=data_format)
    target_mag_view = layer2.get_or_add_mag(
        1, chunk_shape=chunk_shape, chunks_per_shard=chunks_per_shard
    )

    source_view = source_mag_view.get_view(
        absolute_offset=(0, 0, 0), size=(300, 300, 300), read_only=True
    )
    layer2.bounding_box = BoundingBox((0, 0, 0), (300, 300, 300))
    target_view = target_mag_view.get_view()

    with get_executor_for_args(None) as executor:
        for test_case in test_cases_wk:
            with pytest.raises(AssertionError):
                source_view.for_zipped_chunks(
                    func_per_chunk=_func_invalid_target_chunk_shape_wk,
                    target_view=target_view,
                    source_chunk_shape=test_case,
                    target_chunk_shape=test_case,
                    executor=executor,
                )

    assure_exported_properties(ds)


@pytest.mark.parametrize("data_format,output_path", DATA_FORMATS_AND_OUTPUT_PATHS)
def test_read_only_view(data_format: DataFormat, output_path: Path) -> None:
    ds_path = prepare_dataset_path(data_format, output_path, "read_only_view")
    ds = Dataset(ds_path, voxel_size=(1, 1, 1))
    mag = ds.get_or_add_layer(
        "color", COLOR_CATEGORY, data_format=data_format
    ).get_or_add_mag("1")
    mag.write(
        data=(np.random.rand(1, 10, 10, 10) * 255).astype(np.uint8),
        absolute_offset=(10, 20, 30),
    )
    v_write = mag.get_view()
    v_read = mag.get_view(read_only=True)

    new_data = (np.random.rand(1, 5, 6, 7) * 255).astype(np.uint8)
    with pytest.raises(AssertionError):
        v_read.write(data=new_data)

    v_write.write(data=new_data)

    assure_exported_properties(ds)


@pytest.mark.parametrize("data_format,output_path", DATA_FORMATS_AND_OUTPUT_PATHS)
def test_bounding_box_on_disk(data_format: DataFormat, output_path: Path) -> None:
    ds_path = prepare_dataset_path(data_format, output_path)
    ds = Dataset(ds_path, voxel_size=(2, 2, 1))
    chunk_shape, chunks_per_shard = default_chunk_config(data_format, 8)
    mag = ds.add_layer("color", category="color", data_format=data_format).add_mag(
        "2-2-1", chunk_shape=chunk_shape, chunks_per_shard=chunks_per_shard
    )  # cube_size = 8*8 = 64

    write_positions = [
        Vec3Int(0, 0, 0),
        Vec3Int(20, 80, 120),
        Vec3Int(1000, 2000, 4000),
    ]
    data_size = Vec3Int(10, 20, 30)
    write_data = (np.random.rand(*data_size) * 255).astype(np.uint8)
    for offset in write_positions:
        mag.write(absolute_offset=offset * mag.mag.to_vec3_int(), data=write_data)

    if data_format in (DataFormat.Zarr, DataFormat.Zarr3):
        with pytest.warns(UserWarning, match=".*can be slow.*"):
            bounding_boxes_on_disk = list(mag.get_bounding_boxes_on_disk())

        assert (
            len(bounding_boxes_on_disk)
            == mag.bounding_box.size.ceildiv(mag._array.info.shard_shape)
            .ceildiv(mag.mag)
            .prod()
        )
    else:
        bounding_boxes_on_disk = list(mag.get_bounding_boxes_on_disk())
        file_size = mag._get_file_dimensions()

        expected_results = set()
        for offset in write_positions:
            range_from = offset // file_size * file_size
            range_to = offset + data_size
            # enumerate all bounding boxes of the current write operation
            x_range = range(
                range_from[0],
                range_to[0],
                file_size[0],
            )
            y_range = range(
                range_from[1],
                range_to[1],
                file_size[1],
            )
            z_range = range(
                range_from[2],
                range_to[2],
                file_size[2],
            )

            for bb_offset in itertools.product(x_range, y_range, z_range):
                expected_results.add(
                    BoundingBox(bb_offset, file_size).from_mag_to_mag1(mag.mag)
                )

        assert set(bounding_boxes_on_disk) == expected_results


@pytest.mark.parametrize("data_format,output_path", DATA_FORMATS_AND_OUTPUT_PATHS)
def test_compression(data_format: DataFormat, output_path: Path) -> None:
    new_dataset_path = copy_simple_dataset(data_format, output_path)
    mag1 = Dataset.open(new_dataset_path).get_layer("color").get_mag(1)

    # writing unaligned data to an uncompressed dataset
    write_data = (np.random.rand(3, 10, 20, 30) * 255).astype(np.uint8)
    mag1.write(write_data, absolute_offset=(60, 80, 100))

    assert not mag1._is_compressed()

    if output_path == REMOTE_TESTOUTPUT_DIR:
        # Remote datasets require a `target_path` for compression
        with pytest.raises(AssertionError):
            mag1.compress()

        compressed_dataset_path = (
            REMOTE_TESTOUTPUT_DIR / f"simple_{data_format}_dataset_compressed"
        )
        if data_format in (DataFormat.Zarr, DataFormat.Zarr3):
            with pytest.warns(UserWarning, match=".*can be slow.*"):
                mag1.compress(
                    target_path=compressed_dataset_path,
                )
        else:
            mag1.compress(
                target_path=compressed_dataset_path,
            )
        mag1 = Dataset.open(compressed_dataset_path).get_layer("color").get_mag(1)
    else:
        if data_format in (DataFormat.Zarr, DataFormat.Zarr3):
            with pytest.warns(UserWarning, match=".*can be slow.*"):
                mag1.compress()
        else:
            mag1.compress()

    assert mag1._is_compressed()
    assert mag1.info.data_format == data_format

    assert np.array_equal(
        write_data, mag1.read(absolute_offset=(60, 80, 100), size=(10, 20, 30))
    )

    with pytest.warns(UserWarning, match="block alignment"):
        # writing unaligned data to a compressed dataset works because the data gets padded, but it prints a warning
        mag1.write(
            (np.random.rand(3, 10, 20, 30) * 255).astype(np.uint8),
        )

    assure_exported_properties(mag1.layer.dataset)


def test_dataset_view_configuration() -> None:
    ds_path = prepare_dataset_path(DataFormat.WKW, TESTOUTPUT_DIR)
    ds1 = Dataset(ds_path, voxel_size=(2, 2, 1))
    default_view_configuration = ds1.default_view_configuration
    assert default_view_configuration is None

    ds1.default_view_configuration = DatasetViewConfiguration(four_bit=True)
    default_view_configuration = ds1.default_view_configuration
    assert default_view_configuration is not None
    assert default_view_configuration.four_bit == True
    assert default_view_configuration.interpolation is None
    assert default_view_configuration.render_missing_data_black is None
    assert default_view_configuration.loading_strategy is None
    assert default_view_configuration.segmentation_pattern_opacity is None
    assert default_view_configuration.zoom is None
    assert default_view_configuration.position is None
    assert default_view_configuration.rotation is None

    # Test if only the set parameters are stored in the properties
    with open(ds1.path / PROPERTIES_FILE_NAME, encoding="utf-8") as f:
        properties = json.load(f)
        assert properties["defaultViewConfiguration"] == {"fourBit": True}

    ds1.default_view_configuration = DatasetViewConfiguration(
        four_bit=True,
        interpolation=False,
        render_missing_data_black=True,
        loading_strategy="PROGRESSIVE_QUALITY",
        segmentation_pattern_opacity=40,
        zoom=0.1,
        position=(12, 12, 12),
        rotation=(1, 2, 3),
    )

    default_view_configuration = ds1.default_view_configuration
    assert default_view_configuration is not None
    assert default_view_configuration.four_bit == True
    assert default_view_configuration.interpolation == False
    assert default_view_configuration.render_missing_data_black == True
    assert default_view_configuration.loading_strategy == "PROGRESSIVE_QUALITY"
    assert default_view_configuration.segmentation_pattern_opacity == 40
    assert default_view_configuration.zoom == 0.1
    assert default_view_configuration.position == (12, 12, 12)
    assert default_view_configuration.rotation == (1, 2, 3)

    # Test if the data is persisted to disk
    ds2 = Dataset.open(ds_path)
    default_view_configuration = ds2.default_view_configuration
    assert default_view_configuration is not None
    assert default_view_configuration.four_bit == True
    assert default_view_configuration.interpolation == False
    assert default_view_configuration.render_missing_data_black == True
    assert default_view_configuration.loading_strategy == "PROGRESSIVE_QUALITY"
    assert default_view_configuration.segmentation_pattern_opacity == 40
    assert default_view_configuration.zoom == 0.1
    assert default_view_configuration.position == (12, 12, 12)
    assert default_view_configuration.rotation == (1, 2, 3)

    # Test camel case
    with open(ds1.path / PROPERTIES_FILE_NAME, encoding="utf-8") as f:
        properties = json.load(f)
        view_configuration_dict = properties["defaultViewConfiguration"]
        for k in view_configuration_dict.keys():
            assert snake_to_camel_case(k) == k

    assure_exported_properties(ds1)


def test_layer_view_configuration() -> None:
    ds_path = prepare_dataset_path(DataFormat.WKW, TESTOUTPUT_DIR)
    ds1 = Dataset(ds_path, voxel_size=(2, 2, 1))
    layer1 = ds1.add_layer("color", COLOR_CATEGORY)
    default_view_configuration = layer1.default_view_configuration
    assert default_view_configuration is None

    layer1.default_view_configuration = LayerViewConfiguration(color=(255, 0, 0))
    default_view_configuration = layer1.default_view_configuration
    assert default_view_configuration is not None
    assert default_view_configuration.color == (255, 0, 0)
    assert default_view_configuration.alpha is None
    assert default_view_configuration.intensity_range is None
    assert default_view_configuration.is_inverted is None
    # Test if only the set parameters are stored in the properties
    with open(ds1.path / PROPERTIES_FILE_NAME, encoding="utf-8") as f:
        properties = json.load(f)
        assert properties["dataLayers"][0]["defaultViewConfiguration"] == {
            "color": [255, 0, 0]
        }

    layer1.default_view_configuration = LayerViewConfiguration(
        color=(255, 0, 0),
        alpha=1.0,
        min=55.0,
        intensity_range=(-12.3e1, 123),
        is_inverted=True,
    )
    default_view_configuration = layer1.default_view_configuration
    assert default_view_configuration is not None
    assert default_view_configuration.color == (255, 0, 0)
    assert default_view_configuration.alpha == 1.0
    assert default_view_configuration.intensity_range == (-12.3e1, 123)
    assert default_view_configuration.is_inverted == True
    assert default_view_configuration.min == 55.0

    # Test if the data is persisted to disk
    ds2 = Dataset.open(ds_path)
    default_view_configuration = ds2.get_layer("color").default_view_configuration
    assert default_view_configuration is not None
    assert default_view_configuration.color == (255, 0, 0)
    assert default_view_configuration.alpha == 1.0
    assert default_view_configuration.intensity_range == (-12.3e1, 123)
    assert default_view_configuration.is_inverted == True
    assert default_view_configuration.min == 55.0

    # Test camel case
    with open(ds2.path / PROPERTIES_FILE_NAME, encoding="utf-8") as f:
        properties = json.load(f)
        view_configuration_dict = properties["dataLayers"][0][
            "defaultViewConfiguration"
        ]
        for k in view_configuration_dict.keys():
            assert snake_to_camel_case(k) == k

    assure_exported_properties(ds1)


def test_get_largest_segment_id() -> None:
    ds_path = prepare_dataset_path(DataFormat.WKW, TESTOUTPUT_DIR)
    ds = Dataset(ds_path, voxel_size=(1, 1, 1))

    segmentation_layer = cast(
        SegmentationLayer,
        ds.add_layer("segmentation", SEGMENTATION_CATEGORY, largest_segment_id=999),
    )
    assert segmentation_layer.largest_segment_id == 999
    segmentation_layer.largest_segment_id = 123
    assert segmentation_layer.largest_segment_id == 123

    assure_exported_properties(ds)


def test_refresh_largest_segment_id() -> None:
    ds_path = prepare_dataset_path(DataFormat.WKW, TESTOUTPUT_DIR)
    ds = Dataset(ds_path, voxel_size=(1, 1, 1))

    segmentation_layer = cast(
        SegmentationLayer,
        ds.add_layer("segmentation", SEGMENTATION_CATEGORY),
    )
    mag = segmentation_layer.add_mag(Mag(1))

    assert segmentation_layer.largest_segment_id is None

    write_data = (np.random.rand(10, 20, 30) * 255).astype(np.uint8)
    mag.write(data=write_data)

    segmentation_layer.refresh_largest_segment_id()

    assert segmentation_layer.largest_segment_id == np.max(write_data, initial=0)


def test_get_or_add_layer_by_type() -> None:
    ds_path = prepare_dataset_path(DataFormat.WKW, TESTOUTPUT_DIR)
    ds = Dataset(ds_path, voxel_size=(1, 1, 1))
    assert len(ds.get_segmentation_layers()) == 0
    _ = ds.add_layer(
        "segmentation", SEGMENTATION_CATEGORY, largest_segment_id=999
    )  # adds layer
    assert len(ds.get_segmentation_layers()) == 1
    _ = ds.add_layer(
        "different_segmentation",
        SEGMENTATION_CATEGORY,
        largest_segment_id=999,
    )  # adds another layer
    assert len(ds.get_segmentation_layers()) == 2

    assert len(ds.get_color_layers()) == 0
    _ = ds.add_layer("color", COLOR_CATEGORY)  # adds layer
    assert len(ds.get_color_layers()) == 1
    _ = ds.add_layer("different_color", COLOR_CATEGORY)  # adds another layer
    assert len(ds.get_color_layers()) == 2

    assure_exported_properties(ds)


def test_dataset_name() -> None:
    ds_path = prepare_dataset_path(DataFormat.WKW, TESTOUTPUT_DIR)
    ds = Dataset(ds_path / "some_name", voxel_size=(1, 1, 1))
    assert ds.name == "some_name"
    ds.name = "other_name"
    assert ds.name == "other_name"

    ds2 = Dataset(
        ds_path / "some_new_name", voxel_size=(1, 1, 1), name="very important dataset"
    )
    assert ds2.name == "very important dataset"

    assure_exported_properties(ds)


def test_read_bbox() -> None:
    ds_path = prepare_dataset_path(DataFormat.WKW, TESTOUTPUT_DIR)
    ds = Dataset(ds_path, voxel_size=(2, 2, 1))
    layer = ds.add_layer("color", COLOR_CATEGORY)
    mag = layer.add_mag(1)
    mag.write(
        absolute_offset=(10, 20, 30),
        data=(np.random.rand(50, 60, 70) * 255).astype(np.uint8),
    )

    assert np.array_equal(
        mag.read(absolute_offset=(20, 30, 40), size=(40, 50, 60)),
        mag.read(
            absolute_bounding_box=BoundingBox(topleft=(20, 30, 40), size=(40, 50, 60))
        ),
    )


@pytest.mark.parametrize("data_format,output_path", DATA_FORMATS_AND_OUTPUT_PATHS)
def test_add_copy_layer(data_format: DataFormat, output_path: Path) -> None:
    ds_path = prepare_dataset_path(data_format, output_path, "original")
    copy_path = prepare_dataset_path(data_format, output_path, "copy")

    ds = Dataset(ds_path, voxel_size=(2, 2, 1))

    # Create dataset to copy data from
    other_ds = Dataset(copy_path, voxel_size=(2, 2, 1))
    original_color_layer = other_ds.add_layer(
        "color", COLOR_CATEGORY, data_format=data_format
    )
    original_color_layer.add_mag(1).write(
        absolute_offset=(10, 20, 30),
        data=(np.random.rand(32, 64, 128) * 255).astype(np.uint8),
    )
    other_ds.add_layer(
        "segmentation",
        SEGMENTATION_CATEGORY,
        data_format=data_format,
        largest_segment_id=999,
    ).add_mag("1")

    # Copies the "color" layer from a different dataset
    ds.add_copy_layer(copy_path / "color")
    ds.add_copy_layer(copy_path / "segmentation")
    assert len(ds.layers) == 2
    assert (
        cast(SegmentationLayer, ds.get_layer("segmentation")).largest_segment_id == 999
    )
    color_layer = ds.get_layer("color")
    assert color_layer.bounding_box == BoundingBox(
        topleft=(10, 20, 30), size=(32, 64, 128)
    )
    assert color_layer.mags.keys() == original_color_layer.mags.keys()
    assert len(color_layer.mags.keys()) >= 1
    for mag in color_layer.mags.keys():
        assert np.array_equal(
            color_layer.get_mag(mag).read(), original_color_layer.get_mag(mag).read()
        )
        # Test if the copied layer contains actual data
        assert np.max(color_layer.get_mag(mag).read()) > 0

    with pytest.raises(IndexError):
        # The dataset already has a layer called "color".
        ds.add_copy_layer(copy_path / "color")

    # Test if the changes of the properties are persisted on disk by opening it again
    assert "color" in Dataset.open(ds_path).layers.keys()

    assure_exported_properties(ds)


@pytest.mark.parametrize("data_format,output_path", DATA_FORMATS_AND_OUTPUT_PATHS)
def test_rename_layer(data_format: DataFormat, output_path: Path) -> None:
    ds_path = prepare_dataset_path(data_format, output_path)
    ds = Dataset(ds_path, voxel_size=(1, 1, 1))
    layer = ds.add_layer("color", COLOR_CATEGORY, data_format=data_format)
    mag = layer.add_mag(1)
    write_data = (np.random.rand(10, 20, 30) * 255).astype(np.uint8)
    mag.write(data=write_data)

    if output_path == REMOTE_TESTOUTPUT_DIR:
        # Cannot rename layers on remote storage
        with pytest.raises(AssertionError):
            layer.name = "color2"
        return
    else:
        layer.name = "color2"

    assert not (ds_path / "color").exists()
    assert (ds_path / "color2").exists()
    assert (
        len([layer for layer in ds._properties.data_layers if layer.name == "color"])
        == 0
    )
    assert (
        len([layer for layer in ds._properties.data_layers if layer.name == "color2"])
        == 1
    )
    assert "color2" in ds.layers.keys()
    assert "color" not in ds.layers.keys()
    assert ds.get_layer("color2").data_format == data_format

    # The "mag" object which was created before renaming the layer is still valid
    assert np.array_equal(mag.read()[0], write_data)

    assure_exported_properties(ds)


@pytest.mark.parametrize("data_format,output_path", DATA_FORMATS_AND_OUTPUT_PATHS)
def test_delete_layer_and_mag(data_format: DataFormat, output_path: Path) -> None:
    ds_path = prepare_dataset_path(data_format, output_path)
    ds = Dataset(ds_path, voxel_size=(1, 1, 1))
    color_layer = ds.add_layer("color", COLOR_CATEGORY, data_format=data_format)
    color_layer.add_mag(1)
    color_layer.add_mag(2)
    ds.add_layer(
        "segmentation",
        SEGMENTATION_CATEGORY,
        largest_segment_id=999,
        data_format=data_format,
    )
    assert "color" in ds.layers
    assert "segmentation" in ds.layers
    assert (
        len([layer for layer in ds._properties.data_layers if layer.name == "color"])
        == 1
    )
    assert (
        len(
            [
                layer
                for layer in ds._properties.data_layers
                if layer.name == "segmentation"
            ]
        )
        == 1
    )
    assert len(color_layer._properties.mags) == 2

    color_layer.delete_mag(1)
    assert len(color_layer._properties.mags) == 1
    assert len([m for m in color_layer._properties.mags if Mag(m.mag) == Mag(2)]) == 1

    ds.delete_layer("color")
    assert "color" not in ds.layers
    assert "segmentation" in ds.layers
    assert (
        len([layer for layer in ds._properties.data_layers if layer.name == "color"])
        == 0
    )
    assert (
        len(
            [
                layer
                for layer in ds._properties.data_layers
                if layer.name == "segmentation"
            ]
        )
        == 1
    )

    assure_exported_properties(ds)


@pytest.mark.parametrize("data_format,output_path", DATA_FORMATS_AND_OUTPUT_PATHS)
def test_add_layer_like(data_format: DataFormat, output_path: Path) -> None:
    ds_path = prepare_dataset_path(data_format, output_path)
    ds = Dataset(ds_path, voxel_size=(1, 1, 1))
    color_layer1 = ds.add_layer(
        "color1",
        COLOR_CATEGORY,
        dtype_per_layer="uint24",
        num_channels=3,
        data_format=data_format,
    )
    color_layer1.add_mag(1)
    segmentation_layer1 = cast(
        SegmentationLayer,
        ds.add_layer(
            "segmentation1",
            SEGMENTATION_CATEGORY,
            dtype_per_channel="uint8",
            largest_segment_id=999,
            data_format=data_format,
        ),
    )
    segmentation_layer1.add_mag(1)
    color_layer2 = ds.add_layer_like(color_layer1, "color2")
    segmentation_layer2 = cast(
        SegmentationLayer, ds.add_layer_like(segmentation_layer1, "segmentation2")
    )

    assert color_layer1.name == "color1"
    assert color_layer2.name == "color2"
    assert len(color_layer1.mags) == 1
    assert len(color_layer2.mags) == 0
    assert color_layer1.category == color_layer2.category == COLOR_CATEGORY
    assert (
        color_layer1.dtype_per_channel
        == color_layer2.dtype_per_channel
        == np.dtype("uint8")
    )
    assert color_layer1.num_channels == color_layer2.num_channels == 3
    assert color_layer1.data_format == color_layer2.data_format == data_format

    assert segmentation_layer1.name == "segmentation1"
    assert segmentation_layer2.name == "segmentation2"
    assert len(segmentation_layer1.mags) == 1
    assert len(segmentation_layer2.mags) == 0
    assert (
        segmentation_layer1.category
        == segmentation_layer2.category
        == SEGMENTATION_CATEGORY
    )
    assert (
        segmentation_layer1.dtype_per_channel
        == segmentation_layer2.dtype_per_channel
        == np.dtype("uint8")
    )
    assert segmentation_layer1.num_channels == segmentation_layer2.num_channels == 1
    assert (
        segmentation_layer1.data_format
        == segmentation_layer2.data_format
        == data_format
    )
    assert (
        segmentation_layer1.largest_segment_id
        == segmentation_layer2.largest_segment_id
        == 999
    )

    assure_exported_properties(ds)


def test_pickle_view() -> None:
    ds_path = prepare_dataset_path(DataFormat.WKW, TESTOUTPUT_DIR, "pickle")
    ds = Dataset(ds_path, voxel_size=(1, 1, 1))
    mag1 = ds.add_layer("color", COLOR_CATEGORY).add_mag(1)

    data_to_write = (np.random.rand(1, 10, 10, 10) * 255).astype(np.uint8)
    mag1.write(data_to_write)
    assert mag1._cached_array is not None

    with (ds_path / "save.p").open("wb") as f_write:
        pickle.dump(mag1, f_write)
    with (ds_path / "save.p").open("rb") as f_read:
        pickled_mag1 = pickle.load(f_read)

    # Make sure that the pickled mag can still read data
    assert pickled_mag1._cached_array is None
    assert np.array_equal(
        data_to_write,
        pickled_mag1.read(relative_offset=(0, 0, 0), size=data_to_write.shape[-3:]),
    )
    assert pickled_mag1._cached_array is not None

    # Make sure that the attributes of the MagView (not View) still exist
    assert pickled_mag1.layer is not None


@pytest.mark.parametrize("data_format,output_path", DATA_FORMATS_AND_OUTPUT_PATHS)
def test_warn_outdated_properties(data_format: DataFormat, output_path: Path) -> None:
    ds_path = prepare_dataset_path(data_format, output_path)
    ds1 = Dataset(ds_path, voxel_size=(1, 1, 1))
    ds2 = Dataset.open(ds_path)

    # Change ds1 and undo it again
    ds1.add_layer("color", COLOR_CATEGORY, data_format=data_format).add_mag(1)
    ds1.delete_layer("color")

    # Changing ds2 should work fine, since the properties on disk
    # haven't changed.
    ds2.add_layer(
        "segmentation",
        SEGMENTATION_CATEGORY,
        data_format=data_format,
        largest_segment_id=1,
    ).add_mag(1)

    with pytest.raises(UserWarning):
        # Changing ds1 should raise a warning, since ds1
        # does not know about the change in ds2
        ds1.add_layer("color", COLOR_CATEGORY, data_format=data_format)


def test_can_compress_mag8() -> None:
    ds_path = prepare_dataset_path(DataFormat.WKW, TESTOUTPUT_DIR)
    ds = Dataset(ds_path, voxel_size=(1, 1, 1))

    layer = ds.add_layer("color", COLOR_CATEGORY)
    layer.bounding_box = BoundingBox((0, 0, 0), (12240, 12240, 685))
    for mag in ["1", "2-2-1", "4-4-1", "8-8-2"]:
        layer.add_mag(mag)

    assert layer.bounding_box == BoundingBox((0, 0, 0), (12240, 12240, 685))

    mag_view = layer.get_mag("8-8-2")
    data_to_write = (np.random.rand(1, 10, 10, 10) * 255).astype(np.uint8)
    mag_view.write(data_to_write, absolute_offset=(11264, 11264, 0))
    mag_view.compress()


@pytest.mark.parametrize("data_format,output_path", DATA_FORMATS_AND_OUTPUT_PATHS)
def test_downsampling(data_format: DataFormat, output_path: Path) -> None:
    ds_path = copy_simple_dataset(data_format, output_path, "downsampling")

    color_layer = Dataset.open(ds_path).get_layer("color")
    color_layer.downsample()

    assert (ds_path / "color" / "2").exists()
    assert (ds_path / "color" / "4").exists()

    if data_format == DataFormat.Zarr:
        assert (ds_path / "color" / "2" / ".zarray").exists()
        assert (ds_path / "color" / "4" / ".zarray").exists()
    elif data_format == DataFormat.Zarr3:
        assert (ds_path / "color" / "2" / "zarr.json").exists()
        assert (ds_path / "color" / "4" / "zarr.json").exists()
    else:
        assert (ds_path / "color" / "2" / "header.wkw").exists()
        assert (ds_path / "color" / "4" / "header.wkw").exists()

    assure_exported_properties(color_layer.dataset)


@pytest.mark.parametrize("data_format,output_path", DATA_FORMATS_AND_OUTPUT_PATHS)
def test_aligned_downsampling(data_format: DataFormat, output_path: Path) -> None:
    ds_path = copy_simple_dataset(data_format, output_path, "aligned_downsampling")
    dataset = Dataset.open(ds_path)
    input_layer = dataset.get_layer("color")
    input_layer.downsample(coarsest_mag=Mag(2))
    test_layer = dataset.add_layer(
        layer_name="color_2",
        category="color",
        dtype_per_channel="uint8",
        num_channels=3,
        data_format=input_layer.data_format,
    )

    chunks_per_shard = None
    if data_format == DataFormat.Zarr3:
        # Writing compressed zarr with large shard shape is slow
        # compare https://github.com/scalableminds/webknossos-libs/issues/964
        chunks_per_shard = (4, 4, 4)

    test_mag = test_layer.add_mag("1", chunks_per_shard=chunks_per_shard)
    test_mag.write(
        absolute_offset=(0, 0, 0),
        # assuming the layer has 3 channels:
        data=(np.random.rand(3, 24, 24, 24) * 255).astype(np.uint8),
    )
    test_layer.downsample(coarsest_mag=Mag(2))

    assert (ds_path / "color_2" / "1").exists()
    assert (ds_path / "color_2" / "2").exists()

    if data_format == DataFormat.Zarr:
        assert (ds_path / "color_2" / "1" / ".zarray").exists()
        assert (ds_path / "color_2" / "2" / ".zarray").exists()
    elif data_format == DataFormat.Zarr3:
        assert (ds_path / "color_2" / "1" / "zarr.json").exists()
        assert (ds_path / "color_2" / "2" / "zarr.json").exists()
    else:
        assert (ds_path / "color_2" / "1" / "header.wkw").exists()
        assert (ds_path / "color_2" / "2" / "header.wkw").exists()

    assure_exported_properties(dataset)


@pytest.mark.parametrize("data_format,output_path", DATA_FORMATS_AND_OUTPUT_PATHS)
def test_guided_downsampling(data_format: DataFormat, output_path: Path) -> None:
    ds_path = copy_simple_dataset(data_format, output_path, "guided_downsampling")

    input_dataset = Dataset.open(ds_path)
    input_layer = input_dataset.get_layer("color")

    chunks_per_shard = None
    if data_format == DataFormat.Zarr3:
        # Writing compressed zarr with large shard shape is slow
        # compare https://github.com/scalableminds/webknossos-libs/issues/964
        chunks_per_shard = (4, 4, 4)

    # Adding additional mags to the input dataset for testing
    input_layer.add_mag("2-2-1", chunks_per_shard=chunks_per_shard)
    input_layer.redownsample()
    assert len(input_layer.mags) == 2
    # Use the mag with the best resolution
    finest_input_mag = input_layer.get_finest_mag()

    # Creating an empty dataset for testing
    output_ds_path = ds_path.parent / (ds_path.name + "_output")
    output_dataset = Dataset(output_ds_path, voxel_size=input_dataset.voxel_size)
    output_layer = output_dataset.add_layer(
        layer_name="color",
        category="color",
        dtype_per_channel=input_layer.dtype_per_channel,
        num_channels=input_layer.num_channels,
        data_format=input_layer.data_format,
    )
    # Create the same mag in the new output dataset
    output_mag = output_layer.add_mag(
        finest_input_mag.mag, chunks_per_shard=chunks_per_shard
    )
    # Copying some data into the output dataset
    input_data = finest_input_mag.read(absolute_offset=(0, 0, 0), size=(24, 24, 24))
    output_mag.write(absolute_offset=(0, 0, 0), data=input_data)
    # Downsampling the layer to the magnification used in the input dataset
    output_layer.downsample(
        from_mag=output_mag.mag,
        coarsest_mag=Mag("4-4-2"),
        align_with_other_layers=input_dataset,
    )
    for mag in input_layer.mags:
        assert output_layer.get_mag(mag)

    assert (output_ds_path / "color" / "1").exists()
    assert (output_ds_path / "color" / "2-2-1").exists()
    assert (output_ds_path / "color" / "4-4-2").exists()

    if data_format == DataFormat.Zarr:
        assert (output_ds_path / "color" / "1" / ".zarray").exists()
        assert (output_ds_path / "color" / "2-2-1" / ".zarray").exists()
        assert (output_ds_path / "color" / "4-4-2" / ".zarray").exists()
    elif data_format == DataFormat.Zarr3:
        assert (output_ds_path / "color" / "1" / "zarr.json").exists()
        assert (output_ds_path / "color" / "2-2-1" / "zarr.json").exists()
        assert (output_ds_path / "color" / "4-4-2" / "zarr.json").exists()
    else:
        assert (output_ds_path / "color" / "1" / "header.wkw").exists()
        assert (output_ds_path / "color" / "2-2-1" / "header.wkw").exists()
        assert (output_ds_path / "color" / "4-4-2" / "header.wkw").exists()

    assure_exported_properties(input_dataset)


@pytest.mark.parametrize("data_format", [DataFormat.Zarr, DataFormat.Zarr3])
def test_zarr_copy_to_remote_dataset(data_format: DataFormat) -> None:
    ds_path = prepare_dataset_path(data_format, REMOTE_TESTOUTPUT_DIR, "copied")
    Dataset.open(TESTDATA_DIR / "simple_zarr_dataset").copy_dataset(
        ds_path,
        chunks_per_shard=1,
        data_format=data_format,
    )
    if data_format == DataFormat.Zarr:
        assert (ds_path / "color" / "1" / ".zarray").exists()
    else:
        assert (ds_path / "color" / "1" / "zarr.json").exists()


def test_wkw_copy_to_remote_dataset() -> None:
    ds_path = prepare_dataset_path(DataFormat.WKW, REMOTE_TESTOUTPUT_DIR, "copied")
    wkw_ds = Dataset.open(TESTDATA_DIR / "simple_wkw_dataset")

    # Fails with explicit data_format=wkw ...
    with pytest.raises(AssertionError):
        wkw_ds.copy_dataset(ds_path, chunks_per_shard=1, data_format=DataFormat.WKW)

    # ... and with implicit data_format=wkw from the source layers.
    with pytest.raises(AssertionError):
        wkw_ds.copy_dataset(
            ds_path,
            chunks_per_shard=1,
        )<|MERGE_RESOLUTION|>--- conflicted
+++ resolved
@@ -227,13 +227,9 @@
     assure_exported_properties(ds)
 
 
-<<<<<<< HEAD
 @pytest.mark.skip(
-    reason="The test is flaky on as sometimes fetching the file https://ngff.openmicroscopy.org/0.4/schemas/image.schema does fail. Disable it for now."
+    reason="The test is flaky as sometimes fetching the file https://ngff.openmicroscopy.org/0.4/schemas/image.schema does fail. Disable it for now."
 )
-=======
-@pytest.mark.skip("This test fails currently, maybe due to the issue with vcr-py.")
->>>>>>> 832cfc6c
 @pytest.mark.parametrize("output_path", [TESTOUTPUT_DIR, REMOTE_TESTOUTPUT_DIR])
 def test_ome_ngff_metadata(output_path: Path) -> None:
     ds_path = prepare_dataset_path(DataFormat.Zarr, output_path)
