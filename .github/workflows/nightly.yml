--- conflicted
+++ resolved
@@ -24,23 +24,10 @@
     - name: Install uv
       uses: astral-sh/setup-uv@v3
       with:
-<<<<<<< HEAD
-        python-version: ${{ matrix.python-version }}
-        architecture: 'x64'
-    - uses: KengoTODA/actions-setup-docker-compose@v1
-      with:
-        version: '2.14.2' # the full version of `docker-compose` command
-
-    - name: Install dependencies
-      run: |
-        pip install poetry
-        poetry install --extras all --with examples --with dev
-=======
         version: "0.4.19"
         
     - name: Set up Python ${{ matrix.python-version }}
       run: uv python install ${{ matrix.python-version }}
->>>>>>> 28bfb37c
 
     - name: Check if git is dirty
       run: |
