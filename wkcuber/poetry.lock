--- conflicted
+++ resolved
@@ -1187,11 +1187,11 @@
 
 [[package]]
 name = "tomli"
-version = "1.2.3"
+version = "2.0.1"
 description = "A lil' TOML parser"
 category = "main"
 optional = false
-python-versions = ">=3.6"
+python-versions = ">=3.7"
 
 [[package]]
 name = "typed-ast"
@@ -1242,11 +1242,7 @@
 description = "Python API for working with webKnossos datasets, annotations, and for webKnossos server interaction."
 category = "main"
 optional = false
-<<<<<<< HEAD
 python-versions = ">=3.7.1,<3.10"
-=======
-python-versions = ">=3.7.1,<3.9"
->>>>>>> f9011694
 develop = true
 
 [package.dependencies]
@@ -1353,13 +1349,8 @@
 
 [metadata]
 lock-version = "1.1"
-<<<<<<< HEAD
 python-versions = ">=3.7.1,<3.10"
 content-hash = "10d448219b500d4c510072e07b89d52e62e0d9cb0b459e73110c0c1860238676"
-=======
-python-versions = ">=3.7.1,<3.9"
-content-hash = "3f9ecf884c2aa79fb40fa3007657e8c2c7ed286d339a983ba04720ac8265a4a9"
->>>>>>> f9011694
 
 [metadata.files]
 aiobotocore = [
@@ -2415,8 +2406,8 @@
     {file = "toml-0.10.2.tar.gz", hash = "sha256:b3bda1d108d5dd99f4a20d24d9c348e91c4db7ab1b749200bded2f839ccbe68f"},
 ]
 tomli = [
-    {file = "tomli-1.2.3-py3-none-any.whl", hash = "sha256:e3069e4be3ead9668e21cb9b074cd948f7b3113fd9c8bba083f48247aab8b11c"},
-    {file = "tomli-1.2.3.tar.gz", hash = "sha256:05b6166bff487dc068d322585c7ea4ef78deed501cc124060e0f238e89a9231f"},
+    {file = "tomli-2.0.1-py3-none-any.whl", hash = "sha256:939de3e7a6161af0c887ef91b7d41a53e7c5a1ca976325f429cb46ea9bc30ecc"},
+    {file = "tomli-2.0.1.tar.gz", hash = "sha256:de526c12914f0c550d15924c62d72abc48d6fe7364aa87328337a31007fe8a4f"},
 ]
 typed-ast = [
     {file = "typed_ast-1.4.3-cp35-cp35m-manylinux1_i686.whl", hash = "sha256:2068531575a125b87a41802130fa7e29f26c09a2833fea68d9a40cf33902eba6"},
