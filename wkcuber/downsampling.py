--- conflicted
+++ resolved
@@ -241,7 +241,6 @@
         raise Exception("Invalid interpolation mode: {}".format(interpolation_mode))
 
 
-<<<<<<< HEAD
 def downsample_mag(
     path,
     layer_name,
@@ -271,37 +270,11 @@
         jobs,
     )
 
-=======
-def downsample_mags(
-    path,
-    layer_name,
-    max_mag,
-    dtype="uint8",
-    interpolation_mode="default",
-    jobs=1,
-    verbose=False,
-):
-    if verbose:
-        logging.basicConfig(level=logging.DEBUG)
-
-    if interpolation_mode == "default":
-        interpolation_mode = (
-            InterpolationModes.MEDIAN
-            if layer_name == "color"
-            else InterpolationModes.MODE
-        )
-    else:
-        interpolation_mode = InterpolationModes[interpolation_mode.upper()]
->>>>>>> b15f454e
 
 def downsample_mags(path, layer_name, max_mag, dtype, interpolation_mode, jobs):
     target_mag = 2
     while target_mag <= int(max_mag):
         source_mag = target_mag // 2
-<<<<<<< HEAD
-        downsample_mag(
-            path, layer_name, source_mag, target_mag, dtype, interpolation_mode, jobs
-=======
         source_wkw_info = WkwDatasetInfo(path, layer_name, dtype, source_mag)
         target_wkw_info = WkwDatasetInfo(path, layer_name, dtype, target_mag)
         downsample(
@@ -311,19 +284,12 @@
             target_mag,
             interpolation_mode,
             jobs,
->>>>>>> b15f454e
         )
         target_mag = target_mag * 2
 
 
 if __name__ == "__main__":
     args = create_parser().parse_args()
-<<<<<<< HEAD
-    if args.verbose:
-        logging.basicConfig(level=logging.DEBUG)
-
-=======
->>>>>>> b15f454e
     downsample_mags(
         args.path,
         args.layer_name,
@@ -331,8 +297,4 @@
         args.dtype,
         args.interpolation_mode,
         args.jobs,
-<<<<<<< HEAD
-=======
-        args.verbose,
->>>>>>> b15f454e
     )