--- conflicted
+++ resolved
@@ -16,17 +16,13 @@
 
 
 class ImageReader:
-<<<<<<< HEAD
-    def read_array(
-        self,
-        file_name: str,
-        dtype: np.dtype,
-        z_slice: int,
-        channel_index: Optional[int],
-    ) -> np.ndarray:
-=======
-    def read_array(self, file_name: Path, dtype: np.dtype, z_slice: int) -> np.ndarray:
->>>>>>> 517e1e9f
+    def read_array(
+        self,
+        file_name: Path,
+        dtype: np.dtype,
+        z_slice: int,
+        channel_index: Optional[int],
+    ) -> np.ndarray:
         pass
 
     def read_dimensions(self, file_name: Path) -> Tuple[int, int]:
@@ -45,17 +41,13 @@
 
 
 class PillowImageReader(ImageReader):
-<<<<<<< HEAD
-    def read_array(
-        self,
-        file_name: str,
-        dtype: np.dtype,
-        z_slice: int,
-        channel_index: Optional[int],
-    ) -> np.ndarray:
-=======
-    def read_array(self, file_name: Path, dtype: np.dtype, z_slice: int) -> np.ndarray:
->>>>>>> 517e1e9f
+    def read_array(
+        self,
+        file_name: Path,
+        dtype: np.dtype,
+        z_slice: int,
+        channel_index: Optional[int],
+    ) -> np.ndarray:
         this_layer = np.array(Image.open(file_name), dtype)
         this_layer = this_layer.swapaxes(0, 1)
         if channel_index is not None:
@@ -86,17 +78,13 @@
 
 
 class Dm3ImageReader(ImageReader):
-<<<<<<< HEAD
-    def read_array(
-        self,
-        file_name: str,
-        dtype: np.dtype,
-        z_slice: int,
-        channel_index: Optional[int],
-    ) -> np.ndarray:
-=======
-    def read_array(self, file_name: Path, dtype: np.dtype, z_slice: int) -> np.ndarray:
->>>>>>> 517e1e9f
+    def read_array(
+        self,
+        file_name: Path,
+        dtype: np.dtype,
+        z_slice: int,
+        channel_index: Optional[int],
+    ) -> np.ndarray:
         dm3_file = DM3(file_name)
         this_layer = to_target_datatype(dm3_file.imagedata, dtype)
         this_layer = this_layer.swapaxes(0, 1)
@@ -138,18 +126,14 @@
         )
         return width, height
 
-<<<<<<< HEAD
-    def read_array(
-        self,
-        file_name: str,
-        dtype: np.dtype,
-        z_slice: int,
-        channel_index: Optional[int],
-    ) -> np.ndarray:
-=======
-    def read_array(self, file_name: Path, dtype: np.dtype, z_slice: int) -> np.ndarray:
->>>>>>> 517e1e9f
-        dm4file = DM4File.open(file_name)
+    def read_array(
+        self,
+        file_name: Path,
+        dtype: np.dtype,
+        z_slice: int,
+        channel_index: Optional[int],
+    ) -> np.ndarray:
+        dm4file = DM4File.open(str(file_name))
         image_data_tag, image_tag = self._read_tags(dm4file)
         width, height = self._read_dimensions(dm4file, image_data_tag)
 
@@ -195,17 +179,13 @@
         else:
             return tif_series.shape[index]  # pylint: disable=unsubscriptable-object
 
-<<<<<<< HEAD
-    def read_array(
-        self,
-        file_name: str,
-        dtype: np.dtype,
-        z_slice: int,
-        channel_index: Optional[int],
-    ) -> np.ndarray:
-=======
-    def read_array(self, file_name: Path, dtype: np.dtype, z_slice: int) -> np.ndarray:
->>>>>>> 517e1e9f
+    def read_array(
+        self,
+        file_name: Path,
+        dtype: np.dtype,
+        z_slice: int,
+        channel_index: Optional[int],
+    ) -> np.ndarray:
         with TiffFile(file_name) as tif_file:
             # We are caching 'num_pages_for_all_channels' and 'is_page_multi_channel'
             # because they are the same for all tiffs
@@ -383,17 +363,13 @@
                 data = to_target_datatype(data, dtype)
                 return data
 
-<<<<<<< HEAD
-    def read_array(
-        self,
-        file_name: str,
-        dtype: np.dtype,
-        z_slice: int,
-        channel_index: Optional[int],
-    ) -> np.ndarray:
-=======
-    def read_array(self, file_name: Path, dtype: np.dtype, z_slice: int) -> np.ndarray:
->>>>>>> 517e1e9f
+    def read_array(
+        self,
+        file_name: Path,
+        dtype: np.dtype,
+        z_slice: int,
+        channel_index: Optional[int],
+    ) -> np.ndarray:
         with CziFile(file_name) as czi_file:
             c_index = czi_file.axes.find("C")  # pylint: disable=no-member
             channel_count = self.read_channel_count(file_name)
@@ -478,17 +454,13 @@
             ".czi": CziImageReader(),
         }
 
-<<<<<<< HEAD
-    def read_array(
-        self,
-        file_name: str,
+    def read_array(
+        self,
+        file_name: Path,
         dtype: np.dtype,
         z_slice: int,
         channel_index: Optional[int] = None,
     ) -> np.ndarray:
-=======
-    def read_array(self, file_name: Path, dtype: np.dtype, z_slice: int) -> np.ndarray:
->>>>>>> 517e1e9f
         _, ext = path.splitext(file_name)
 
         # Image shape will be (x, y, channel_count, z=1) or (x, y, z=1)
