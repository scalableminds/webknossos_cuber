<<<<<<< HEAD
from pathlib import Path

=======
import time
from pathlib import Path

import wkw
>>>>>>> 885ff940
import shutil
import logging
from argparse import ArgumentParser, Namespace
from os import path, makedirs

from wkcuber.api.Dataset import WKDataset
from .mag import Mag

from .utils import (
    add_verbose_flag,
    add_distribution_flags,
    setup_logging,
)
from typing import List

BACKUP_EXT = ".bak"


def create_parser() -> ArgumentParser:
    parser = ArgumentParser()

    parser.add_argument(
        "source_path", help="Directory containing the source WKW dataset.", type=Path
    )

    parser.add_argument(
        "target_path",
        help="Output directory for the compressed WKW dataset.",
        nargs="?",
        default=None,
        type=Path,
    )

    parser.add_argument(
        "--layer_name",
        "-l",
        help="Name of the cubed layer (color or segmentation)",
        default="color",
    )

    parser.add_argument(
        "--mag", "-m", nargs="*", help="Magnification level", default=None
    )

    add_verbose_flag(parser)
    add_distribution_flags(parser)

    return parser


def compress_mag(
    source_path: Path,
    layer_name: str,
    target_path: Path,
    mag: Mag,
    args: Namespace = None,
) -> None:
    WKDataset(source_path).get_layer(layer_name).get_mag(mag).compress(
        target_path=Path(target_path), args=args
    )


def compress_mag_inplace(
    target_path: Path, layer_name: str, mag: Mag, args: Namespace = None
) -> None:
<<<<<<< HEAD
    WKDataset(target_path).get_layer(layer_name).get_mag(mag).compress(args=args)
=======
    compress_target_path = Path("{}.compress-{}".format(target_path, uuid4()))
    compress_mag(target_path, layer_name, compress_target_path, mag, args)

    shutil.rmtree(path.join(target_path, layer_name, str(mag)))
    shutil.move(
        path.join(compress_target_path, layer_name, str(mag)),
        path.join(target_path, layer_name, str(mag)),
    )
    shutil.rmtree(compress_target_path)
>>>>>>> 885ff940


def compress_mags(
    source_path: Path,
    layer_name: str,
    target_path: Path = None,
    mags: List[Mag] = None,
    args: Namespace = None,
) -> None:
    if target_path is None:
        target = source_path.with_suffix(".tmp")
    else:
        target = target_path

    layer = WKDataset(source_path).get_layer(layer_name)
    if mags is None:
        mags = [Mag(mag_name) for mag_name in layer.mags.keys()]

    for mag_name, mag_ds in WKDataset(source_path).get_layer(layer_name).mags.items():
        if Mag(mag_name) in mags:
            mag_ds.compress(target_path=Path(target), args=args)

    if target_path is None:
        backup_dir = source_path.with_suffix(BACKUP_EXT)
        makedirs(backup_dir / layer_name, exist_ok=True)
        for mag in mags:
            shutil.move(
                str(source_path / layer_name / str(mag)),
                str(backup_dir / layer_name / str(mag)),
            )
            shutil.move(
                str(target / layer_name / str(mag)),
                str(source_path / layer_name / str(mag)),
            )
        shutil.rmtree(target)
        logging.info(
            "Old files are still present in '{0}.bak'. Please remove them when not required anymore.".format(
                source_path
            )
        )


if __name__ == "__main__":
    args = create_parser().parse_args()
    setup_logging(args)
    compress_mags(args.source_path, args.layer_name, args.target_path, args.mag, args)<|MERGE_RESOLUTION|>--- conflicted
+++ resolved
@@ -1,12 +1,7 @@
-<<<<<<< HEAD
-from pathlib import Path
-
-=======
 import time
 from pathlib import Path
 
 import wkw
->>>>>>> 885ff940
 import shutil
 import logging
 from argparse import ArgumentParser, Namespace
@@ -72,19 +67,7 @@
 def compress_mag_inplace(
     target_path: Path, layer_name: str, mag: Mag, args: Namespace = None
 ) -> None:
-<<<<<<< HEAD
     WKDataset(target_path).get_layer(layer_name).get_mag(mag).compress(args=args)
-=======
-    compress_target_path = Path("{}.compress-{}".format(target_path, uuid4()))
-    compress_mag(target_path, layer_name, compress_target_path, mag, args)
-
-    shutil.rmtree(path.join(target_path, layer_name, str(mag)))
-    shutil.move(
-        path.join(compress_target_path, layer_name, str(mag)),
-        path.join(target_path, layer_name, str(mag)),
-    )
-    shutil.rmtree(compress_target_path)
->>>>>>> 885ff940
 
 
 def compress_mags(
