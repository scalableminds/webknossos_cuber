--- conflicted
+++ resolved
@@ -1,13 +1,10 @@
 import re
 import time
-<<<<<<< HEAD
 from concurrent.futures._base import Future
 from types import TracebackType
 
 import wkw
 import numpy as np
-=======
->>>>>>> e1f73cc1
 import logging
 import argparse
 import wkw
@@ -16,7 +13,9 @@
 import json
 import os
 import psutil
-<<<<<<< HEAD
+import traceback
+from cluster_tools.schedulers.cluster_executor import ClusterExecutor
+
 from typing import List, Tuple, Union, Iterable, Generator, Any, Optional, Type
 from glob import iglob
 from collections import namedtuple
@@ -25,21 +24,6 @@
 from os import path, getpid
 from math import floor, ceil
 from logging import getLogger
-import traceback
-
-from cluster_tools.schedulers.cluster_executor import ClusterExecutor
-=======
-import traceback
-import concurrent
-
-from typing import List, Tuple, Union
-from glob import iglob
-from collections import namedtuple
-from multiprocessing import cpu_count
-from os import path, getpid
-from math import floor, ceil
-from logging import getLogger
->>>>>>> e1f73cc1
 
 from wkcuber.api.bounding_box import BoundingBox
 
@@ -92,16 +76,9 @@
 
 def parse_scale(scale: str) -> Tuple[float, ...]:
     try:
-<<<<<<< HEAD
         return tuple(float(x) for x in scale.split(","))
-    except Exception:
-        raise argparse.ArgumentTypeError("The scale could not be parsed")
-=======
-        scale = tuple(float(x) for x in scale.split(","))
-        return scale
     except Exception as e:
         raise argparse.ArgumentTypeError("The scale could not be parsed") from e
->>>>>>> e1f73cc1
 
 
 def parse_bounding_box(bbox_str: str) -> BoundingBox:
