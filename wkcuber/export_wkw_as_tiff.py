from argparse import ArgumentParser

import logging
import wkw
import os
from math import ceil
import numpy as np
from PIL import Image
from typing import Tuple, Dict, Union

from .metadata import read_metadata_for_layer
from .utils import add_verbose_flag, add_distribution_flags, get_executor_for_args
from .mag import Mag


def create_parser():
    parser = ArgumentParser()

    parser.add_argument(
        "--source_path", "-s", help="Directory containing the wkw file.", required=True
    )

    parser.add_argument(
        "--destination_path",
        "-d",
        help="Output directory for the generated tiff files.",
        required=True,
    )

    parser.add_argument(
        "--layer_name",
        "-l",
        help="Name of the layer that will be converted to a tiff stack",
        default="color",
    )

    parser.add_argument("--name", "-n", help="Name of the tiffs", default="")

    parser.add_argument("--tiling", "-t", help='In order to be able to convert large datasets it needs to be done in '
                                               'smaller pieces even in just one slice. Therefore this option will '
                                               'generate images per slice. The format is e.g. "x,y" when the axis is z',
                        default=None)

    parser.add_argument(
        "--bbox",
        "-b",
        help="The BoundingBox of which the tiff stack should be generated."
        "The input format is x,y,z,width,height,depth."
        "(By default, data for the full bounding box of the dataset is generated)",
        default=None,
    )

    parser.add_argument(
        "--mag", "-m", help="The magnification that should be read", default=1
    )

    parser.add_argument("--tiling_slice_size",
                        "-t",
                        help="This will activate tiling. Thus each z-slice will be divided"
                        "into multiple smaller tiff-pieces. The input is interpreted as the "
                        "x and y size of a single tile with the format x,y.",
                        default=None)

    add_verbose_flag(parser)
    add_distribution_flags(parser)

    return parser


def wkw_name_and_bbox_to_tiff_name(name: str, slice_index: int) -> str:
    if name is None or name == "":
        return f"{slice_index}.tiff"
    else:
        return f"name_{slice_index}.tiff"

def calculate_tiling_size(bbox: Dict[str, Tuple[int, int, int]], tiling_size_x: int, tiling_size_y: int):
    tiling_number_x = ceil(bbox["size"][0] / tiling_size_x)
    tiling_number_y = ceil(bbox["size"][1] / tiling_size_y)
    return (tiling_number_x, tiling_number_y)


def export_tiff_slice(
    export_args: Tuple[int, Tuple[Dict[str, Tuple[int, int, int]], str, str, str, Union[None, Tuple[int, int]]]]
):
<<<<<<< HEAD
    logging.info(f"saving slice {export_args}")
    slice_number, (bbox, dest_path, name, dataset_path, tiling_size) = export_args
=======
    slice_number, (bbox, dest_path, name, dataset_path) = export_args
>>>>>>> 40d70664
    tiff_bbox = bbox
    tiff_bbox["topleft"] = [
        tiff_bbox["topleft"][0],
        tiff_bbox["topleft"][1],
        tiff_bbox["topleft"][2] + slice_number,
    ]
    tiff_bbox["size"] = [tiff_bbox["size"][0], tiff_bbox["size"][1], 1]

    if tiling_size is None:
        with wkw.Dataset.open(dataset_path) as dataset:
            tiff_data = dataset.read(tiff_bbox["topleft"], tiff_bbox["size"])
        tiff_file_name = wkw_name_and_bbox_to_tiff_name(name, slice_number)

        tiff_file_path = os.path.join(dest_path, tiff_file_name)

        tiff_data = np.squeeze(tiff_data)
        # swap the axis
        tiff_data.transpose((1, 0))

        logging.info(f"saving slice {slice_number}")

        image = Image.fromarray(tiff_data)
        image.save(tiff_file_path)
    else:
        tile_bbox = tiff_bbox
        tile_bbox["size"] = [tiling_size[0], tiling_size[1], 1]

        with wkw.Dataset.open()
        for y_tile_index in range(ceil(tiff_bbox["size"][1] / tiling_size[1])):
            tile_bbox["size"][1] += tiling_size[1]
            for x_tile_index in range(ceil(tiff_bbox["size"][0] / tiling_size[0])):
                os.makedirs(os.path.join(dest_path, slice_number, y_tile_index, x_tile_index))
                tile_bbox["topleft"][0] += tiling_size[0]

<<<<<<< HEAD
=======
    with wkw.Dataset.open(dataset_path) as dataset:
        tiff_data = dataset.read(tiff_bbox["topleft"], tiff_bbox["size"])

    # discard the z dimension
    tiff_data = tiff_data.squeeze(axis=3)
    if tiff_data.shape[0] == 1:
        # discard greyscale dimension
        tiff_data = tiff_data.squeeze(axis=0)
        # swap the axis
        tiff_data = tiff_data.transpose((1, 0))
    else:
        # swap axis and move the channel axis
        tiff_data = tiff_data.transpose((2, 1, 0))
>>>>>>> 40d70664




def export_tiff_stack(
    wkw_file_path, wkw_layer, bbox, mag, destination_path, name, tiling_slice_size, args
):
    os.makedirs(destination_path, exist_ok=True)

    dataset_path = os.path.join(wkw_file_path, wkw_layer, mag.to_layer_name())
    with get_executor_for_args(args) as executor:
        num_slices = bbox["size"][2]
        slices = range(num_slices)
        export_args = zip(
            slices, [(bbox, destination_path, name, dataset_path, tiling_slice_size)] * num_slices
        )
        logging.info(f"starting jobs")
        executor.map(export_tiff_slice, export_args)


if __name__ == "__main__":
    args = create_parser().parse_args()

    if args.verbose:
        logging.basicConfig(level=logging.DEBUG)

    if args.bbox is None:
        _, _, bbox, _ = read_metadata_for_layer(args.source_path, args.layer_name)
    else:
        bbox = [int(s.strip()) for s in args.bbox.split(",")]
        assert len(bbox) == 6
        bbox = {"topleft": bbox[0:3], "size": bbox[3:6]}

    if args.tiling_slice_size is not None:
        args.tiling_slice_size = [int(s.strip()) for s in args.tilint_slice_size.split(",")]
        assert len(args.tiling_slice_size) == 2



    logging.info(f"Starting tiff export for bounding box: {bbox}")

    export_tiff_stack(
        wkw_file_path=args.source_path,
        wkw_layer=args.layer_name,
        bbox=bbox,
        mag=Mag(args.mag),
        destination_path=args.destination_path,
        name=args.name,
        tiling_slice_size=args.tiling_slice_size,
        args=args,
    )<|MERGE_RESOLUTION|>--- conflicted
+++ resolved
@@ -78,16 +78,23 @@
     tiling_number_y = ceil(bbox["size"][1] / tiling_size_y)
     return (tiling_number_x, tiling_number_y)
 
+def wkw_slice_to_image(data_slice: np.ndarray):
+    # discard the z dimension
+    data_slice = data_slice.squeeze(axis=3)
+    if data_slice.shape[0] == 1:
+        # discard greyscale dimension
+        data_slice = data_slice.squeeze(axis=0)
+        # swap the axis
+        data_slice = data_slice.transpose((1, 0))
+    else:
+        # swap axis and move the channel axis
+        data_slice = data_slice.transpose((2, 1, 0))
+    return Image.fromarray(data_slice)
 
 def export_tiff_slice(
     export_args: Tuple[int, Tuple[Dict[str, Tuple[int, int, int]], str, str, str, Union[None, Tuple[int, int]]]]
 ):
-<<<<<<< HEAD
-    logging.info(f"saving slice {export_args}")
     slice_number, (bbox, dest_path, name, dataset_path, tiling_size) = export_args
-=======
-    slice_number, (bbox, dest_path, name, dataset_path) = export_args
->>>>>>> 40d70664
     tiff_bbox = bbox
     tiff_bbox["topleft"] = [
         tiff_bbox["topleft"][0],
@@ -103,43 +110,28 @@
 
         tiff_file_path = os.path.join(dest_path, tiff_file_name)
 
-        tiff_data = np.squeeze(tiff_data)
-        # swap the axis
-        tiff_data.transpose((1, 0))
-
         logging.info(f"saving slice {slice_number}")
 
-        image = Image.fromarray(tiff_data)
+        image = wkw_slice_to_image(tiff_data)
         image.save(tiff_file_path)
     else:
         tile_bbox = tiff_bbox
         tile_bbox["size"] = [tiling_size[0], tiling_size[1], 1]
 
-        with wkw.Dataset.open()
-        for y_tile_index in range(ceil(tiff_bbox["size"][1] / tiling_size[1])):
-            tile_bbox["size"][1] += tiling_size[1]
-            for x_tile_index in range(ceil(tiff_bbox["size"][0] / tiling_size[0])):
-                os.makedirs(os.path.join(dest_path, slice_number, y_tile_index, x_tile_index))
-                tile_bbox["topleft"][0] += tiling_size[0]
+        with wkw.Dataset.open(dataset_path) as dataset:
+            for y_tile_index in range(ceil(tiff_bbox["size"][1] / tiling_size[1])):
+                tile_bbox["size"][1] += tiling_size[1]
+                tile_tiff_path = os.path.join(dest_path, slice_number, y_tile_index)
+                os.makedirs(tile_tiff_path)
+                for x_tile_index in range(ceil(tiff_bbox["size"][0] / tiling_size[0])):
+                    tile_tiff_filename = f"{x_tile_index}.tiff"
+                    tile_bbox["topleft"][0] += tiling_size[0]
 
-<<<<<<< HEAD
-=======
-    with wkw.Dataset.open(dataset_path) as dataset:
-        tiff_data = dataset.read(tiff_bbox["topleft"], tiff_bbox["size"])
+                    tile_tiff_data = dataset.read(tile_bbox["topleft"], tile_bbox["size"])
+                    tile_image = wkw_slice_to_image(tile_tiff_data)
+                    tile_image.save(os.path.join(tile_tiff_path, tile_tiff_filename))
 
-    # discard the z dimension
-    tiff_data = tiff_data.squeeze(axis=3)
-    if tiff_data.shape[0] == 1:
-        # discard greyscale dimension
-        tiff_data = tiff_data.squeeze(axis=0)
-        # swap the axis
-        tiff_data = tiff_data.transpose((1, 0))
-    else:
-        # swap axis and move the channel axis
-        tiff_data = tiff_data.transpose((2, 1, 0))
->>>>>>> 40d70664
-
-
+        logging.info(f"saved all tiles of slice {slice_number}")
 
 
 def export_tiff_stack(
