import math
from concurrent.futures._base import Executor
from pathlib import Path
from types import TracebackType
from typing import Tuple, Optional, Type, Callable, Any, Union, List, cast

import cluster_tools
import numpy as np
from cluster_tools.schedulers.cluster_executor import ClusterExecutor
from wkw import Dataset, wkw

from wkcuber.api.TiffData.TiffMag import TiffMag, TiffMagHeader
from wkcuber.api.bounding_box import BoundingBox
from wkcuber.utils import wait_and_ensure_success, ceil_div_np


class View:
    def __init__(
        self,
        path_to_mag_dataset: str,
        header: Union[TiffMagHeader, wkw.Header],
        size: Tuple[int, int, int],
        global_offset: Tuple[int, int, int] = (0, 0, 0),
        is_bounded: bool = True,
    ):
        self.dataset: Optional[Dataset] = None
        self.path = path_to_mag_dataset
        self.header = header
        self.size = size
        self.global_offset = global_offset
        self.is_bounded = is_bounded
        self._is_opened = False

    def open(self) -> "View":
        pass

    def close(self) -> None:
        if not self._is_opened:
            raise Exception("Cannot close View: the view is not opened")
        else:
            assert self.dataset is not None  # because the View was opened
            self.dataset.close()
            self.dataset = None
            self._is_opened = False

    def write(
        self,
        data: np.ndarray,
        relative_offset: Tuple[int, int, int] = (0, 0, 0),
        allow_compressed_write: bool = False,
    ) -> None:
        was_opened = self._is_opened
        # assert the size of the parameter data is not in conflict with the attribute self.size
        assert_non_negative_offset(relative_offset)
        self.assert_bounds(relative_offset, data.shape[-3:])

        if len(data.shape) == 4 and data.shape[0] == 1:
            data = data[0]  # remove channel dimension

        # calculate the absolute offset
        absolute_offset = cast(
            Tuple[int, int, int],
            tuple(sum(x) for x in zip(self.global_offset, relative_offset)),
        )

        if self._is_compressed() and allow_compressed_write:
            absolute_offset, data = self._handle_compressed_write(absolute_offset, data)

        if not was_opened:
            self.open()
        assert self.dataset is not None  # because the View was opened

        self.dataset.write(absolute_offset, data)

        if not was_opened:
            self.close()

    def read(
        self,
        offset: Tuple[int, int, int] = (0, 0, 0),
        size: Tuple[int, int, int] = None,
    ) -> np.array:
        was_opened = self._is_opened
        size = self.size if size is None else size

        # assert the parameter size is not in conflict with the attribute self.size
        self.assert_bounds(offset, size)

        # calculate the absolute offset
        absolute_offset = tuple(sum(x) for x in zip(self.global_offset, offset))

        if not was_opened:
            self.open()
        assert self.dataset is not None  # because the View was opened

        data = self.dataset.read(absolute_offset, size)

        if not was_opened:
            self.close()

        return data

    def get_view(
        self,
        size: Tuple[int, int, int],
        relative_offset: Tuple[int, int, int] = (0, 0, 0),
        is_bounded: Optional[bool] = None
    ) -> "View":
        if is_bounded is None:
            is_bounded = self.is_bounded
        assert is_bounded or is_bounded == self.is_bounded, \
            f"Failed to get subview. The calling view is bounded. Therefore, the subview also has to be bounded."
        self.assert_bounds(relative_offset, size)
        view_offset = cast(
            Tuple[int, int, int], tuple(self.global_offset + np.array(relative_offset))
        )
        return type(self)(
            self.path,
            self.header,
            size=size,
            global_offset=view_offset,
            is_bounded=is_bounded,
        )

    def check_bounds(
        self, offset: Tuple[int, int, int], size: Tuple[int, int, int]
    ) -> bool:
        for s1, s2, off in zip(self.size, size, offset):
            if s2 + off > s1 and self.is_bounded:
                return False
        return True

    def assert_bounds(
        self, offset: Tuple[int, int, int], size: Tuple[int, int, int]
    ) -> None:
        if not self.check_bounds(offset, size):
            raise AssertionError(
                f"Accessing data out of bounds: The passed parameter 'size' {size} exceeds the size of the current view ({self.size})"
            )

    def for_each_chunk(
        self,
<<<<<<< HEAD
        work_on_chunk: Callable[[List[Any]], None],
=======
        work_on_chunk: Callable[[Tuple["View", Tuple[Any, ...]]], None],
        job_args_per_chunk: Any,
>>>>>>> 36344949
        chunk_size: Tuple[int, int, int],
        executor: Union[ClusterExecutor, cluster_tools.WrappedProcessPoolExecutor],
    ) -> None:
        self._check_chunk_size(chunk_size)

        job_args = []

        for i, chunk in enumerate(BoundingBox(self.global_offset, self.size).chunk(
            chunk_size, list(chunk_size)
        )):
            relative_offset = cast(
                Tuple[int, int, int],
                tuple(np.array(chunk.topleft) - np.array(self.global_offset)),
            )
            view = self.get_view(
                size=cast(Tuple[int, int, int], tuple(chunk.size)),
                relative_offset=relative_offset,
            )
            view.is_bounded = True
            job_args.append((view, i))

        # execute the work for each chunk
        wait_and_ensure_success(executor.map_to_futures(work_on_chunk, job_args))

    def for_zipped_chunks(
        self,
        work_on_chunk: Callable[[List[Any]], None],
        target_view: "View",
        source_chunk_size: Tuple[int, int, int],
        target_chunk_size: Tuple[int, int, int],
        executor: Union[ClusterExecutor, cluster_tools.WrappedProcessPoolExecutor],
    ) -> None:
        """
        This method is similar to 'for_each_chunk' in the sense, that it delegates work to smaller chunks.
        However, this method also takes another view as a parameter. Both views are chunked simultaneously
        and a matching pair of chunks is then passed to the function that shall be executed.
        This is useful if data from one view should be (transformed and) written to a different view,
        assuming that the transformation of the data can be handled on chunk-level.
        Additionally to the two views, the counter 'i' is passed to the 'work_on_chunk',
        which can be used for logging.
        """
        source_offset = np.array(self.global_offset)
        target_offset = np.array(target_view.global_offset)
        source_chunk_size_np = np.array(source_chunk_size)
        target_chunk_size_np = np.array(target_chunk_size)
        assert np.all(np.array(self.size)), f"Calling 'for_zipped_chunks' failed because the size of the source view contains a 0."
        assert np.all(np.array(target_view.size)), f"Calling 'for_zipped_chunks' failed because the size of the target view contains a 0."
        assert np.array_equal(
            np.array(self.size) / np.array(target_view.size), source_chunk_size_np / target_chunk_size_np
        ), f"Calling 'for_zipped_chunks' failed because the ratio of the view sizes (source size = {self.size}, target size = {target_view.size}) must be equal to the ratio of the chunk sizes (source_chunk_size = {source_chunk_size}, source_chunk_size = {target_chunk_size}))"

        job_args = []
        source_chunks = BoundingBox(source_offset, self.size).chunk(
            source_chunk_size_np, list(source_chunk_size_np)
        )
        target_chunks = BoundingBox(target_offset, target_view.size).chunk(
            target_chunk_size, list(target_chunk_size)
        )

        for i, (source_chunk, target_chunk) in enumerate(
            zip(source_chunks, target_chunks)
        ):
            # source chunk
            relative_source_offset = np.array(source_chunk.topleft) - source_offset
            source_chunk_view = self.get_view(
                size=cast(Tuple[int, int, int], tuple(source_chunk.size)),
                relative_offset=cast(
                    Tuple[int, int, int], tuple(relative_source_offset)
                ),
                is_bounded=True
            )
            # target chunk
            relative_target_offset = np.array(target_chunk.topleft) - target_offset
            target_chunk_view = target_view.get_view(
                size=cast(Tuple[int, int, int], tuple(target_chunk.size)),
                relative_offset=cast(
                    Tuple[int, int, int], tuple(relative_target_offset)
                ),
                is_bounded=True
            )

            job_args.append(
                (source_chunk_view, target_chunk_view, i)
            )

        # execute the work for each pair of chunks
        wait_and_ensure_success(executor.map_to_futures(work_on_chunk, job_args))

    def _check_chunk_size(self, chunk_size: Tuple[int, int, int]) -> None:
        raise NotImplementedError

    def _is_compressed(self) -> bool:
        return False

    def _handle_compressed_write(
        self, absolute_offset: Tuple[int, int, int], data: np.ndarray
    ) -> Tuple[Tuple[int, int, int], np.ndarray]:
        return absolute_offset, data

    def get_dtype(self) -> type:
        raise NotImplemented

    def __enter__(self) -> "View":
        return self

    def __exit__(
        self,
        _type: Optional[Type[BaseException]],
        _value: Optional[BaseException],
        _tb: Optional[TracebackType],
    ) -> None:
        self.close()


class WKView(View):
    header: wkw.Header

    def open(self) -> "WKView":
        if self._is_opened:
            raise Exception("Cannot open view: the view is already opened")
        else:
            self.dataset = Dataset.open(
                self.path
            )  # No need to pass the header to the wkw.Dataset
            self._is_opened = True
        return self

    def _check_chunk_size(self, chunk_size: Tuple[int, int, int]) -> None:
        assert chunk_size is not None

        if 0 in chunk_size:
            raise AssertionError(
                f"The passed parameter 'chunk_size' {chunk_size} contains at least one 0. This is not allowed."
            )
        if not np.all(
            np.array([math.log2(size).is_integer() for size in np.array(chunk_size)])
        ):
            raise AssertionError(
                f"Each element of the passed parameter 'chunk_size' {chunk_size} must be a power of 2.."
            )
        if (np.array(chunk_size) % (32, 32, 32)).any():
            raise AssertionError(
                f"The passed parameter 'chunk_size' {chunk_size} must be a multiple of (32, 32, 32)."
            )

    def _is_compressed(self) -> bool:
        return (
            self.header.block_type == wkw.Header.BLOCK_TYPE_LZ4
            or self.header.block_type == wkw.Header.BLOCK_TYPE_LZ4HC
        )

    def _handle_compressed_write(
        self, absolute_offset: Tuple[int, int, int], data: np.ndarray
    ) -> Tuple[Tuple[int, int, int], np.ndarray]:
        # calculate aligned bounding box
        file_bb = np.full(3, self.header.file_len * self.header.block_len)
        absolute_offset_np = np.array(absolute_offset)
        margin_to_top_left = absolute_offset_np % file_bb
        aligned_offset = absolute_offset_np - margin_to_top_left
        bottom_right = absolute_offset_np + np.array(data.shape[-3:])
        margin_to_bottom_right = file_bb - (bottom_right % file_bb)
        aligned_bottom_right = bottom_right + margin_to_bottom_right
        aligned_shape = aligned_bottom_right - aligned_offset

        if (
            tuple(aligned_offset) != absolute_offset
            or tuple(aligned_shape) != data.shape[-3:]
        ):
            # the data is not aligned
            # read the aligned bounding box
            try:
                aligned_data = self.read(offset=aligned_offset, size=aligned_shape)
            except AssertionError as e:
                raise AssertionError(
                    f"Writing compressed data failed. The compressed file is not fully inside the bounding box of the view (offset={self.global_offset}, size={self.size}). "
                    + str(e)
                )
            index_slice = (
                slice(None, None),
                *(
                    slice(start, end)
                    for start, end in zip(
                        margin_to_top_left, bottom_right - aligned_offset
                    )
                ),
            )
            # overwrite the specified data
            aligned_data[tuple(index_slice)] = data
            return cast(Tuple[int, int, int], tuple(aligned_offset)), aligned_data
        else:
            return absolute_offset, data

    def get_dtype(self) -> type:
        return self.header.voxel_type


class TiffView(View):
    def open(self) -> "TiffView":
        if self._is_opened:
            raise Exception("Cannot open view: the view is already opened")
        else:
            self.dataset = TiffMag.open(self.path, self.header)
            self._is_opened = True
        return self

    def _check_chunk_size(self, chunk_size: Tuple[int, int, int]) -> None:
        assert chunk_size is not None

        if 0 in chunk_size:
            raise AssertionError(
                f"The passed parameter 'chunk_size' {chunk_size} contains at least one 0. This is not allowed."
            )

        if self.header.tile_size is None:
            # non tiled tiff dataset
            if tuple(self.size[0:2]) != tuple(chunk_size[0:2]):
                raise AssertionError(
                    f"The x- and y-length of the passed parameter 'chunk_size' {chunk_size} do not match with the size of the view {self.size}."
                )
        else:
            # tiled tiff dataset
            file_dim = tuple(self.header.tile_size) + (
                1,
            )  # the z-dimension of an image is 1
            if (np.array(chunk_size) % file_dim).any():
                raise AssertionError(
                    f"The passed parameter 'chunk_size' {chunk_size} must be a multiple of the file size {file_dim}"
                )

    def get_dtype(self) -> type:
        return self.header.dtype_per_channel


def assert_non_negative_offset(offset: Tuple[int, int, int]) -> None:
    all_positive = all(i >= 0 for i in offset)
    if not all_positive:
        raise Exception(
            "All elements of the offset need to be positive: %s" % "("
            + ",".join(map(str, offset))
            + ")"
        )<|MERGE_RESOLUTION|>--- conflicted
+++ resolved
@@ -104,12 +104,13 @@
         self,
         size: Tuple[int, int, int],
         relative_offset: Tuple[int, int, int] = (0, 0, 0),
-        is_bounded: Optional[bool] = None
+        is_bounded: Optional[bool] = None,
     ) -> "View":
         if is_bounded is None:
             is_bounded = self.is_bounded
-        assert is_bounded or is_bounded == self.is_bounded, \
-            f"Failed to get subview. The calling view is bounded. Therefore, the subview also has to be bounded."
+        assert (
+            is_bounded or is_bounded == self.is_bounded
+        ), f"Failed to get subview. The calling view is bounded. Therefore, the subview also has to be bounded."
         self.assert_bounds(relative_offset, size)
         view_offset = cast(
             Tuple[int, int, int], tuple(self.global_offset + np.array(relative_offset))
@@ -140,12 +141,7 @@
 
     def for_each_chunk(
         self,
-<<<<<<< HEAD
-        work_on_chunk: Callable[[List[Any]], None],
-=======
-        work_on_chunk: Callable[[Tuple["View", Tuple[Any, ...]]], None],
-        job_args_per_chunk: Any,
->>>>>>> 36344949
+        work_on_chunk: Callable[[Tuple["View", int]], None],
         chunk_size: Tuple[int, int, int],
         executor: Union[ClusterExecutor, cluster_tools.WrappedProcessPoolExecutor],
     ) -> None:
@@ -153,9 +149,11 @@
 
         job_args = []
 
-        for i, chunk in enumerate(BoundingBox(self.global_offset, self.size).chunk(
-            chunk_size, list(chunk_size)
-        )):
+        for i, chunk in enumerate(
+            BoundingBox(self.global_offset, self.size).chunk(
+                chunk_size, list(chunk_size)
+            )
+        ):
             relative_offset = cast(
                 Tuple[int, int, int],
                 tuple(np.array(chunk.topleft) - np.array(self.global_offset)),
@@ -172,7 +170,7 @@
 
     def for_zipped_chunks(
         self,
-        work_on_chunk: Callable[[List[Any]], None],
+        work_on_chunk: Callable[[Tuple["View", "View", int]], None],
         target_view: "View",
         source_chunk_size: Tuple[int, int, int],
         target_chunk_size: Tuple[int, int, int],
@@ -191,10 +189,15 @@
         target_offset = np.array(target_view.global_offset)
         source_chunk_size_np = np.array(source_chunk_size)
         target_chunk_size_np = np.array(target_chunk_size)
-        assert np.all(np.array(self.size)), f"Calling 'for_zipped_chunks' failed because the size of the source view contains a 0."
-        assert np.all(np.array(target_view.size)), f"Calling 'for_zipped_chunks' failed because the size of the target view contains a 0."
+        assert np.all(
+            np.array(self.size)
+        ), f"Calling 'for_zipped_chunks' failed because the size of the source view contains a 0."
+        assert np.all(
+            np.array(target_view.size)
+        ), f"Calling 'for_zipped_chunks' failed because the size of the target view contains a 0."
         assert np.array_equal(
-            np.array(self.size) / np.array(target_view.size), source_chunk_size_np / target_chunk_size_np
+            np.array(self.size) / np.array(target_view.size),
+            source_chunk_size_np / target_chunk_size_np,
         ), f"Calling 'for_zipped_chunks' failed because the ratio of the view sizes (source size = {self.size}, target size = {target_view.size}) must be equal to the ratio of the chunk sizes (source_chunk_size = {source_chunk_size}, source_chunk_size = {target_chunk_size}))"
 
         job_args = []
@@ -215,7 +218,7 @@
                 relative_offset=cast(
                     Tuple[int, int, int], tuple(relative_source_offset)
                 ),
-                is_bounded=True
+                is_bounded=True,
             )
             # target chunk
             relative_target_offset = np.array(target_chunk.topleft) - target_offset
@@ -224,12 +227,10 @@
                 relative_offset=cast(
                     Tuple[int, int, int], tuple(relative_target_offset)
                 ),
-                is_bounded=True
-            )
-
-            job_args.append(
-                (source_chunk_view, target_chunk_view, i)
-            )
+                is_bounded=True,
+            )
+
+            job_args.append((source_chunk_view, target_chunk_view, i))
 
         # execute the work for each pair of chunks
         wait_and_ensure_success(executor.map_to_futures(work_on_chunk, job_args))
