import logging
import math
import os
<<<<<<< HEAD
import shutil
=======
>>>>>>> 955488d8
from argparse import Namespace
from pathlib import Path
from shutil import rmtree
from os.path import join
from os import makedirs
from typing import (
    Tuple,
    Union,
    Dict,
    TYPE_CHECKING,
    cast,
    Optional,
    List,
)

import numpy as np

from wkw import wkw

from wkcuber.api.bounding_box import BoundingBox
from wkcuber.api.properties.layer_properties import SegmentationLayerProperties
from wkcuber.downsampling_utils import (
    calculate_virtual_scale_for_target_mag,
    calculate_default_max_mag,
    get_previous_mag,
    SamplingModes,
)

if TYPE_CHECKING:
    from wkcuber.api.dataset import Dataset
from wkcuber.api.mag_view import (
    MagView,
    _find_mag_path_on_disk,
)
from wkcuber.downsampling_utils import (
    get_next_mag,
    parse_interpolation_mode,
    downsample_cube_job,
    determine_buffer_edge_len,
)
from wkcuber.upsampling_utils import upsample_cube_job
from wkcuber.mag import Mag
from wkcuber.utils import (
    DEFAULT_WKW_FILE_LEN,
    get_executor_for_args,
    named_partial,
    _snake_to_camel_case,
)


class Layer:
    """
    A `Layer` consists of multiple `wkcuber.api.mag_view.MagView`s, which store the same data in different magnifications.

    ## Examples

    ### Adding layer to dataset
    ```python
    from wkcuber.api.dataset import Dataset

    dataset = Dataset(<path_to_dataset>)
    # Adds a new layer
    layer = dataset.get_layer("color")
    ```

    ## Functions
    """

    def __init__(
        self,
        name: str,
        dataset: "Dataset",
        dtype_per_channel: np.dtype,
        num_channels: int,
    ) -> None:
        """
        Do not use this constructor manually. Instead use `wkcuber.api.layer.Dataset.add_layer()` to create a `Layer`.
        """
        self.name = name
        self.dataset = dataset
        self.dtype_per_channel = dtype_per_channel
        self.num_channels = num_channels
        self._mags: Dict[Mag, MagView] = {}

        full_path = join(dataset.path, name)
        makedirs(full_path, exist_ok=True)

    @property
    def mags(self) -> Dict[Mag, MagView]:
        """
        Getter for dictionary containing all mags.
        """
        return self._mags

    def get_mag(self, mag: Union[int, str, list, tuple, np.ndarray, Mag]) -> MagView:
        """
        Returns the MagDataset called `mag` of this layer. The return type is `wkcuber.api.MagDataset`.

        This function raises an `IndexError` if the specified `mag` does not exist.
        """
        mag = Mag(mag)
        if mag not in self.mags.keys():
            raise IndexError(
                "The mag {} is not a mag of this layer".format(mag.to_layer_name())
            )
        return self.mags[mag]

    def add_mag(
        self,
        mag: Union[int, str, list, tuple, np.ndarray, Mag],
        block_len: int = 32,
        file_len: int = DEFAULT_WKW_FILE_LEN,
        compress: bool = False,
    ) -> MagView:
        """
        Creates a new mag called and adds it to the layer.
        The parameter `block_len`, `file_len` and `compress` can be
        specified to adjust how the data is stored on disk.
        Note that writing compressed data which is not aligned with the blocks on disk may result in
        diminished performance, as full blocks will automatically be read to pad the write actions. Alternatively,
        you can call mag.compress() after all the data was written

        The return type is `wkcuber.api.mag_view.MagView`.

        Raises an IndexError if the specified `mag` already exists.
        """
        # normalize the name of the mag
        mag = Mag(mag)
        block_type = (
            wkw.Header.BLOCK_TYPE_LZ4HC if compress else wkw.Header.BLOCK_TYPE_RAW
        )

        self._assert_mag_does_not_exist_yet(mag)
        self._create_dir_for_mag(mag)

        self._mags[mag] = MagView(
            self, mag.to_layer_name(), block_len, file_len, block_type, create=True
        )
        self.dataset.properties._add_mag(
            self.name, mag.to_layer_name(), cube_length=block_len * file_len
        )

        return self._mags[mag]

    def get_or_add_mag(
        self,
        mag: Union[int, str, list, tuple, np.ndarray, Mag],
        block_len: int = 32,
        file_len: int = DEFAULT_WKW_FILE_LEN,
        compress: bool = False,
    ) -> MagView:
        """
        Creates a new mag called and adds it to the dataset, in case it did not exist before.
        Then, returns the mag.

        See `add_mag` for more information.
        """

        # normalize the name of the mag
        mag = Mag(mag)
        block_type = (
            wkw.Header.BLOCK_TYPE_LZ4HC if compress else wkw.Header.BLOCK_TYPE_RAW
        )

        if mag in self._mags.keys():
            assert (
                block_len is None or self._mags[mag].header.block_len == block_len
            ), f"Cannot get_or_add_mag: The mag {mag} already exists, but the block lengths do not match"
            assert (
                file_len is None or self._mags[mag].header.file_len == file_len
            ), f"Cannot get_or_add_mag: The mag {mag} already exists, but the file lengths do not match"
            assert (
                block_type is None or self._mags[mag].header.block_type == block_type
            ), f"Cannot get_or_add_mag: The mag {mag} already exists, but the block types do not match"
            return self.get_mag(mag)
        else:
            return self.add_mag(
                mag, block_len=block_len, file_len=file_len, compress=compress
            )

    def delete_mag(self, mag: Union[int, str, list, tuple, np.ndarray, Mag]) -> None:
        """
        Deletes the MagDataset from the `datasource-properties.json` and the data from disk.

        This function raises an `IndexError` if the specified `mag` does not exist.
        """
        mag = Mag(mag)
        if mag not in self.mags.keys():
            raise IndexError(
                "Deleting mag {} failed. There is no mag with this name".format(mag)
            )

        del self._mags[mag]
        self.dataset.properties._delete_mag(self.name, mag.to_layer_name())
        # delete files on disk
        full_path = _find_mag_path_on_disk(
            self.dataset.path, self.name, mag.to_layer_name()
        )
        rmtree(full_path)

    def _add_foreign_mag(
        self, foreign_mag_path: Path, symlink: bool, make_relative: bool
    ) -> MagView:
        mag_name = foreign_mag_path.name
        mag = Mag(mag_name)
        operation = "symlink" if symlink else "copy"
        if mag in self.mags.keys():
            raise IndexError(
                f"Cannot {operation} {foreign_mag_path}. This dataset already has a mag called {mag_name}."
            )

        foreign_normalized_mag_path = (
            Path(os.path.relpath(foreign_mag_path, self.dataset.path))
            if make_relative
            else foreign_mag_path
        )

        if symlink:
            os.symlink(
                foreign_normalized_mag_path,
                join(self.dataset.path, self.name, mag_name),
            )
        else:
            shutil.copytree(
                foreign_normalized_mag_path,
                join(self.dataset.path, self.name, mag_name),
            )

        # copy the properties of the layer into the properties of this dataset
        mag_properties = None
        from wkcuber.api.properties.dataset_properties import (
            Properties,
        )  # using a relative import prevents a circular dependency

        foreign_layer_properties = Properties._from_json(
            foreign_mag_path.parent.parent / Properties.FILE_NAME
        ).data_layers[self.name]
        for resolution in foreign_layer_properties.wkw_magnifications:
            if resolution.mag == mag:
                mag_properties = resolution
                break

        assert (
            mag_properties is not None
        ), f"Failed to {operation} existing mag at {foreign_mag_path}: The properties on the foreign dataset do not contain an entry for the specified mag."
        new_bbox = self.get_bounding_box().extended_by(
            foreign_layer_properties.get_bounding_box()
        )
        self.set_bounding_box(offset=new_bbox.topleft, size=new_bbox.size)
        self.dataset.properties.data_layers[self.name]._wkw_magnifications += [
            mag_properties
        ]
        self.dataset.properties._export_as_json()

        self._setup_mag(mag)
        return self.mags[mag]

    def add_symlink_mag(
        self, foreign_mag_path: Union[str, Path], make_relative: bool = False
    ) -> MagView:
        """
        Creates a symlink to the data at `foreign_mag_path` which belongs to another dataset.
        The relevant information from the `datasource-properties.json` of the other dataset is copied to this dataset.
        Note: If the other dataset modifies its bounding box afterwards, the change does not affect this properties
        (or vice versa).
        If make_relative is True, the symlink is made relative to the current dataset path.
        """
        foreign_mag_path = Path(os.path.abspath(foreign_mag_path))
        return self._add_foreign_mag(
            foreign_mag_path, symlink=True, make_relative=make_relative
        )

    def add_copy_mag(self, foreign_mag_path: Union[str, Path]) -> MagView:
        """
        Copies the data at `foreign_mag_path` which belongs to another dataset to the current dataset.
        Additionally, the relevant information from the `datasource-properties.json` of the other dataset are copied too.
        """
        foreign_mag_path = Path(os.path.abspath(foreign_mag_path))
        return self._add_foreign_mag(
            foreign_mag_path, symlink=False, make_relative=False
        )

    def _create_dir_for_mag(
        self, mag: Union[int, str, list, tuple, np.ndarray, Mag]
    ) -> None:
        mag = Mag(mag).to_layer_name()
        full_path = join(self.dataset.path, self.name, mag)
        makedirs(full_path, exist_ok=True)

    def _assert_mag_does_not_exist_yet(
        self, mag: Union[int, str, list, tuple, np.ndarray, Mag]
    ) -> None:
        if mag in self.mags.keys():
            raise IndexError(
                "Adding mag {} failed. There is already a mag with this name".format(
                    mag
                )
            )

    def set_bounding_box(
        self, offset: Tuple[int, int, int], size: Tuple[int, int, int]
    ) -> None:
        """
        Updates the offset and size of the bounding box of this layer in the properties.
        """
        self.dataset.properties._set_bounding_box_of_layer(self.name, offset, size)
        bounding_box = BoundingBox(offset, size)

        for mag, mag_view in self.mags.items():
            mag_view.size = cast(
                Tuple[int, int, int],
                tuple(
                    bounding_box.align_with_mag(mag, ceil=True).in_mag(mag).bottomright
                ),
            )

    def set_bounding_box_offset(self, offset: Tuple[int, int, int]) -> None:
        """
        Updates the offset of the bounding box of this layer in the properties.
        """
        size: Tuple[int, int, int] = self.dataset.properties.get_bounding_box_of_layer(
            self.name
        )[1]
        self.set_bounding_box(offset, size)

    def set_bounding_box_size(self, size: Tuple[int, int, int]) -> None:
        """
        Updates the size of the bounding box of this layer in the properties.
        """
        offset: Tuple[
            int, int, int
        ] = self.dataset.properties.get_bounding_box_of_layer(self.name)[0]
        self.set_bounding_box(offset, size)

    def get_bounding_box(self) -> BoundingBox:
        return self.dataset.properties.data_layers[self.name].get_bounding_box()

    def rename(self, layer_name: str) -> None:
        """
        Renames the layer to `layer_name`. This changes the name of the directory on disk and updates the properties.
        """
        assert (
            layer_name not in self.dataset.layers.keys()
        ), f"Failed to rename layer {self.name} to {layer_name}: The new name already exists."
        os.rename(self.dataset.path / self.name, self.dataset.path / layer_name)
        layer_properties = self.dataset.properties.data_layers[self.name]
        layer_properties._name = layer_name
        del self.dataset.properties.data_layers[self.name]
        self.dataset.properties._data_layers[layer_name] = layer_properties
        self.dataset.properties._export_as_json()
        del self.dataset.layers[self.name]
        self.dataset.layers[layer_name] = self
        self.name = layer_name

        # The MagViews need to be updated
        for mag in self._mags.values():
            mag.path = _find_mag_path_on_disk(self.dataset.path, self.name, mag.name)
            if mag._is_opened:
                # Reopen handle to dataset on disk
                mag.close()
                mag.open()

    def downsample(
        self,
        from_mag: Optional[Mag] = None,
        max_mag: Optional[Mag] = None,
        interpolation_mode: str = "default",
        compress: bool = True,
        sampling_mode: str = SamplingModes.AUTO,
        buffer_edge_len: Optional[int] = None,
        args: Optional[Namespace] = None,
    ) -> None:
        """
        Downsamples the data starting from `from_mag` until a magnification is `>= max(max_mag)`.
        There are three different `sampling_modes`:
        - 'auto' - The next magnification is chosen so that the width, height and depth of a downsampled voxel assimilate. For example, if the z resolution is worse than the x/y resolution, z won't be downsampled in the first downsampling step(s). As a basis for this method, the scale from the datasource-properties.json is used.
        - 'isotropic' - Each dimension is downsampled equally.
        - 'constant_z' - The x and y dimensions are downsampled equally, but the z dimension remains the same.

        See `downsample_mag` for more information.

        Example:
        ```python
        from wkcuber.downsampling_utils import SamplingModes

        # ...
        # let 'layer' be a `Layer` with only `Mag(1)`
        assert "1" in self.mags.keys()

        layer.downsample(
            max_mag=Mag(4),
            sampling_mode=SamplingModes.ISOTROPIC
        )

        assert "2" in self.mags.keys()
        assert "4" in self.mags.keys()
        ```
        """
        if from_mag is None:
            assert (
                len(self.mags.keys()) > 0
            ), "Failed to downsample data because no existing mag was found."
            from_mag = max(self.mags.keys())

        assert (
            from_mag in self.mags.keys()
        ), f"Failed to downsample data. The from_mag ({from_mag.to_layer_name()}) does not exist."

        if max_mag is None:
            max_mag = calculate_default_max_mag(
                self.dataset.properties.data_layers[self.name].get_bounding_box_size()
            )

        if sampling_mode == SamplingModes.AUTO:
            scale = self.dataset.properties.scale
        elif sampling_mode == SamplingModes.ISOTROPIC:
            scale = (1, 1, 1)
        elif sampling_mode == SamplingModes.CONSTANT_Z:
            max_mag_with_fixed_z = max_mag.to_array()
            max_mag_with_fixed_z[2] = from_mag.to_array()[2]
            max_mag = Mag(max_mag_with_fixed_z)
            scale = calculate_virtual_scale_for_target_mag(max_mag)
        else:
            raise AttributeError(
                f"Downsampling failed: {sampling_mode} is not a valid SamplingMode ({SamplingModes.AUTO}, {SamplingModes.ISOTROPIC}, {SamplingModes.CONSTANT_Z})"
            )

        prev_mag = from_mag
        target_mag = get_next_mag(prev_mag, scale)

        while target_mag <= max_mag:
            self.downsample_mag(
                from_mag=prev_mag,
                target_mag=target_mag,
                interpolation_mode=interpolation_mode,
                compress=compress,
                buffer_edge_len=buffer_edge_len,
                args=args,
            )

            prev_mag = target_mag
            target_mag = get_next_mag(target_mag, scale)

    def downsample_mag(
        self,
        from_mag: Mag,
        target_mag: Mag,
        interpolation_mode: str = "default",
        compress: bool = True,
        buffer_edge_len: Optional[int] = None,
        args: Optional[Namespace] = None,
    ) -> None:
        """
        Performs a single downsampling step from `from_mag` to `target_mag`.

        The supported `interpolation_modes` are:
         - "median"
         - "mode"
         - "nearest"
         - "bilinear"
         - "bicubic"

        The `args` can contain information to distribute the computation.
        """
        assert (
            from_mag in self.mags.keys()
        ), f"Failed to downsample data. The from_mag ({from_mag.to_layer_name()}) does not exist."

        parsed_interpolation_mode = parse_interpolation_mode(
            interpolation_mode, self.dataset.properties.data_layers[self.name].category
        )

        assert from_mag <= target_mag
        assert target_mag not in self.mags

        prev_mag_view = self.mags[from_mag]

        mag_factors = [
            t // s for (t, s) in zip(target_mag.to_array(), from_mag.to_array())
        ]

        # initialize the new mag
        target_mag_view = self._initialize_mag_from_other_mag(
            target_mag, prev_mag_view, compress
        )

        bb_mag1 = BoundingBox(
            topleft=self.dataset.properties.data_layers[
                self.name
            ].get_bounding_box_offset(),
            size=self.dataset.properties.data_layers[self.name].get_bounding_box_size(),
        )

        aligned_source_bb = bb_mag1.align_with_mag(target_mag, ceil=True).in_mag(
            from_mag
        )
        aligned_target_bb = bb_mag1.align_with_mag(target_mag, ceil=True).in_mag(
            target_mag
        )

        # Get target view
        target_view = target_mag_view.get_view(
            offset=aligned_target_bb.topleft,
            size=aligned_target_bb.size,
        )

        source_view = prev_mag_view.get_view(
            offset=aligned_source_bb.topleft,
            size=aligned_source_bb.size,
            read_only=True,
        )

        # perform downsampling
        with get_executor_for_args(args) as executor:
            voxel_count_per_cube = np.prod(prev_mag_view._get_file_dimensions())
            job_count_per_log = math.ceil(
                1024 ** 3 / voxel_count_per_cube
            )  # log every gigavoxel of processed data

            if buffer_edge_len is None:
                buffer_edge_len = determine_buffer_edge_len(
                    prev_mag_view
                )  # DEFAULT_EDGE_LEN
            func = named_partial(
                downsample_cube_job,
                mag_factors=mag_factors,
                interpolation_mode=parsed_interpolation_mode,
                buffer_edge_len=buffer_edge_len,
                job_count_per_log=job_count_per_log,
            )

            source_view.for_zipped_chunks(
                # this view is restricted to the bounding box specified in the properties
                func,
                target_view=target_view,
                source_chunk_size=np.array(target_mag_view._get_file_dimensions())
                * mag_factors,
                target_chunk_size=target_mag_view._get_file_dimensions(),
                executor=executor,
            )

        logging.info("Mag {0} successfully cubed".format(target_mag))

    def downsample_mag_list(
        self,
        from_mag: Mag,
        target_mags: List[Mag],
        interpolation_mode: str = "default",
        compress: bool = True,
        buffer_edge_len: Optional[int] = None,
        args: Optional[Namespace] = None,
    ) -> None:
        """
        Downsamples the data starting at `from_mag` to each magnification in `target_mags` iteratively.

        See `downsample_mag` for more information.
        """
        assert (
            from_mag in self.mags.keys()
        ), f"Failed to downsample data. The from_mag ({from_mag}) does not exist."

        # The lambda function is important because 'sorted(target_mags)' would only sort by the maximum element per mag
        target_mags = sorted(target_mags, key=lambda m: m.to_array())

        for i in range(len(target_mags) - 1):
            assert np.less_equal(
                target_mags[i].as_np(), target_mags[i + 1].as_np()
            ).all(), (
                f"Downsampling failed: cannot downsample {target_mags[i].to_layer_name()} to {target_mags[i + 1].to_layer_name()}. "
                f"Check 'target_mags' ({', '.join([str(mag) for mag in target_mags])}): each pair of adjacent Mags results in a downsampling step."
            )

        source_mag = from_mag
        for target_mag in target_mags:
            self.downsample_mag(
                source_mag,
                target_mag,
                interpolation_mode=interpolation_mode,
                compress=compress,
                buffer_edge_len=buffer_edge_len,
                args=args,
            )
            source_mag = target_mag

    def upsample(
        self,
        from_mag: Mag,
        min_mag: Optional[Mag],
        compress: bool,
        sampling_mode: str = SamplingModes.AUTO,
        buffer_edge_len: Optional[int] = None,
        args: Optional[Namespace] = None,
    ) -> None:
        """
        Upsamples the data starting from `from_mag` as long as the magnification is `>= min_mag`.
        There are three different `sampling_modes`:
        - 'auto' - The next magnification is chosen so that the width, height and depth of a downsampled voxel assimilate. For example, if the z resolution is worse than the x/y resolution, z won't be downsampled in the first downsampling step(s). As a basis for this method, the scale from the datasource-properties.json is used.
        - 'isotropic' - Each dimension is downsampled equally.
        - 'constant_z' - The x and y dimensions are downsampled equally, but the z dimension remains the same.
        """
        assert (
            from_mag in self.mags.keys()
        ), f"Failed to downsample data. The from_mag ({from_mag.to_layer_name()}) does not exist."

        if min_mag is None:
            min_mag = Mag(1)

        if sampling_mode == SamplingModes.AUTO:
            scale = self.dataset.properties.scale
        elif sampling_mode == SamplingModes.ISOTROPIC:
            scale = (1, 1, 1)
        elif sampling_mode == SamplingModes.CONSTANT_Z:
            min_mag_with_fixed_z = min_mag.to_array()
            min_mag_with_fixed_z[2] = from_mag.to_array()[2]
            min_mag = Mag(min_mag_with_fixed_z)
            scale = calculate_virtual_scale_for_target_mag(min_mag)
        else:
            raise AttributeError(
                f"Upsampling failed: {sampling_mode} is not a valid UpsamplingMode ({SamplingModes.AUTO}, {SamplingModes.ISOTROPIC}, {SamplingModes.CONSTANT_Z})"
            )

        prev_mag = from_mag
        target_mag = get_previous_mag(prev_mag, scale)

        while target_mag >= min_mag and prev_mag > Mag(1):
            assert prev_mag > target_mag
            assert target_mag not in self.mags

            prev_mag_view = self.mags[prev_mag]

            mag_factors = [
                t / s for (t, s) in zip(target_mag.to_array(), prev_mag.to_array())
            ]

            # initialize the new mag
            target_mag_view = self._initialize_mag_from_other_mag(
                target_mag, prev_mag_view, compress
            )

            # Get target view
            target_view = target_mag_view.get_view()

            # perform upsampling
            with get_executor_for_args(args) as executor:
                voxel_count_per_cube = np.prod(prev_mag_view._get_file_dimensions())
                job_count_per_log = math.ceil(
                    1024 ** 3 / voxel_count_per_cube
                )  # log every gigavoxel of processed data

                if buffer_edge_len is None:
                    buffer_edge_len = determine_buffer_edge_len(
                        prev_mag_view
                    )  # DEFAULT_EDGE_LEN
                func = named_partial(
                    upsample_cube_job,
                    mag_factors=mag_factors,
                    buffer_edge_len=buffer_edge_len,
                    job_count_per_log=job_count_per_log,
                )
                prev_mag_view.get_view().for_zipped_chunks(
                    # this view is restricted to the bounding box specified in the properties
                    func,
                    target_view=target_view,
                    source_chunk_size=target_mag_view._get_file_dimensions(),
                    target_chunk_size=target_mag_view._get_file_dimensions()
                    * np.array([int(1 / f) for f in mag_factors]),
                    executor=executor,
                )

            logging.info("Mag {0} successfully cubed".format(target_mag))

            prev_mag = target_mag
            target_mag = get_previous_mag(target_mag, scale)

    def _setup_mag(self, mag: Union[str, Mag]) -> None:
        # This method is used to initialize the mag when opening the Dataset. This does not create e.g. the wk_header.

        # normalize the name of the mag
        mag = Mag(mag)
        mag_name = mag.to_layer_name()

        self._assert_mag_does_not_exist_yet(mag)

        try:
            with wkw.Dataset.open(
                str(_find_mag_path_on_disk(self.dataset.path, self.name, mag_name))
            ) as wkw_dataset:
                wk_header = wkw_dataset.header

            self._mags[mag] = MagView(
                self,
                mag_name,
                wk_header.block_len,
                wk_header.file_len,
                wk_header.block_type,
            )

            self.dataset.properties._add_mag(
                self.name,
                mag_name,
                cube_length=wk_header.block_len * wk_header.file_len,
            )
        except wkw.WKWException:
            logging.error(
                f"Failed to setup magnification {mag_name}, which is specified in the datasource-properties.json"
            )

    def _initialize_mag_from_other_mag(
        self, new_mag_name: Union[str, Mag], other_mag: MagView, compress: bool
    ) -> MagView:
        return self.add_mag(
            new_mag_name,
            block_len=other_mag.header.block_len,
            file_len=other_mag.header.file_len,
            compress=compress,
        )

    def set_view_configuration(
        self, view_configuration: "LayerViewConfiguration"
    ) -> None:
        self.dataset.properties._data_layers[self.name]._default_view_configuration = {
            _snake_to_camel_case(k): v
            for k, v in vars(view_configuration).items()
            if v is not None
        }
        self.dataset.properties._export_as_json()  # update properties on disk

    def get_view_configuration(self) -> Optional["LayerViewConfiguration"]:
        view_configuration_dict = self.dataset.properties.data_layers[
            self.name
        ].default_view_configuration
        if view_configuration_dict is None:
            return None

        return LayerViewConfiguration(
            color=cast(Tuple[int, int, int], tuple(view_configuration_dict["color"])),
            alpha=view_configuration_dict.get("alpha"),
            intensity_range=cast(
                Tuple[float, float], tuple(view_configuration_dict["intensityRange"])
            )
            if "intensityRange" in view_configuration_dict.keys()
            else None,
            min=view_configuration_dict.get("min"),
            max=view_configuration_dict.get("max"),
            is_disabled=view_configuration_dict.get("isDisabled"),
            is_inverted=view_configuration_dict.get("isInverted"),
            is_in_edit_mode=view_configuration_dict.get("isInEditMode"),
        )

    def __repr__(self) -> str:
        return repr(
            "Layer(%s, dtype_per_channel=%s, num_channels=%s)"
            % (self.name, self.dtype_per_channel, self.num_channels)
        )


class SegmentationLayer(Layer):
    @property
    def largest_segment_id(self) -> int:
        layer_properties = self.dataset.properties.data_layers[self.name]
        assert isinstance(layer_properties, SegmentationLayerProperties)
        return layer_properties.largest_segment_id

    @largest_segment_id.setter
    def largest_segment_id(self, largest_segment_id: int) -> None:
        layer_properties = self.dataset.properties._data_layers[self.name]
        assert isinstance(layer_properties, SegmentationLayerProperties)
        layer_properties._largest_segment_id = largest_segment_id
        self.dataset.properties._export_as_json()


class LayerCategories:
    """
    There are two different types of layers.
    This class can be used to specify the type of a layer during creation:
    ```python
    from wkcuber.api.dataset import Dataset

    dataset = Dataset(<path_to_dataset>)
    # Adds a new layer
    layer = dataset.add_layer("color", LayerCategories.COLOR_TYPE)
    ```
    """

    COLOR_TYPE = "color"
    SEGMENTATION_TYPE = "segmentation"


class LayerViewConfiguration:
    """
    Stores information on how the dataset is shown in webknossos by default.
    """

    def __init__(
        self,
        color: Optional[Tuple[int, int, int]] = None,
        alpha: Optional[float] = None,
        intensity_range: Optional[Tuple[float, float]] = None,
        min: Optional[float] = None,  # pylint: disable=redefined-builtin
        max: Optional[float] = None,  # pylint: disable=redefined-builtin
        is_disabled: Optional[bool] = None,
        is_inverted: Optional[bool] = None,
        is_in_edit_mode: Optional[bool] = None,
    ):
        self.color = color
        self.alpha = alpha
        self.intensity_range = intensity_range
        self.min = min
        self.max = max
        self.is_disabled = is_disabled
        self.is_inverted = is_inverted
        self.is_in_edit_mode = is_in_edit_mode<|MERGE_RESOLUTION|>--- conflicted
+++ resolved
@@ -1,10 +1,7 @@
 import logging
 import math
 import os
-<<<<<<< HEAD
 import shutil
-=======
->>>>>>> 955488d8
 from argparse import Namespace
 from pathlib import Path
 from shutil import rmtree
