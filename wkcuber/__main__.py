from argparse import ArgumentParser

import logging

from .cubing import cubing, BLOCK_LEN
from .downsampling import downsample_mags, downsample_mags_anisotropic, DEFAULT_EDGE_LEN
from .compress import compress_mag_inplace
from .metadata import write_webknossos_metadata
from .utils import add_verbose_flag, add_distribution_flags, add_anisotropic_flag
from .mag import Mag


def create_parser():
    parser = ArgumentParser()

    parser.add_argument("source_path", help="Directory containing the input images.")

    parser.add_argument(
        "target_path", help="Output directory for the generated dataset."
    )

    parser.add_argument(
        "--layer_name",
        "-l",
        help="Name of the cubed layer (color or segmentation)",
        default="color",
    )

    parser.add_argument(
        "--dtype",
        "-d",
        help="Target datatype (e.g. uint8, uint16, uint32)",
        default="uint8",
    )

    parser.add_argument(
        "--batch_size",
        "-b",
        type=int,
        help="Number of slices to buffer per job",
        default=BLOCK_LEN,
    )

    parser.add_argument(
        "--max_mag",
        "-m",
        help="Max resolution to be downsampled. Needs to be a power of 2.",
        type=int,
        default=512,
    )

    parser.add_argument(
        "--no_compress",
        help="Don't compress this data",
        default=False,
        action="store_true",
    )

    parser.add_argument("--name", "-n", help="Name of the dataset", default=None)

    parser.add_argument(
        "--scale",
        "-s",
        help="Scale of the dataset (e.g. 11.2,11.2,25). This is the size of one voxel in nm.",
        default="1,1,1",
    )

    add_verbose_flag(parser)
    add_distribution_flags(parser)
    add_anisotropic_flag(parser)

    return parser


if __name__ == "__main__":
    args = create_parser().parse_args()

    if args.verbose:
        logging.basicConfig(level=logging.DEBUG)

    bounding_box = cubing(
        args.source_path,
        args.target_path,
        args.layer_name,
        args.dtype,
        args.batch_size,
        args,
    )

    if not args.no_compress:
        compress_mag_inplace(args.target_path, args.layer_name, Mag(1), args)

<<<<<<< HEAD
    if args.anisotropic:
        scale = tuple(float(x) for x in args.scale.split(","))
        downsample_mags_anisotropic(
            args.target_path,
            args.layer_name,
            Mag(1),
            Mag(args.max_mag),
            scale,
            "default",
            DEFAULT_EDGE_LEN,
            args.jobs,
            not args.no_compress,
            args,
        )

    else:
        downsample_mags(
            args.target_path,
            args.layer_name,
            Mag(1),
            Mag(args.max_mag),
            "default",
            DEFAULT_EDGE_LEN,
            args.jobs,
            not args.no_compress,
            args,
        )
=======
    downsample_mags(
        args.target_path,
        args.layer_name,
        Mag(1),
        Mag(args.max_mag),
        "default",
        DEFAULT_EDGE_LEN,
        not args.no_compress,
    )
>>>>>>> 84c1d68d

    scale = tuple(float(x) for x in args.scale.split(","))
    write_webknossos_metadata(
        args.target_path,
        args.name,
        scale,
        compute_max_id=False,
        exact_bounding_box=bounding_box,
    )<|MERGE_RESOLUTION|>--- conflicted
+++ resolved
@@ -90,7 +90,6 @@
     if not args.no_compress:
         compress_mag_inplace(args.target_path, args.layer_name, Mag(1), args)
 
-<<<<<<< HEAD
     if args.anisotropic:
         scale = tuple(float(x) for x in args.scale.split(","))
         downsample_mags_anisotropic(
@@ -118,17 +117,6 @@
             not args.no_compress,
             args,
         )
-=======
-    downsample_mags(
-        args.target_path,
-        args.layer_name,
-        Mag(1),
-        Mag(args.max_mag),
-        "default",
-        DEFAULT_EDGE_LEN,
-        not args.no_compress,
-    )
->>>>>>> 84c1d68d
 
     scale = tuple(float(x) for x in args.scale.split(","))
     write_webknossos_metadata(
