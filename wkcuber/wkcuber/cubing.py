--- conflicted
+++ resolved
@@ -227,16 +227,11 @@
                     buffer = downsample_unpadded_data(
                         buffer, target_mag, interpolation_mode
                     )
-<<<<<<< HEAD
                 buffer_z_offset = (
                     first_z_idx - target_view.global_offset[2]
-                ) // target_mag.to_array()[2]
+                ) // target_mag[2]
                 target_view.write(offset=(0, 0, buffer_z_offset), data=buffer)
                 largest_value_in_chunk = max(largest_value_in_chunk, np.max(buffer))
-=======
-
-                target_wkw.write([0, 0, z_batch[0] / target_mag.to_list()[2]], buffer)
->>>>>>> 8d6a67ac
                 logging.debug(
                     "Cubing of z={}-{} took {:.8f}s".format(
                         first_z_idx,
