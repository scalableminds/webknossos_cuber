import filecmp
import itertools
import json
import os
import tempfile
from os.path import dirname, join
from pathlib import Path
from typing import Any, Tuple, cast, Generator, Union

import pytest

import numpy as np
from shutil import rmtree, copytree

from scipy.ndimage import zoom
from wkw import wkw
from wkw.wkw import WKWException

from wkcuber.api import Dataset
from wkcuber.api.Dataset import (
    WKDataset,
    TiffDataset,
    TiledTiffDataset,
    AbstractDataset,
)
from os import path, makedirs

from wkcuber.api.Layer import Layer
from wkcuber.api.MagDataset import (
    find_mag_path_on_disk,
    MagDataset,
    TiledTiffMagDataset,
)
from wkcuber.api.Properties.DatasetProperties import TiffProperties, WKProperties
from wkcuber.api.TiffData.TiffMag import TiffReader
from wkcuber.api.View import View
from wkcuber.api.bounding_box import BoundingBox
from wkcuber.compress import compress_mag_inplace
from wkcuber.downsampling import downsample_mags_isotropic, downsample_mags_anisotropic
from wkcuber.downsampling_utils import (
    downsample_cube,
    InterpolationModes,
    parse_interpolation_mode,
)
from wkcuber.mag import Mag
from wkcuber.utils import get_executor_for_args, open_wkw, WkwDatasetInfo, named_partial

expected_error_msg = "The test did not throw an exception even though it should. "

TESTDATA_DIR = Path("testdata")
TESTOUTPUT_DIR = Path("testoutput")


def delete_dir(relative_path: Path) -> None:
    if relative_path.exists() and relative_path.is_dir():
        rmtree(relative_path)


def chunk_job(args: Tuple[View, int]) -> None:
    (view, i) = args
    # increment the color value of each voxel
    data = view.read(size=view.size)
    if data.shape[0] == 1:
        data = data[0, :, :, :]
    data += 50
    view.write(data)


def advanced_chunk_job(args: Tuple[View, int], type: type) -> None:
    view, i = args

    # write different data for each chunk (depending on the global_offset of the chunk)
    data = view.read(size=view.size)
    data = np.ones(data.shape, dtype=type) * type(sum(view.global_offset))
    view.write(data)


def for_each_chunking_with_wrong_chunk_size(view: View) -> None:
    with get_executor_for_args(None) as executor:
        try:
            view.for_each_chunk(
                chunk_job,
                chunk_size=(0, 64, 64),
                executor=executor,
            )
            raise Exception(
                expected_error_msg + "The chunk_size should not contain zeros"
            )
        except AssertionError:
            pass

        try:
            view.for_each_chunk(
                chunk_job,
                chunk_size=(16, 64, 64),
                executor=executor,
            )
            raise Exception(expected_error_msg)
        except AssertionError:
            pass

        try:
            view.for_each_chunk(
                chunk_job,
                chunk_size=(100, 64, 64),
                executor=executor,
            )
            raise Exception(expected_error_msg)
        except AssertionError:
            pass


def for_each_chunking_advanced(ds: AbstractDataset, view: View) -> None:
    chunk_size = (64, 64, 64)
    with get_executor_for_args(None) as executor:
        func = named_partial(advanced_chunk_job, type=np.uint8)
        view.for_each_chunk(
            func,
            chunk_size=chunk_size,
            executor=executor,
        )

    for offset, size in [
        ((10, 10, 10), (54, 54, 54)),
        ((10, 64, 10), (54, 64, 54)),
        ((10, 128, 10), (54, 32, 54)),
        ((64, 10, 10), (64, 54, 54)),
        ((64, 64, 10), (64, 64, 54)),
        ((64, 128, 10), (64, 32, 54)),
        ((128, 10, 10), (32, 54, 54)),
        ((128, 64, 10), (32, 64, 54)),
        ((128, 128, 10), (32, 32, 54)),
    ]:
        chunk = ds.get_view("color", "1", size=size, offset=offset, is_bounded=False)
        chunk_data = chunk.read(size=chunk.size)
        assert np.array_equal(
            np.ones(chunk_data.shape, dtype=np.uint8)
            * np.uint8(sum(chunk.global_offset)),
            chunk_data,
        )


def copy_and_transform_job(args: Tuple[View, View, int], name: str, val: int) -> None:
    (source_view, target_view, i) = args
    # This method simply takes the data from the source_view, transforms it and writes it to the target_view

    # These assertions are just to demonstrate how the passed parameters can be accessed inside this method
    assert name == "foo"
    assert val == 42

    # increment the color value of each voxel
    data = source_view.read(size=source_view.size)
    if data.shape[0] == 1:
        data = data[0, :, :, :]
    data += 50
    target_view.write(data)


def get_multichanneled_data(dtype: type) -> np.ndarray:
    data = np.zeros((3, 250, 200, 10), dtype=dtype)
    for h in range(10):
        for i in range(250):
            for j in range(200):
                data[0, i, j, h] = i * 256
                data[1, i, j, h] = j * 256
                data[2, i, j, h] = 100 * 256
    return data


def test_create_wk_dataset_with_layer_and_mag() -> None:
    delete_dir(TESTOUTPUT_DIR / "wk_dataset")

    ds = WKDataset.create(TESTOUTPUT_DIR / "wk_dataset", scale=(1, 1, 1))
    ds.add_layer("color", "color")

    ds.get_layer("color").add_mag("1")
    ds.get_layer("color").add_mag("2-2-1")

    assert (TESTOUTPUT_DIR / "wk_dataset" / "color" / "1").exists()
    assert (TESTOUTPUT_DIR / "wk_dataset" / "color" / "2-2-1").exists()

    assert len(ds.properties.data_layers) == 1
    assert len(ds.properties.data_layers["color"].wkw_magnifications) == 2


def test_create_wk_dataset_with_explicit_header_fields() -> None:
    delete_dir(TESTOUTPUT_DIR / "wk_dataset_advanced")

    ds = WKDataset.create(TESTOUTPUT_DIR / "wk_dataset_advanced", scale=(1, 1, 1))
    ds.add_layer("color", Layer.COLOR_TYPE, dtype_per_layer="uint48", num_channels=3)

    ds.get_layer("color").add_mag("1", block_len=64, file_len=64)
    ds.get_layer("color").add_mag("2-2-1")

    assert (TESTOUTPUT_DIR / "wk_dataset_advanced" / "color" / "1").exists()
    assert (TESTOUTPUT_DIR / "wk_dataset_advanced" / "color" / "2-2-1").exists()

    assert len(ds.properties.data_layers) == 1
    assert len(ds.properties.data_layers["color"].wkw_magnifications) == 2

    assert ds.properties.data_layers["color"].element_class == "uint48"
    assert (
        ds.properties.data_layers["color"].wkw_magnifications[0].cube_length == 64 * 64
    )  # mag "1"
    assert ds.properties.data_layers["color"].wkw_magnifications[0].mag == Mag("1")
    assert (
        ds.properties.data_layers["color"].wkw_magnifications[1].cube_length == 32 * 32
    )  # mag "2-2-1" (defaults are used)
    assert ds.properties.data_layers["color"].wkw_magnifications[1].mag == Mag("2-2-1")


def test_create_tiff_dataset_with_layer_and_mag() -> None:
    # This test would be the same for WKDataset

    delete_dir(TESTOUTPUT_DIR / "tiff_dataset")

    ds = WKDataset.create(TESTOUTPUT_DIR / "tiff_dataset", scale=(1, 1, 1))
    ds.add_layer("color", Layer.COLOR_TYPE)

    ds.get_layer("color").add_mag("1")
    ds.get_layer("color").add_mag("2-2-1")

    assert (TESTOUTPUT_DIR / "tiff_dataset" / "color" / "1").exists()
    assert (TESTOUTPUT_DIR / "tiff_dataset" / "color" / "2-2-1").exists()

    assert len(ds.properties.data_layers) == 1
    assert len(ds.properties.data_layers["color"].wkw_magnifications) == 2


def test_open_wk_dataset() -> None:
    ds = WKDataset(TESTDATA_DIR / "simple_wk_dataset")

    assert len(ds.properties.data_layers) == 1
    assert len(ds.properties.data_layers["color"].wkw_magnifications) == 1


def test_open_tiff_dataset() -> None:
    ds = TiffDataset(TESTDATA_DIR / "simple_tiff_dataset")

    assert len(ds.properties.data_layers) == 1
    assert len(ds.properties.data_layers["color"].wkw_magnifications) == 1


def test_view_read_with_open() -> None:
<<<<<<< HEAD
    wk_view = WKDataset("./testdata/simple_wk_dataset/").get_view(
=======

    wk_view = WKDataset(TESTDATA_DIR / "simple_wk_dataset").get_view(
>>>>>>> 517e1e9f
        "color", "1", size=(16, 16, 16)
    )

    assert not wk_view._is_opened

    with wk_view.open():
        assert wk_view._is_opened

        data = wk_view.read(size=(10, 10, 10))
        assert data.shape == (3, 10, 10, 10)  # three channel

    assert not wk_view._is_opened


def test_tiff_mag_read_with_open() -> None:
<<<<<<< HEAD
    tiff_dataset = TiffDataset("./testdata/simple_tiff_dataset/")
=======

    tiff_dataset = TiffDataset(TESTDATA_DIR / "simple_tiff_dataset")
>>>>>>> 517e1e9f
    layer = tiff_dataset.get_layer("color")
    mag = layer.get_mag("1")
    mag.open()
    data = mag.read(size=(10, 10, 10))
    assert data.shape == (1, 10, 10, 10)  # single channel


def test_view_read_without_open() -> None:
    # This test would be the same for TiffDataset

    wk_view = WKDataset(TESTDATA_DIR / "simple_wk_dataset").get_view(
        "color", "1", size=(16, 16, 16)
    )

    assert not wk_view._is_opened

    # 'read()' checks if it was already opened. If not, it opens and closes automatically
    data = wk_view.read(size=(10, 10, 10))
    assert data.shape == (3, 10, 10, 10)  # three channel

    assert not wk_view._is_opened


def test_view_wk_write() -> None:
    delete_dir(TESTOUTPUT_DIR / "simple_wk_dataset")
    copytree(TESTDATA_DIR / "simple_wk_dataset", TESTOUTPUT_DIR / "simple_wk_dataset")

    wk_view = WKDataset(TESTOUTPUT_DIR / "simple_wk_dataset").get_view(
        "color", "1", size=(16, 16, 16)
    )

    with wk_view.open():
        np.random.seed(1234)
        write_data = (np.random.rand(3, 10, 10, 10) * 255).astype(np.uint8)

        wk_view.write(write_data)

        data = wk_view.read(size=(10, 10, 10))
        assert np.array_equal(data, write_data)


def test_view_tiff_write() -> None:
    delete_dir(TESTOUTPUT_DIR / "simple_tiff_dataset")
    copytree(
        TESTDATA_DIR / "simple_tiff_dataset", TESTOUTPUT_DIR / "simple_tiff_dataset"
    )

    tiff_view = TiffDataset(TESTOUTPUT_DIR / "simple_tiff_dataset").get_view(
        "color", "1", size=(16, 16, 10)
    )

    with tiff_view.open():
        np.random.seed(1234)
        write_data = (np.random.rand(5, 5, 5) * 255).astype(np.uint8)

        tiff_view.write(write_data)

        data = tiff_view.read(size=(5, 5, 5))
        assert data.shape == (1, 5, 5, 5)  # this dataset has only one channel
        assert np.array_equal(data, np.expand_dims(write_data, 0))


def test_view_tiff_write_out_of_bounds() -> None:
    new_dataset_path = TESTOUTPUT_DIR / "tiff_view_dataset_out_of_bounds"

    delete_dir(new_dataset_path)
    copytree(TESTDATA_DIR / "simple_tiff_dataset", new_dataset_path)

    tiff_view = TiffDataset(new_dataset_path).get_view(
        "color", "1", size=(100, 100, 10)
    )

    with tiff_view.open():
        try:
            tiff_view.write(
                np.zeros((200, 200, 5), dtype=np.uint8)
            )  # this is bigger than the bounding_box
            raise Exception(
                "The test 'test_view_tiff_write_out_of_bounds' did not throw an exception even though it should"
            )
        except AssertionError:
            pass


def test_view_wk_write_out_of_bounds() -> None:
    new_dataset_path = TESTOUTPUT_DIR / "wk_view_dataset_out_of_bounds"

    delete_dir(new_dataset_path)
    copytree(TESTDATA_DIR / "simple_wk_dataset", new_dataset_path)

    tiff_view = WKDataset(new_dataset_path).get_view("color", "1", size=(16, 16, 16))

    with tiff_view.open():
        try:
            tiff_view.write(
                np.zeros((200, 200, 5), dtype=np.uint8)
            )  # this is bigger than the bounding_box
            raise Exception(
                "The test 'test_view_wk_write_out_of_bounds' did not throw an exception even though it should"
            )
        except AssertionError:
            pass


def test_wk_view_out_of_bounds() -> None:
    try:
        # The size of the mag is (24, 24, 24). Trying to get an bigger view should throw an error
        WKDataset(TESTDATA_DIR / "simple_wk_dataset").get_view(
            "color", "1", size=(100, 100, 100)
        )
        raise Exception(
            "The test 'test_view_wk_write_out_of_bounds' did not throw an exception even though it should"
        )
    except AssertionError:
        pass


def test_tiff_view_out_of_bounds() -> None:
    try:
        # The size of the mag is (24, 24, 24). Trying to get an bigger view should throw an error
        TiffDataset(TESTDATA_DIR / "simple_tiff_dataset").get_view(
            "color", "1", size=(100, 100, 100)
        )
        raise Exception(
            "The test 'test_view_wk_write_out_of_bounds' did not throw an exception even though it should"
        )
    except AssertionError:
        pass


def test_tiff_write_out_of_bounds() -> None:
    new_dataset_path = TESTOUTPUT_DIR / "simple_tiff_dataset_out_of_bounds"

    delete_dir(new_dataset_path)
    copytree(TESTDATA_DIR / "simple_tiff_dataset", new_dataset_path)

    ds = TiffDataset(new_dataset_path)
    mag_dataset = ds.get_layer("color").get_mag("1")

    assert ds.properties.data_layers["color"].get_bounding_box_size() == (265, 265, 10)
    mag_dataset.write(
        np.zeros((300, 300, 15), dtype=np.uint8)
    )  # this is bigger than the bounding_box
    assert ds.properties.data_layers["color"].get_bounding_box_size() == (300, 300, 15)


def test_wk_write_out_of_bounds() -> None:
    new_dataset_path = TESTOUTPUT_DIR / "simple_wk_dataset_out_of_bounds"

    delete_dir(new_dataset_path)
    copytree(TESTDATA_DIR / "simple_wk_dataset", new_dataset_path)

    ds = WKDataset(new_dataset_path)
    mag_dataset = ds.get_layer("color").get_mag("1")

    assert ds.properties.data_layers["color"].get_bounding_box_size() == (24, 24, 24)
    mag_dataset.write(
        np.zeros((3, 1, 1, 48), dtype=np.uint8)
    )  # this is bigger than the bounding_box
    assert ds.properties.data_layers["color"].get_bounding_box_size() == (24, 24, 48)


def test_wk_write_out_of_bounds_mag2() -> None:
    new_dataset_path = TESTOUTPUT_DIR / "simple_wk_dataset_out_of_bounds"

    delete_dir(new_dataset_path)
    copytree(TESTDATA_DIR / "simple_wk_dataset", new_dataset_path)

    ds = WKDataset(new_dataset_path)
    mag_dataset = ds.get_layer("color").get_or_add_mag("2-2-1")

    assert ds.properties.data_layers["color"].get_bounding_box_offset() == (0, 0, 0)
    assert ds.properties.data_layers["color"].get_bounding_box_size() == (24, 24, 24)
    mag_dataset.write(
        np.zeros((3, 50, 1, 48), dtype=np.uint8), (10, 10, 10)
    )  # this is bigger than the bounding_box
    assert ds.properties.data_layers["color"].get_bounding_box_offset() == (0, 0, 0)
    assert ds.properties.data_layers["color"].get_bounding_box_size() == (120, 24, 58)


def test_update_new_bounding_box_offset() -> None:
    # This test would be the same for WKDataset

    delete_dir(TESTOUTPUT_DIR / "tiff_dataset")

    ds = TiffDataset.create(TESTOUTPUT_DIR / "tiff_dataset", scale=(1, 1, 1))
    mag = ds.add_layer("color", Layer.COLOR_TYPE).add_mag("1")

    assert ds.properties.data_layers["color"].bounding_box["topLeft"] == (-1, -1, -1)

    np.random.seed(1234)
    write_data = (np.random.rand(10, 10, 10) * 255).astype(np.uint8)
    mag.write(
        write_data, offset=(10, 10, 10)
    )  # the write method of MagDataset does always use the relative offset to (0, 0, 0)
    assert ds.properties.data_layers["color"].bounding_box["topLeft"] == (10, 10, 10)

    mag.write(
        write_data, offset=(5, 5, 20)
    )  # the write method of MagDataset does always use the relative offset to (0, 0, 0)
    assert ds.properties.data_layers["color"].bounding_box["topLeft"] == (5, 5, 10)


def test_other_file_extensions_for_tiff_dataset() -> None:
    # The TiffDataset also works with other file extensions (in this case .png)
    # It also works with .jpg but this format uses lossy compression

    delete_dir(TESTOUTPUT_DIR / "png_dataset")

    ds = TiffDataset.create(
        TESTOUTPUT_DIR / "png_dataset", scale=(1, 1, 1), pattern="{zzz}.png"
    )
    mag = ds.add_layer("color", Layer.COLOR_TYPE).add_mag("1")

    np.random.seed(1234)
    write_data = (np.random.rand(10, 10, 10) * 255).astype(np.uint8)
    mag.write(write_data)
    assert np.array_equal(mag.read(size=(10, 10, 10)), np.expand_dims(write_data, 0))


def test_tiff_write_multi_channel_uint8() -> None:
    dataset_path = TESTOUTPUT_DIR / "tiff_multichannel"
    delete_dir(dataset_path)

    ds_tiff = TiffDataset.create(dataset_path, scale=(1, 1, 1))
    mag = ds_tiff.add_layer("color", Layer.COLOR_TYPE, num_channels=3).add_mag("1")

    # 10 images (z-layers), each 250x200, dtype=np.uint8
    data = get_multichanneled_data(np.uint8)

    ds_tiff.get_layer("color").get_mag("1").write(data)

    assert np.array_equal(data, mag.read(size=(250, 200, 10)))


def test_wk_write_multi_channel_uint8() -> None:
    dataset_path = TESTOUTPUT_DIR / "wk_multichannel"
    delete_dir(dataset_path)

    ds_tiff = WKDataset.create(dataset_path, scale=(1, 1, 1))
    mag = ds_tiff.add_layer("color", Layer.COLOR_TYPE, num_channels=3).add_mag("1")

    # 10 images (z-layers), each 250x200, dtype=np.uint8
    data = get_multichanneled_data(np.uint8)

    ds_tiff.get_layer("color").get_mag("1").write(data)

    assert np.array_equal(data, mag.read(size=(250, 200, 10)))


def test_tiff_write_multi_channel_uint16() -> None:
    dataset_path = TESTOUTPUT_DIR / "tiff_multichannel"
    delete_dir(dataset_path)

    ds_tiff = TiffDataset.create(dataset_path, scale=(1, 1, 1))
    mag = ds_tiff.add_layer(
        "color", Layer.COLOR_TYPE, num_channels=3, dtype_per_layer="uint48"
    ).add_mag("1")

    # 10 images (z-layers), each 250x200, dtype=np.uint16
    data = get_multichanneled_data(np.uint16)

    mag.write(data)
    written_data = mag.read(size=(250, 200, 10))

    print(written_data.dtype)

    assert np.array_equal(data, written_data)


def test_wk_write_multi_channel_uint16() -> None:
    dataset_path = TESTOUTPUT_DIR / "wk_multichannel"
    delete_dir(dataset_path)

    ds_tiff = WKDataset.create(dataset_path, scale=(1, 1, 1))
    mag = ds_tiff.add_layer(
        "color", Layer.COLOR_TYPE, num_channels=3, dtype_per_layer="uint48"
    ).add_mag("1")

    # 10 images (z-layers), each 250x200, dtype=np.uint16
    data = get_multichanneled_data(np.uint16)

    mag.write(data)
    written_data = mag.read(size=(250, 200, 10))

    assert np.array_equal(data, written_data)


def test_wkw_empty_read() -> None:
    filename = TESTOUTPUT_DIR / "empty_wk_dataset"
    delete_dir(filename)

    mag = (
        WKDataset.create(filename, scale=(1, 1, 1))
        .add_layer("color", Layer.COLOR_TYPE)
        .add_mag("1")
    )
    data = mag.read(offset=(1, 1, 1), size=(0, 0, 0))

    assert data.shape == (1, 0, 0, 0)


def test_tiff_empty_read() -> None:
    filename = TESTOUTPUT_DIR / "empty_tiff_dataset"
    delete_dir(filename)

    mag = (
        TiffDataset.create(filename, scale=(1, 1, 1))
        .add_layer("color", Layer.COLOR_TYPE)
        .add_mag("1")
    )
    data = mag.read(offset=(1, 1, 1), size=(0, 0, 0))

    assert data.shape == (1, 0, 0, 0)


def test_tiff_read_padded_data() -> None:
    filename = TESTOUTPUT_DIR / "empty_tiff_dataset"
    delete_dir(filename)

    mag = (
        TiffDataset.create(filename, scale=(1, 1, 1))
        .add_layer("color", Layer.COLOR_TYPE, num_channels=3)
        .add_mag("1")
    )
    # there are no tiffs yet, however, this should not fail but pad the data with zeros
    data = mag.read(size=(10, 10, 10))

    assert data.shape == (3, 10, 10, 10)
    assert np.array_equal(data, np.zeros((3, 10, 10, 10)))


def test_wk_read_padded_data() -> None:
    filename = TESTOUTPUT_DIR / "empty_wk_dataset"
    delete_dir(filename)

    mag = (
        WKDataset.create(filename, scale=(1, 1, 1))
        .add_layer("color", Layer.COLOR_TYPE, num_channels=3)
        .add_mag("1")
    )
    # there is no data yet, however, this should not fail but pad the data with zeros
    data = mag.read(size=(10, 10, 10))

    assert data.shape == (3, 10, 10, 10)
    assert np.array_equal(data, np.zeros((3, 10, 10, 10)))


def test_read_and_write_of_properties() -> None:
    destination_path = TESTOUTPUT_DIR / "read_write_properties"
    delete_dir(destination_path)
    source_file_name = (
        TESTDATA_DIR / "simple_tiff_dataset" / "datasource-properties.json"
    )
    destination_file_name = destination_path / "datasource-properties.json"

    imported_properties = TiffProperties._from_json(source_file_name)
    imported_properties._path = str(destination_file_name)
    makedirs(destination_path)
    imported_properties._export_as_json()

    with open(source_file_name) as source_stream:
        source_data = json.load(source_stream)
        with open(destination_file_name) as destination_stream:
            destination_data = json.load(destination_stream)
            assert source_data == destination_data


def test_read_and_write_of_view_configuration() -> None:
    destination_path = "./testoutput/read_write_view_configuration/"
    delete_dir(destination_path)
    source_file_name = "./testdata/simple_wk_dataset/datasource-properties.json"
    destination_file_name = destination_path + "datasource-properties.json"

    imported_properties = WKProperties._from_json(source_file_name)
    imported_properties._path = destination_file_name
    makedirs(destination_path)
    imported_properties._export_as_json()

    with open(source_file_name) as source_stream:
        source_data = json.load(source_stream)
        with open(destination_file_name) as destination_stream:
            destination_data = json.load(destination_stream)
            assert source_data == destination_data


def test_num_channel_mismatch_assertion() -> None:
    delete_dir(TESTOUTPUT_DIR / "wk_dataset")

    ds = WKDataset.create(TESTOUTPUT_DIR / "wk_dataset", scale=(1, 1, 1))
    mag = ds.add_layer("color", Layer.COLOR_TYPE, num_channels=1).add_mag(
        "1"
    )  # num_channel=1 is also the default

    np.random.seed(1234)
    write_data = (np.random.rand(3, 10, 10, 10) * 255).astype(np.uint8)  # 3 channels

    try:
        mag.write(write_data)  # there is a mismatch between the number of channels
        raise Exception(
            "The test 'test_num_channel_mismatch_assertion' did not throw an exception even though it should"
        )
    except AssertionError:
        pass


def test_get_or_add_layer() -> None:
    # This test would be the same for TiffDataset

    delete_dir(TESTOUTPUT_DIR / "wk_dataset")

    ds = WKDataset.create(TESTOUTPUT_DIR / "wk_dataset", scale=(1, 1, 1))

    assert "color" not in ds.layers.keys()

    # layer did not exist before
    layer = ds.get_or_add_layer(
        "color", Layer.COLOR_TYPE, dtype_per_layer="uint8", num_channels=1
    )
    assert "color" in ds.layers.keys()
    assert layer.name == "color"

    # layer did exist before
    layer = ds.get_or_add_layer(
        "color", Layer.COLOR_TYPE, dtype_per_layer="uint8", num_channels=1
    )
    assert "color" in ds.layers.keys()
    assert layer.name == "color"

    try:
        # layer did exist before but with another 'dtype_per_layer' (this would work the same for 'category' and 'num_channels')
        layer = ds.get_or_add_layer(
            "color", Layer.COLOR_TYPE, dtype_per_layer="uint16", num_channels=1
        )

        raise Exception(
            "The test 'test_get_or_add_layer' did not throw an exception even though it should"
        )
    except AssertionError:
        pass


def test_get_or_add_mag_for_wk() -> None:
    delete_dir(TESTOUTPUT_DIR / "wk_dataset")

    layer = WKDataset.create(TESTOUTPUT_DIR / "wk_dataset", scale=(1, 1, 1)).add_layer(
        "color", Layer.COLOR_TYPE
    )

    assert "1" not in layer.mags.keys()

    # The mag did not exist before
    mag = layer.get_or_add_mag("1", block_len=32, file_len=32, block_type=1)
    assert "1" in layer.mags.keys()
    assert mag.name == "1"

    # The mag did exist before
    layer.get_or_add_mag("1", block_len=32, file_len=32, block_type=1)
    assert "1" in layer.mags.keys()
    assert mag.name == "1"

    try:
        # mag did exist before but with another 'block_len' (this would work the same for 'file_len' and 'block_type')
        mag = layer.get_or_add_mag("1", block_len=64, file_len=32, block_type=1)

        raise Exception(
            "The test 'test_get_or_add_layer' did not throw an exception even though it should"
        )
    except AssertionError:
        pass


def test_get_or_add_mag_for_tiff() -> None:
    delete_dir(TESTOUTPUT_DIR / "wk_dataset")

    layer = TiffDataset.create(
        TESTOUTPUT_DIR / "wk_dataset", scale=(1, 1, 1)
    ).add_layer("color", Layer.COLOR_TYPE)

    assert "1" not in layer.mags.keys()

    # The mag did not exist before
    mag = layer.get_or_add_mag("1")
    assert "1" in layer.mags.keys()
    assert mag.name == "1"

    # The mag did exist before
    layer.get_or_add_mag("1")
    assert "1" in layer.mags.keys()
    assert mag.name == "1"


def test_tiled_tiff_read_and_write_multichannel() -> None:
    delete_dir(TESTOUTPUT_DIR / "TiledTiffDataset")
    tiled_tiff_ds = TiledTiffDataset.create(
        TESTOUTPUT_DIR / "TiledTiffDataset",
        scale=(1, 1, 1),
        tile_size=(32, 64),
        pattern="{xxx}_{yyy}_{zzz}.tif",
    )

    mag = tiled_tiff_ds.add_layer("color", Layer.COLOR_TYPE, num_channels=3).add_mag(
        "1"
    )

    data = get_multichanneled_data(np.uint8)

    mag.write(data, offset=(5, 5, 5))
    written_data = mag.read(offset=(5, 5, 5), size=(250, 200, 10))
    assert written_data.shape == (3, 250, 200, 10)
    assert np.array_equal(data, written_data)


def test_tiled_tiff_read_and_write() -> None:
    delete_dir(TESTOUTPUT_DIR / "tiled_tiff_dataset")
    tiled_tiff_ds = TiledTiffDataset.create(
        TESTOUTPUT_DIR / "tiled_tiff_dataset",
        scale=(1, 1, 1),
        tile_size=(32, 64),
        pattern="{xxx}_{yyy}_{zzz}.tif",
    )

    mag = tiled_tiff_ds.add_layer("color", Layer.COLOR_TYPE).add_mag("1")

    data = np.zeros((250, 200, 10), dtype=np.uint8)
    for h in range(10):
        for i in range(250):
            for j in range(200):
                data[i, j, h] = i + j % 250

    mag.write(data, offset=(5, 5, 5))
    written_data = mag.read(offset=(5, 5, 5), size=(250, 200, 10))
    assert written_data.shape == (1, 250, 200, 10)
    assert np.array_equal(written_data, np.expand_dims(data, 0))

    assert mag.get_tile(1, 1, 6).shape == (1, 32, 64, 1)
    assert np.array_equal(
        mag.get_tile(1, 2, 6)[0, :, :, 0],
        TiffReader(
            TESTOUTPUT_DIR / "tiled_tiff_dataset" / "color" / "1" / "001_002_006.tif"
        ).read(),
    )

    assert np.array_equal(
        data[(32 * 1) - 5 : (32 * 2) - 5, (64 * 2) - 5 : (64 * 3) - 5, 6],
        TiffReader(
            TESTOUTPUT_DIR / "tiled_tiff_dataset" / "color" / "1" / "001_002_006.tif"
        ).read(),
    )


def test_open_dataset_without_num_channels_in_properties() -> None:
    delete_dir(TESTOUTPUT_DIR / "old_wk_dataset")
    copytree(TESTDATA_DIR / "old_wk_dataset", TESTOUTPUT_DIR / "old_wk_dataset")

    with open(
        TESTOUTPUT_DIR / "old_wk_dataset" / "datasource-properties.json"
    ) as datasource_properties:
        data = json.load(datasource_properties)
        assert data["dataLayers"][0].get("num_channels") is None

    ds = WKDataset(TESTOUTPUT_DIR / "old_wk_dataset")
    assert ds.properties.data_layers["color"].num_channels == 1
    ds.properties._export_as_json()

    with open(
        TESTOUTPUT_DIR / "old_wk_dataset" / "datasource-properties.json"
    ) as datasource_properties:
        data = json.load(datasource_properties)
        assert data["dataLayers"][0].get("num_channels") == 1


def test_advanced_pattern() -> None:
    delete_dir(TESTOUTPUT_DIR / "tiff_dataset_advanced_pattern")
    ds = TiledTiffDataset.create(
        TESTOUTPUT_DIR / "tiff_dataset_advanced_pattern",
        scale=(1, 1, 1),
        tile_size=(32, 32),
        pattern="{xxxx}/{yyyy}/{zzzz}.tif",
    )
    mag = ds.add_layer("color", Layer.COLOR_TYPE).add_mag("1")
    data = (np.random.rand(10, 10, 10) * 255).astype(np.uint8)
    mag.write(data)

    assert np.array_equal(mag.read(size=(10, 10, 10)), np.expand_dims(data, 0))


def test_invalid_pattern() -> None:
<<<<<<< HEAD
    delete_dir("./testoutput/tiff_invalid_dataset")
=======

    delete_dir(TESTOUTPUT_DIR / "tiff_invalid_dataset")
>>>>>>> 517e1e9f
    try:
        TiledTiffDataset.create(
            TESTOUTPUT_DIR / "tiff_invalid_dataset",
            scale=(1, 1, 1),
            tile_size=(32, 32),
            pattern="{xxxx}/{yyyy}/{zzzz.tif",
        )
        raise Exception(
            "The test 'test_invalid_pattern' did not throw an exception even though it should"
        )
    except AssertionError:
        pass

    try:
        TiledTiffDataset.create(
            TESTOUTPUT_DIR / "tiff_invalid_dataset",
            scale=(1, 1, 1),
            tile_size=(32, 32),
            pattern="zzzz.tif",
        )
        raise Exception(
            "The test 'test_invalid_pattern' did not throw an exception even though it should"
        )
    except AssertionError:
        pass


def test_largest_segment_id_requirement() -> None:
    path = TESTOUTPUT_DIR / "largest_segment_id"
    delete_dir(path)
    ds = WKDataset.create(path, scale=(10, 10, 10))

    with pytest.raises(AssertionError):
        ds.add_layer("segmentation", Layer.SEGMENTATION_TYPE)

    largest_segment_id = 10
    ds.add_layer(
        "segmentation", Layer.SEGMENTATION_TYPE, largest_segment_id=largest_segment_id
    ).add_mag(Mag(1))

    ds = WKDataset(path)
    assert (
        ds.properties.data_layers["segmentation"].largest_segment_id
        == largest_segment_id
    )


def test_properties_with_segmentation() -> None:
    input_json_path = (
        TESTDATA_DIR / "complex_property_ds" / "datasource-properties.json"
    )
    output_json_path = (
        TESTOUTPUT_DIR / "complex_property_ds" / "datasource-properties.json"
    )
    properties = WKProperties._from_json(input_json_path)

    # the attributes 'largest_segment_id' and 'mappings' only exist if it is a SegmentationLayer
    assert properties.data_layers["segmentation"].largest_segment_id == 1000000000
    assert properties.data_layers["segmentation"].mappings == [
        "larger5um1",
        "axons",
        "astrocyte-ge-7",
        "astrocyte",
        "mitochondria",
        "astrocyte-full",
    ]

    # export the json under a new name
    makedirs(dirname(output_json_path), exist_ok=True)
    properties._path = str(output_json_path)
    properties._export_as_json()

    # validate if contents match
    with open(input_json_path) as input_properties:
        input_data = json.load(input_properties)

        with open(output_json_path) as output_properties:
            output_data = json.load(output_properties)
            for layer in output_data["dataLayers"]:
                # remove the num_channels because they are not part of the original json
                del layer["num_channels"]

            assert input_data == output_data


def test_chunking_wk() -> None:
    delete_dir(TESTOUTPUT_DIR / "chunking_dataset_wk")
    copytree(TESTDATA_DIR / "simple_wk_dataset", TESTOUTPUT_DIR / "chunking_dataset_wk")

    view = WKDataset(TESTOUTPUT_DIR / "chunking_dataset_wk").get_view(
        "color", "1", size=(256, 256, 256), is_bounded=False
    )

    original_data = view.read(size=view.size)

    with get_executor_for_args(None) as executor:
        view.for_each_chunk(
            chunk_job,
            chunk_size=(64, 64, 64),
            executor=executor,
        )

    assert np.array_equal(original_data + 50, view.read(size=view.size))


def test_chunking_wk_advanced() -> None:
    delete_dir(TESTOUTPUT_DIR / "chunking_dataset_wk_advanced")
    copytree(
        TESTDATA_DIR / "simple_wk_dataset",
        TESTOUTPUT_DIR / "chunking_dataset_wk_advanced",
    )

    ds = WKDataset(TESTOUTPUT_DIR / "chunking_dataset_wk_advanced")
    view = ds.get_view(
        "color", "1", size=(150, 150, 54), offset=(10, 10, 10), is_bounded=False
    )
    for_each_chunking_advanced(ds, view)


def test_chunking_wk_wrong_chunk_size() -> None:
    delete_dir(TESTOUTPUT_DIR / "chunking_dataset_wk_with_wrong_chunk_size")
    copytree(
        TESTDATA_DIR / "simple_wk_dataset",
        TESTOUTPUT_DIR / "chunking_dataset_wk_with_wrong_chunk_size",
    )

    view = WKDataset(
        TESTOUTPUT_DIR / "chunking_dataset_wk_with_wrong_chunk_size"
    ).get_view("color", "1", size=(256, 256, 256), is_bounded=False)

    for_each_chunking_with_wrong_chunk_size(view)


def test_chunking_tiff() -> None:
    delete_dir(TESTOUTPUT_DIR / "chunking_dataset_tiff")
    copytree(
        TESTDATA_DIR / "simple_tiff_dataset", TESTOUTPUT_DIR / "chunking_dataset_tiff"
    )

    view = TiffDataset(TESTOUTPUT_DIR / "chunking_dataset_tiff").get_view(
        "color", "1", size=(265, 265, 10)
    )

    original_data = view.read(size=view.size)

    with get_executor_for_args(None) as executor:
        view.for_each_chunk(
            chunk_job,
            chunk_size=(265, 265, 1),
            executor=executor,
        )

    new_data = view.read(size=view.size)
    assert np.array_equal(original_data + 50, new_data)


def test_chunking_tiff_wrong_chunk_size() -> None:
    delete_dir(TESTOUTPUT_DIR / "chunking_dataset_tiff_with_wrong_chunk_size")
    copytree(
        TESTDATA_DIR / "simple_tiff_dataset",
        TESTOUTPUT_DIR / "chunking_dataset_tiff_with_wrong_chunk_size",
    )

    view = TiffDataset(
        TESTOUTPUT_DIR / "chunking_dataset_tiff_with_wrong_chunk_size"
    ).get_view("color", "1", size=(256, 256, 256), is_bounded=False)

    for_each_chunking_with_wrong_chunk_size(view)


def test_chunking_tiled_tiff_wrong_chunk_size() -> None:
    delete_dir(TESTOUTPUT_DIR / "chunking_dataset_tiled_tiff_with_wrong_chunk_size")

    ds = TiledTiffDataset.create(
        TESTOUTPUT_DIR / "chunking_dataset_tiled_tiff_with_wrong_chunk_size",
        scale=(1, 1, 1),
        tile_size=(32, 32),
        pattern="{xxxx}/{yyyy}/{zzzz}.tif",
    )
    ds.add_layer("color", Layer.COLOR_TYPE).add_mag("1")
    view = ds.get_view("color", "1", size=(256, 256, 256), is_bounded=False)

    for_each_chunking_with_wrong_chunk_size(view)


def test_chunking_tiled_tiff_advanced() -> None:
    delete_dir(TESTOUTPUT_DIR / "chunking_dataset_tiled_tiff_advanced")
    copytree(
        TESTDATA_DIR / "simple_wk_dataset",
        TESTOUTPUT_DIR / "chunking_dataset_tiled_tiff_advanced",
    )

    ds = WKDataset(TESTOUTPUT_DIR / "chunking_dataset_tiled_tiff_advanced")
    view = ds.get_view(
        "color", "1", size=(150, 150, 54), offset=(10, 10, 10), is_bounded=False
    )

    for_each_chunking_advanced(ds, view)


def test_tiled_tiff_inverse_pattern() -> None:
    delete_dir(TESTOUTPUT_DIR / "tiled_tiff_dataset_inverse")
    tiled_tiff_ds = TiledTiffDataset.create(
        TESTOUTPUT_DIR / "tiled_tiff_dataset_inverse",
        scale=(1, 1, 1),
        tile_size=(32, 64),
        pattern="{zzz}/{xxx}/{yyy}.tif",
    )

    mag = cast(
        TiledTiffMagDataset,
        tiled_tiff_ds.add_layer("color", Layer.COLOR_TYPE).add_mag("1"),
    )

    data = np.zeros((250, 200, 10), dtype=np.uint8)
    for h in range(10):
        for i in range(250):
            for j in range(200):
                data[i, j, h] = i + j % 250

    mag.write(data, offset=(5, 5, 5))
    written_data = mag.read(offset=(5, 5, 5), size=(250, 200, 10))
    assert written_data.shape == (1, 250, 200, 10)
    assert np.array_equal(written_data, np.expand_dims(data, 0))

    assert mag.get_tile(1, 1, 6).shape == (1, 32, 64, 1)
    assert np.array_equal(
        mag.get_tile(1, 2, 6)[0, :, :, 0],
        TiffReader(
            TESTOUTPUT_DIR
            / "tiled_tiff_dataset_inverse"
            / "color"
            / "1"
            / "006"
            / "001"
            / "002.tif"
        ).read(),
    )

    assert np.array_equal(
        data[(32 * 1) - 5 : (32 * 2) - 5, (64 * 2) - 5 : (64 * 3) - 5, 6],
        TiffReader(
            TESTOUTPUT_DIR
            / "tiled_tiff_dataset_inverse"
            / "color"
            / "1"
            / "006"
            / "001"
            / "002.tif"
        ).read(),
    )


def test_view_write_without_open() -> None:
    # This test would be the same for TiffDataset
    ds_path = TESTOUTPUT_DIR / "wk_dataset_write_without_open"
    delete_dir(ds_path)

    ds = WKDataset.create(ds_path, scale=(1, 1, 1))
    ds.add_layer("color", Layer.COLOR_TYPE)

    ds.get_layer("color").add_mag("1")

    wk_view = ds.get_view("color", "1", size=(32, 64, 16), is_bounded=False)

    assert not wk_view._is_opened

    write_data = (np.random.rand(32, 64, 16) * 255).astype(np.uint8)
    wk_view.write(write_data)

    assert not wk_view._is_opened


def test_typing_of_get_mag() -> None:
    ds = WKDataset(TESTDATA_DIR / "simple_wk_dataset")
    layer = ds.get_layer("color")
    assert layer.get_mag("1") == layer.get_mag(1)
    assert layer.get_mag("1") == layer.get_mag((1, 1, 1))
    assert layer.get_mag("1") == layer.get_mag([1, 1, 1])
    assert layer.get_mag("1") == layer.get_mag(np.array([1, 1, 1]))
    assert layer.get_mag("1") == layer.get_mag(Mag(1))


def test_wk_dataset_get_or_create() -> None:
    ds_path = TESTOUTPUT_DIR / "wk_dataset_get_or_create"
    delete_dir(ds_path)

    # dataset does not exists yet
    ds1 = WKDataset.get_or_create(ds_path, scale=(1, 1, 1))
    assert "color" not in ds1.layers.keys()
    ds1.add_layer("color", Layer.COLOR_TYPE)
    assert "color" in ds1.layers.keys()

    # dataset already exists
    ds2 = WKDataset.get_or_create(ds_path, scale=(1, 1, 1))
    assert "color" in ds2.layers.keys()

    try:
        # dataset already exists, but with a different scale
        WKDataset.get_or_create(ds_path, scale=(2, 2, 2))
        raise Exception(expected_error_msg)
    except AssertionError:
        pass


def test_tiff_dataset_get_or_create() -> None:
    ds_path = TESTOUTPUT_DIR / "tiff_dataset_get_or_create"
    delete_dir(ds_path)

    # dataset does not exists yet
    ds1 = TiffDataset.get_or_create(ds_path, scale=(1, 1, 1))
    assert "color" not in ds1.layers.keys()
    ds1.add_layer("color", Layer.COLOR_TYPE)
    assert "color" in ds1.layers.keys()

    # dataset already exists
    ds2 = TiffDataset.get_or_create(ds_path, scale=(1, 1, 1))
    assert "color" in ds2.layers.keys()

    try:
        # dataset already exists, but with a different scale
        TiffDataset.get_or_create(ds_path, scale=(2, 2, 2))
        raise Exception(expected_error_msg)
    except AssertionError:
        pass

    try:
        # dataset already exists, but with a different pattern
        TiffDataset.get_or_create(
            ds_path,
            scale=(1, 1, 1),
            pattern="ds_{zzz}.tif",
        )
        raise Exception(expected_error_msg)
    except AssertionError:
        pass


def test_tiled_tiff_dataset_get_or_create() -> None:
    delete_dir(TESTOUTPUT_DIR / "tiled_tiff_dataset_get_or_create")

    ds_path = TESTOUTPUT_DIR / "tiled_tiff_dataset_get_or_create"
    # dataset does not exists yet
    ds1 = TiledTiffDataset.get_or_create(
        ds_path,
        scale=(1, 1, 1),
        tile_size=(32, 64),
    )
    assert "color" not in ds1.layers.keys()
    ds1.add_layer("color", Layer.COLOR_TYPE)
    assert "color" in ds1.layers.keys()

    # dataset already exists
    ds2 = TiledTiffDataset.get_or_create(
        ds_path,
        scale=(1, 1, 1),
        tile_size=(32, 64),
    )
    assert "color" in ds2.layers.keys()

    try:
        # dataset already exists, but with a different scale
        TiledTiffDataset.get_or_create(
            ds_path,
            scale=(2, 2, 2),
            tile_size=(32, 64),
        )
        raise Exception(expected_error_msg)
    except AssertionError:
        pass

    try:
        # dataset already exists, but with a different tile_size
        TiledTiffDataset.get_or_create(
            TESTOUTPUT_DIR / "tiled_tiff_dataset_get_or_create",
            scale=(1, 1, 1),
            tile_size=(100, 100),
        )
        raise Exception(expected_error_msg)
    except AssertionError:
        pass

    try:
        # dataset already exists, but with a different pattern
        TiledTiffDataset.get_or_create(
            TESTOUTPUT_DIR / "tiled_tiff_dataset_get_or_create",
            scale=(1, 1, 1),
            tile_size=(32, 64),
            pattern="ds_{zzz}.tif",
        )
        raise Exception(expected_error_msg)
    except AssertionError:
        pass


def test_changing_layer_bounding_box() -> None:
    delete_dir(TESTOUTPUT_DIR / "test_changing_layer_bounding_box")
    copytree(
        TESTDATA_DIR / "simple_tiff_dataset",
        TESTOUTPUT_DIR / "test_changing_layer_bounding_box",
    )

    ds = TiffDataset(TESTOUTPUT_DIR / "test_changing_layer_bounding_box")
    layer = ds.get_layer("color")
    mag = layer.get_mag("1")

    bbox_size = ds.properties.data_layers["color"].get_bounding_box_size()
    assert bbox_size == (265, 265, 10)
    original_data = mag.read(size=bbox_size)
    assert original_data.shape == (1, 265, 265, 10)

    layer.set_bounding_box_size((100, 100, 10))  # decrease boundingbox

    bbox_size = ds.properties.data_layers["color"].get_bounding_box_size()
    assert bbox_size == (100, 100, 10)
    less_data = mag.read(size=bbox_size)
    assert less_data.shape == (1, 100, 100, 10)
    assert np.array_equal(original_data[:, :100, :100, :10], less_data)

    layer.set_bounding_box_size((300, 300, 10))  # increase the boundingbox

    bbox_size = ds.properties.data_layers["color"].get_bounding_box_size()
    assert bbox_size == (300, 300, 10)
    more_data = mag.read(size=bbox_size)
    assert more_data.shape == (1, 300, 300, 10)
    assert np.array_equal(more_data[:, :265, :265, :10], original_data)

    layer.set_bounding_box_size((300, 300, 10))  # increase the boundingbox

    assert ds.properties.data_layers["color"].get_bounding_box_offset() == (0, 0, 0)

    layer.set_bounding_box(
        offset=(10, 10, 0), size=(255, 255, 10)
    )  # change offset and size

    new_bbox_offset = ds.properties.data_layers["color"].get_bounding_box_offset()
    new_bbox_size = ds.properties.data_layers["color"].get_bounding_box_size()
    assert new_bbox_offset == (10, 10, 0)
    assert new_bbox_size == (255, 255, 10)
    new_data = mag.read(size=new_bbox_size)
    assert new_data.shape == (1, 255, 255, 10)
    assert np.array_equal(original_data[:, 10:, 10:, :], new_data)


def test_view_offsets() -> None:
    delete_dir(TESTOUTPUT_DIR / "wk_offset_tests")

    ds = WKDataset.create(TESTOUTPUT_DIR / "wk_offset_tests", scale=(1, 1, 1))
    mag = ds.add_layer("color", Layer.COLOR_TYPE).add_mag("1")

    # The dataset is new -> no data has been written.
    # Therefore, the size of the bounding box in the properties.json is (0, 0, 0)

    # Creating this view works because the size is set to (0, 0, 0)
    # However, in practice such a view would not make sense because 'is_bounded' is set to 'True'
    wk_view = ds.get_view("color", "1", size=(0, 0, 0), is_bounded=True)
    assert wk_view.global_offset == tuple((0, 0, 0))
    assert wk_view.size == tuple((0, 0, 0))

    try:
        # Creating this view does not work because the size (16, 16, 16) would exceed the boundingbox from the properties.json
        ds.get_view("color", "1", size=(16, 16, 16), is_bounded=True)
        raise Exception(expected_error_msg)
    except AssertionError:
        pass

    # This works because 'is_bounded' is set to 'False'
    # Therefore, the bounding box of the view can be larger than the bounding box from the properties.json
    wk_view = ds.get_view("color", "1", size=(16, 16, 16), is_bounded=False)
    assert wk_view.global_offset == tuple((0, 0, 0))
    assert wk_view.size == tuple((16, 16, 16))

    np.random.seed(1234)
    write_data = (np.random.rand(100, 200, 300) * 255).astype(np.uint8)
    mag.write(write_data, offset=(10, 20, 30))

    # The bounding box of the dataset was updated according to the written data
    # Therefore, creating a view with a size of (16, 16, 16) is now allowed
    wk_view = ds.get_view("color", "1", size=(16, 16, 16), is_bounded=True)
    assert wk_view.global_offset == tuple((10, 20, 30))
    assert wk_view.size == tuple((16, 16, 16))

    try:
        # Creating this view does not work because the offset (0, 0, 0) would be outside of the boundingbox from the properties.json
        ds.get_view("color", "1", size=(16, 16, 16), offset=(0, 0, 0), is_bounded=True)
        raise Exception(expected_error_msg)
    except AssertionError:
        pass

    # Creating this view works, even though the offset (0, 0, 0) is outside of the boundingbox from the properties.json, because 'is_bounded' is set to 'False'
    wk_view = ds.get_view(
        "color", "1", size=(16, 16, 16), offset=(0, 0, 0), is_bounded=False
    )
    assert wk_view.global_offset == tuple((0, 0, 0))
    assert wk_view.size == tuple((16, 16, 16))

    # Creating this view works because the bounding box of the view is inside the bounding box from the properties.json
    wk_view = ds.get_view(
        "color", "1", size=(16, 16, 16), offset=(20, 30, 40), is_bounded=True
    )
    assert wk_view.global_offset == tuple((20, 30, 40))
    assert wk_view.size == tuple((16, 16, 16))

    # Creating this subview works because the subview is completely inside the 'wk_view'
    sub_view = wk_view.get_view(size=(8, 8, 8), relative_offset=(8, 8, 8))
    assert sub_view.global_offset == tuple((28, 38, 48))
    assert sub_view.size == tuple((8, 8, 8))

    try:
        # Creating this subview does not work because it is not completely inside the 'wk_view'
        wk_view.get_view(size=(10, 10, 10), relative_offset=(8, 8, 8))
        raise Exception(expected_error_msg)
    except AssertionError:
        pass


def test_adding_layer_with_invalid_dtype_per_layer() -> None:
    delete_dir(TESTOUTPUT_DIR / "invalid_dtype")

    ds = WKDataset.create(TESTOUTPUT_DIR / "invalid_dtype", scale=(1, 1, 1))
    with pytest.raises(TypeError):
        # this would lead to a dtype_per_channel of "uint10", but that is not a valid dtype
        ds.add_layer(
            "color", Layer.COLOR_TYPE, dtype_per_layer="uint30", num_channels=3
        )
    with pytest.raises(TypeError):
        # "int" is interpreted as "int64", but 64 bit cannot be split into 3 channels
        ds.add_layer("color", Layer.COLOR_TYPE, dtype_per_layer="int", num_channels=3)
    ds.add_layer(
        "color", Layer.COLOR_TYPE, dtype_per_layer="int", num_channels=4
    )  # "int"/"int64" works with 4 channels


def test_adding_layer_with_valid_dtype_per_layer() -> None:
    delete_dir(TESTOUTPUT_DIR / "valid_dtype")

    ds = WKDataset.create(TESTOUTPUT_DIR / "valid_dtype", scale=(1, 1, 1))
    ds.add_layer("color1", Layer.COLOR_TYPE, dtype_per_layer="uint24", num_channels=3)
    ds.add_layer("color2", Layer.COLOR_TYPE, dtype_per_layer=np.uint8, num_channels=1)
    ds.add_layer("color3", Layer.COLOR_TYPE, dtype_per_channel=np.uint8, num_channels=3)
    ds.add_layer("color4", Layer.COLOR_TYPE, dtype_per_channel="uint8", num_channels=3)


def test_writing_subset_of_compressed_data_multi_channel() -> None:
    delete_dir(TESTOUTPUT_DIR / "compressed_data")

    # create uncompressed dataset
    write_data1 = (np.random.rand(3, 20, 40, 60) * 255).astype(np.uint8)
    WKDataset.create(TESTOUTPUT_DIR / "compressed_data", scale=(1, 1, 1)).add_layer(
        "color", Layer.COLOR_TYPE, num_channels=3
    ).add_mag("1", block_len=8, file_len=8).write(write_data1)

    # compress data
    compress_mag_inplace(
        (TESTOUTPUT_DIR / "compressed_data").resolve(),
        layer_name="color",
        mag=Mag("1"),
    )

    # open compressed dataset
    compressed_mag = (
        WKDataset(TESTOUTPUT_DIR / "compressed_data").get_layer("color").get_mag("1")
    )

    write_data2 = (np.random.rand(3, 10, 10, 10) * 255).astype(np.uint8)
    compressed_mag.write(
        offset=(10, 20, 30), data=write_data2, allow_compressed_write=True
    )

    np.array_equal(
        write_data2, compressed_mag.read(offset=(10, 20, 30), size=(10, 10, 10))
    )  # the new data was written
    np.array_equal(
        write_data1[:, :10, :20, :30],
        compressed_mag.read(offset=(0, 0, 0), size=(10, 20, 30)),
    )  # the old data is still there


def test_writing_subset_of_compressed_data_single_channel() -> None:
    delete_dir(TESTOUTPUT_DIR / "compressed_data")

    # create uncompressed dataset
    write_data1 = (np.random.rand(20, 40, 60) * 255).astype(np.uint8)
    WKDataset.create(TESTOUTPUT_DIR / "compressed_data", scale=(1, 1, 1)).add_layer(
        "color", Layer.COLOR_TYPE
    ).add_mag("1", block_len=8, file_len=8).write(write_data1)

    # compress data
    compress_mag_inplace(
        TESTOUTPUT_DIR / "compressed_data",
        layer_name="color",
        mag=Mag("1"),
    )

    # open compressed dataset
    compressed_mag = (
        WKDataset(TESTOUTPUT_DIR / "compressed_data").get_layer("color").get_mag("1")
    )

    write_data2 = (np.random.rand(10, 10, 10) * 255).astype(np.uint8)
    compressed_mag.write(
        offset=(10, 20, 30), data=write_data2, allow_compressed_write=True
    )

    np.array_equal(
        write_data2, compressed_mag.read(offset=(10, 20, 30), size=(10, 10, 10))
    )  # the new data was written
    np.array_equal(
        write_data1[:10, :20, :30],
        compressed_mag.read(offset=(0, 0, 0), size=(10, 20, 30)),
    )  # the old data is still there


def test_writing_subset_of_compressed_data() -> None:
    delete_dir(TESTOUTPUT_DIR / "compressed_data")

    # create uncompressed dataset
    WKDataset.create(TESTOUTPUT_DIR / "compressed_data", scale=(1, 1, 1)).add_layer(
        "color", Layer.COLOR_TYPE
    ).add_mag("1", block_len=8, file_len=8).write(
        (np.random.rand(20, 40, 60) * 255).astype(np.uint8)
    )

    # compress data
    compress_mag_inplace(
        (TESTOUTPUT_DIR / "compressed_data").resolve(),
        layer_name="color",
        mag=Mag("1"),
    )

    # open compressed dataset
    compressed_mag = (
        WKDataset(TESTOUTPUT_DIR / "compressed_data").get_layer("color").get_mag("1")
    )

    with pytest.raises(WKWException):
        # calling 'write' with unaligned data on compressed data without setting 'allow_compressed_write=True'
        compressed_mag.write(
            offset=(10, 20, 30),
            data=(np.random.rand(10, 10, 10) * 255).astype(np.uint8),
        )


def test_writing_subset_of_chunked_compressed_data() -> None:
    delete_dir(TESTOUTPUT_DIR / "compressed_data")

    # create uncompressed dataset
    write_data1 = (np.random.rand(100, 200, 300) * 255).astype(np.uint8)
    WKDataset.create(TESTOUTPUT_DIR / "compressed_data", scale=(1, 1, 1)).add_layer(
        "color", Layer.COLOR_TYPE
    ).add_mag("1", block_len=8, file_len=8).write(write_data1)

    # compress data
    compress_mag_inplace(
        TESTOUTPUT_DIR / "compressed_data",
        layer_name="color",
        mag=Mag("1"),
    )

    # open compressed dataset
    compressed_view = WKDataset(TESTOUTPUT_DIR / "compressed_data").get_view(
        "color", "1", size=(100, 200, 300), is_bounded=True
    )

    with pytest.raises(AssertionError):
        # the aligned data (offset=(0,0,0), size=(128, 128, 128)) is NOT fully within the bounding box of the view
        compressed_view.write(
            relative_offset=(10, 20, 30),
            data=(np.random.rand(90, 80, 70) * 255).astype(np.uint8),
            allow_compressed_write=True,
        )

    # the aligned data (offset=(0,0,0), size=(64, 64, 64)) IS fully within the bounding box of the view
    write_data2 = (np.random.rand(50, 40, 30) * 255).astype(np.uint8)
    compressed_view.write(
        relative_offset=(10, 20, 30), data=write_data2, allow_compressed_write=True
    )

    np.array_equal(
        write_data2, compressed_view.read(offset=(10, 20, 30), size=(50, 40, 30))
    )  # the new data was written
    np.array_equal(
        write_data1[:10, :20, :30],
        compressed_view.read(offset=(0, 0, 0), size=(10, 20, 30)),
    )  # the old data is still there


def test_add_symlink_layer() -> None:
    delete_dir(TESTOUTPUT_DIR / "wk_dataset_with_symlink")
    delete_dir(TESTOUTPUT_DIR / "simple_wk_dataset_copy")
    copytree(
        TESTDATA_DIR / "simple_wk_dataset", TESTOUTPUT_DIR / "simple_wk_dataset_copy"
    )

    original_mag = (
        WKDataset(TESTOUTPUT_DIR / "simple_wk_dataset_copy")
        .get_layer("color")
        .get_mag("1")
    )

    ds = WKDataset.create(TESTOUTPUT_DIR / "wk_dataset_with_symlink", scale=(1, 1, 1))
    symlink_layer = ds.add_symlink_layer(
        TESTOUTPUT_DIR / "simple_wk_dataset_copy" / "color"
    )
    mag = symlink_layer.get_mag("1")

    assert (TESTOUTPUT_DIR / "wk_dataset_with_symlink" / "color" / "1").exists()

    assert len(ds.properties.data_layers) == 1
    assert len(ds.properties.data_layers["color"].wkw_magnifications) == 1

    # write data in symlink layer
    write_data = (np.random.rand(3, 10, 10, 10) * 255).astype(np.uint8)
    mag.write(write_data)

    assert np.array_equal(mag.read(size=(10, 10, 10)), write_data)
    assert np.array_equal(original_mag.read(size=(10, 10, 10)), write_data)


def test_search_dataset_also_for_long_layer_name() -> None:
    delete_dir(TESTOUTPUT_DIR / "long_layer_name")

    ds = WKDataset.create(TESTOUTPUT_DIR / "long_layer_name", scale=(1, 1, 1))
    mag = ds.add_layer("color", Layer.COLOR_TYPE).add_mag("2")

    assert mag.name == "2"
    short_mag_file_path = join(ds.path, "color", Mag(mag.name).to_layer_name())
    long_mag_file_path = join(ds.path, "color", Mag(mag.name).to_long_layer_name())

    assert os.path.exists(short_mag_file_path)
    assert not os.path.exists(long_mag_file_path)

    write_data = (np.random.rand(10, 10, 10) * 255).astype(np.uint8)
    mag.write(write_data, offset=(10, 10, 10))

    assert np.array_equal(
        mag.read(offset=(10, 10, 10), size=(10, 10, 10)), np.expand_dims(write_data, 0)
    )

    # rename the path from "long_layer_name/color/2" to "long_layer_name/color/2-2-2"
    os.rename(short_mag_file_path, long_mag_file_path)

    with pytest.raises(WKWException):
        # the dataset has to be reopened to notice the changed directory
        mag.read(offset=(10, 10, 10), size=(10, 10, 10))

    # when opening the dataset, it searches both for the long and the short path
    layer = WKDataset(TESTOUTPUT_DIR / "long_layer_name").get_layer("color")
    mag = layer.get_mag("2")
    assert np.array_equal(
        mag.read(offset=(10, 10, 10), size=(10, 10, 10)), np.expand_dims(write_data, 0)
    )
    layer.delete_mag("2")


def test_outdated_dtype_parameter() -> None:
    delete_dir(TESTOUTPUT_DIR / "outdated_dtype")

    ds = WKDataset.create(TESTOUTPUT_DIR / "outdated_dtype", scale=(1, 1, 1))
    with pytest.raises(ValueError):
        ds.get_or_add_layer("color", Layer.COLOR_TYPE, dtype=np.uint8, num_channels=1)

    with pytest.raises(ValueError):
        ds.add_layer("color", Layer.COLOR_TYPE, dtype=np.uint8, num_channels=1)


def test_dataset_conversion() -> None:
    origin_wk_ds_path = TESTOUTPUT_DIR / "conversion" / "origin_wk"
    origin_tiff_ds_path = TESTOUTPUT_DIR / "conversion" / "origin_tiff"

    wk_to_tiff_ds_path = TESTOUTPUT_DIR / "conversion" / "wk_to_tiff"
    tiff_to_wk_ds_path = TESTOUTPUT_DIR / "conversion" / "tiff_to_wk"

    wk_to_tiff_to_wk_ds_path = TESTOUTPUT_DIR / "conversion" / "wk_to_tiff_to_wk"
    tiff_to_wk_to_tiff_ds_path = TESTOUTPUT_DIR / "conversion" / "tiff_to_wk_to_tiff"

    delete_dir(origin_wk_ds_path)
    delete_dir(origin_tiff_ds_path)
    delete_dir(wk_to_tiff_ds_path)
    delete_dir(tiff_to_wk_ds_path)
    delete_dir(wk_to_tiff_to_wk_ds_path)
    delete_dir(tiff_to_wk_to_tiff_ds_path)

    # create example dataset
    origin_wk_ds = WKDataset.create(origin_wk_ds_path, scale=(1, 1, 1))
    wk_seg_layer = origin_wk_ds.add_layer(
        "layer1", Layer.SEGMENTATION_TYPE, num_channels=1, largest_segment_id=1000000000
    )
    wk_seg_layer.add_mag("1", block_len=8, file_len=16).write(
        offset=(10, 20, 30), data=(np.random.rand(128, 128, 256) * 255).astype(np.uint8)
    )
    wk_seg_layer.add_mag("2", block_len=8, file_len=16).write(
        offset=(5, 10, 15), data=(np.random.rand(64, 64, 128) * 255).astype(np.uint8)
    )
    wk_color_layer = origin_wk_ds.add_layer("layer2", Layer.COLOR_TYPE, num_channels=3)
    wk_color_layer.add_mag("1", block_len=8, file_len=16).write(
        offset=(10, 20, 30),
        data=(np.random.rand(3, 128, 128, 256) * 255).astype(np.uint8),
    )
    wk_color_layer.add_mag("2", block_len=8, file_len=16).write(
        offset=(5, 10, 15), data=(np.random.rand(3, 64, 64, 128) * 255).astype(np.uint8)
    )
    wk_to_tiff_ds = origin_wk_ds.to_tiff_dataset(wk_to_tiff_ds_path)
    wk_to_tiff_to_wk_ds = wk_to_tiff_ds.to_wk_dataset(wk_to_tiff_to_wk_ds_path)

    assert origin_wk_ds.layers.keys() == wk_to_tiff_to_wk_ds.layers.keys()
    for layer_name in origin_wk_ds.layers:
        assert (
            origin_wk_ds.layers[layer_name].mags.keys()
            == wk_to_tiff_to_wk_ds.layers[layer_name].mags.keys()
        )
        for mag in origin_wk_ds.layers[layer_name].mags:
            origin_header = origin_wk_ds.layers[layer_name].mags[mag].header
            converted_header = wk_to_tiff_to_wk_ds.layers[layer_name].mags[mag].header
            assert origin_header.voxel_type == converted_header.voxel_type
            assert origin_header.num_channels == converted_header.num_channels
            assert origin_header.block_type == converted_header.block_type
            # the block_length and file_length might differ because the conversion from tiff to wk uses the defaults
            assert np.array_equal(
                origin_wk_ds.layers[layer_name].mags[mag].read(),
                wk_to_tiff_to_wk_ds.layers[layer_name].mags[mag].read(),
            )

    # create example dataset
    origin_tiff_ds = TiffDataset.create(
        origin_tiff_ds_path, scale=(1, 1, 1), pattern="z_dim_{zzzzz}.tif"
    )
    tiff_seg_layer = origin_tiff_ds.add_layer(
        "layer1", Layer.SEGMENTATION_TYPE, num_channels=1, largest_segment_id=1000000000
    )
    tiff_seg_layer.add_mag("1").write(
        offset=(10, 20, 30), data=(np.random.rand(128, 128, 256) * 255).astype(np.uint8)
    )
    tiff_seg_layer.add_mag("2").write(
        offset=(5, 10, 15), data=(np.random.rand(64, 64, 128) * 255).astype(np.uint8)
    )
    tiff_color_layer = origin_tiff_ds.add_layer(
        "layer2", Layer.COLOR_TYPE, num_channels=3
    )
    tiff_color_layer.add_mag("1").write(
        offset=(10, 20, 30),
        data=(np.random.rand(3, 128, 128, 256) * 255).astype(np.uint8),
    )
    tiff_color_layer.add_mag("2").write(
        offset=(5, 10, 15), data=(np.random.rand(3, 64, 64, 128) * 255).astype(np.uint8)
    )

    tiff_to_wk_ds = origin_tiff_ds.to_wk_dataset(tiff_to_wk_ds_path)
    tiff_to_wk_to_tiff = tiff_to_wk_ds.to_tiff_dataset(
        tiff_to_wk_to_tiff_ds_path, pattern="different_pattern_{zzzzz}.tif"
    )

    assert origin_tiff_ds.layers.keys() == tiff_to_wk_to_tiff.layers.keys()
    for layer_name in origin_tiff_ds.layers:
        assert (
            origin_tiff_ds.layers[layer_name].mags.keys()
            == tiff_to_wk_to_tiff.layers[layer_name].mags.keys()
        )
        for mag in origin_tiff_ds.layers[layer_name].mags:
            origin_header = origin_tiff_ds.layers[layer_name].mags[mag].header
            converted_header = tiff_to_wk_to_tiff.layers[layer_name].mags[mag].header
            assert origin_header.dtype_per_channel == converted_header.dtype_per_channel
            assert origin_header.num_channels == converted_header.num_channels
            assert origin_header.tile_size == converted_header.tile_size
            # the pattern of the datasets does not match because I intentionally used two different paths in this test
            assert np.array_equal(
                origin_tiff_ds.layers[layer_name].mags[mag].read(),
                tiff_to_wk_to_tiff.layers[layer_name].mags[mag].read(),
            )


def test_for_zipped_chunks() -> None:
    delete_dir(TESTOUTPUT_DIR / "zipped_chunking_source")
    delete_dir(TESTOUTPUT_DIR / "zipped_chunking_target")
    copytree(
        TESTDATA_DIR / "simple_wk_dataset", TESTOUTPUT_DIR / "zipped_chunking_source"
    )

    source_view = WKDataset(TESTOUTPUT_DIR / "zipped_chunking_source").get_view(
        "color", "1", size=(256, 256, 256), is_bounded=False
    )

    target_mag = (
        WKDataset.create(TESTOUTPUT_DIR / "zipped_chunking_target", scale=(1, 1, 1))
        .get_or_add_layer(
            "color", Layer.COLOR_TYPE, dtype_per_channel="uint8", num_channels=3
        )
        .get_or_add_mag("1", block_len=8, file_len=4)
    )

    target_mag.layer.dataset.properties._set_bounding_box_of_layer(
        "color", offset=(0, 0, 0), size=(256, 256, 256)
    )
    target_view = target_mag.get_view(size=(256, 256, 256))

    with get_executor_for_args(None) as executor:
        func = named_partial(
            copy_and_transform_job, name="foo", val=42
        )  # curry the function with further arguments
        source_view.for_zipped_chunks(
            func,
            target_view=target_view,
            source_chunk_size=(64, 64, 64),  # multiple of (wkw_file_len,) * 3
            target_chunk_size=(64, 64, 64),  # multiple of (wkw_file_len,) * 3
            executor=executor,
        )

    assert np.array_equal(
        source_view.read(size=source_view.size) + 50,
        target_view.read(size=target_view.size),
    )


def test_for_zipped_chunks_invalid_target_chunk_size_wk() -> None:
    delete_dir(TESTOUTPUT_DIR / "zipped_chunking_source_invalid")

    test_cases_wk = [
        (10, 20, 30),
        (64, 64, 100),
        (64, 50, 64),
        (200, 128, 128),
    ]

    layer = WKDataset.create(
        TESTOUTPUT_DIR / "zipped_chunking_source_invalid", scale=(1, 1, 1)
    ).get_or_add_layer("color", Layer.COLOR_TYPE)
    source_mag_dataset = layer.get_or_add_mag(1, block_len=8, file_len=8)
    target_mag_dataset = layer.get_or_add_mag(2, block_len=8, file_len=8)
    source_mag_dataset.write(
        data=(np.random.rand(1, 300, 300, 300) * 255).astype(np.uint8)
    )
    source_view = source_mag_dataset.get_view()
    target_view = target_mag_dataset.get_view(size=source_view.size, is_bounded=False)

    def func(args: Tuple[View, View, int]) -> None:
        (s, t, i) = args

    with get_executor_for_args(None) as executor:
        for test_case in test_cases_wk:
            with pytest.raises(AssertionError):
                source_view.for_zipped_chunks(
                    work_on_chunk=func,
                    target_view=target_view,
                    source_chunk_size=test_case,
                    target_chunk_size=test_case,
                    executor=executor,
                )


def test_for_zipped_chunks_invalid_target_chunk_size_tiled_tiff() -> None:
    delete_dir(TESTOUTPUT_DIR / "zipped_chunking_source_invalid")

    test_cases = [
        (10, 20, 10),
        (64, 50, 5),
        (200, 128, 12),
    ]

    layer = TiledTiffDataset.create(
        TESTOUTPUT_DIR / "zipped_chunking_source_invalid",
        scale=(1, 1, 1),
        tile_size=(64, 64),
    ).get_or_add_layer("color", Layer.COLOR_TYPE)
    source_mag_dataset = layer.get_or_add_mag(1)
    target_mag_dataset = layer.get_or_add_mag(2)
    source_mag_dataset.write(
        data=(np.random.rand(1, 300, 300, 10) * 255).astype(np.uint8)
    )
    source_view = source_mag_dataset.get_view()
    target_view = target_mag_dataset.get_view(size=source_view.size, is_bounded=False)

    def func(args: Tuple[View, View, int]) -> None:
        (s, t, i) = args

    with get_executor_for_args(None) as executor:
        for test_case in test_cases:
            with pytest.raises(AssertionError):
                source_view.for_zipped_chunks(
                    work_on_chunk=func,
                    target_view=target_view,
                    source_chunk_size=test_case,
                    target_chunk_size=test_case,
                    executor=executor,
                )


def test_for_zipped_chunks_invalid_target_chunk_size_tiff() -> None:
    test_cases = [  # offset, size, chunk_size
        ((0, 0, 0), (64, 64, 10), (32, 64, 5)),
        ((14, 14, 5), (46, 46, 5), (32, 32, 5)),
    ]

    def func(args: Tuple[View, View, int]) -> None:
        (s, t, i) = args

    for offset, size, chunk_size in test_cases:
        delete_dir(TESTOUTPUT_DIR / "zipped_chunking_source_invalid")

        ds = TiffDataset.create(
            TESTOUTPUT_DIR / "zipped_chunking_source_invalid", scale=(1, 1, 1)
        )
        color_layer = ds.get_or_add_layer("color", Layer.COLOR_TYPE)
        seg_layer = ds.get_or_add_layer(
            "seg", Layer.SEGMENTATION_TYPE, largest_segment_id=10000000
        )
        source_mag_dataset = color_layer.get_or_add_mag(1)
        target_mag_dataset = seg_layer.get_or_add_mag(1)
        source_mag_dataset.write(
            data=(np.random.rand(1, *size) * 255).astype(np.uint8), offset=offset
        )
        source_view = source_mag_dataset.get_view()
        target_view = target_mag_dataset.get_view(
            size=source_view.size, is_bounded=False
        )

        with get_executor_for_args(None) as executor:
            with pytest.raises(AssertionError):
                source_view.for_zipped_chunks(
                    work_on_chunk=func,
                    target_view=target_view,
                    source_chunk_size=chunk_size,
                    target_chunk_size=chunk_size,
                    executor=executor,
                )


def test_read_only_view() -> None:
    delete_dir(TESTOUTPUT_DIR / "read_only_view")
    ds = WKDataset.create(TESTOUTPUT_DIR / "read_only_view", scale=(1, 1, 1))
    mag = ds.get_or_add_layer("color", Layer.COLOR_TYPE).get_or_add_mag("1")
    mag.write(
        data=(np.random.rand(1, 10, 10, 10) * 255).astype(np.uint8), offset=(10, 20, 30)
    )
    v_write = mag.get_view()
    v_read = mag.get_view(read_only=True)

    new_data = (np.random.rand(1, 5, 6, 7) * 255).astype(np.uint8)
    with pytest.raises(AssertionError):
        v_read.write(data=new_data)

    v_write.write(data=new_data)


@pytest.fixture(
    params=[
        WKDataset,
        TiffDataset,
        TiledTiffDataset,
    ]
)
def create_dataset(request: Any) -> Generator[MagDataset, None, None]:
    dataset_type = request.param
    with tempfile.TemporaryDirectory() as temp_dir:
        if dataset_type == TiledTiffDataset:
            ds = dataset_type.create(
                Path(temp_dir), scale=(2, 2, 1), tile_size=(64, 32)
            )
        else:
            ds = dataset_type.create(Path(temp_dir), scale=(2, 2, 1))

        if dataset_type == WKDataset:
            mag = ds.add_layer("color", "color").add_mag(
                "2-2-1", block_len=8, file_len=8
            )  # cube_size = 8*8 = 64
        else:
            mag = ds.add_layer("color", "color").add_mag("2-2-1")
        yield mag


def test_bounding_box_on_disk(create_dataset: MagDataset) -> None:
    mag = create_dataset

    write_positions = [(0, 0, 0), (20, 80, 120), (1000, 2000, 4000)]
    data_size = (10, 20, 30)
    write_data = (np.random.rand(*data_size) * 255).astype(np.uint8)
    for offset in write_positions:
        mag.write(offset=offset, data=write_data)

    bounding_boxes_on_disk = list(mag.get_bounding_boxes_on_disk())
    file_size = mag._get_file_dimensions()

    expected_results = set()
    for offset in write_positions:
        # enumerate all bounding boxes of the current write operation
        x_range = range(
            offset[0] // file_size[0] * file_size[0],
            offset[0] + data_size[0],
            file_size[0],
        )
        y_range = range(
            offset[1] // file_size[1] * file_size[1],
            offset[1] + data_size[1],
            file_size[1],
        )
        z_range = range(
            offset[2] // file_size[2] * file_size[2],
            offset[2] + data_size[2],
            file_size[2],
        )

        for bb_offset in itertools.product(x_range, y_range, z_range):
            expected_results.add((bb_offset, file_size))

    assert set(bounding_boxes_on_disk) == expected_results<|MERGE_RESOLUTION|>--- conflicted
+++ resolved
@@ -242,12 +242,7 @@
 
 
 def test_view_read_with_open() -> None:
-<<<<<<< HEAD
-    wk_view = WKDataset("./testdata/simple_wk_dataset/").get_view(
-=======
-
     wk_view = WKDataset(TESTDATA_DIR / "simple_wk_dataset").get_view(
->>>>>>> 517e1e9f
         "color", "1", size=(16, 16, 16)
     )
 
@@ -263,12 +258,7 @@
 
 
 def test_tiff_mag_read_with_open() -> None:
-<<<<<<< HEAD
-    tiff_dataset = TiffDataset("./testdata/simple_tiff_dataset/")
-=======
-
     tiff_dataset = TiffDataset(TESTDATA_DIR / "simple_tiff_dataset")
->>>>>>> 517e1e9f
     layer = tiff_dataset.get_layer("color")
     mag = layer.get_mag("1")
     mag.open()
@@ -626,7 +616,7 @@
     destination_file_name = destination_path / "datasource-properties.json"
 
     imported_properties = TiffProperties._from_json(source_file_name)
-    imported_properties._path = str(destination_file_name)
+    imported_properties._path = destination_file_name
     makedirs(destination_path)
     imported_properties._export_as_json()
 
@@ -638,10 +628,10 @@
 
 
 def test_read_and_write_of_view_configuration() -> None:
-    destination_path = "./testoutput/read_write_view_configuration/"
+    destination_path = TESTOUTPUT_DIR / "read_write_view_configuration"
     delete_dir(destination_path)
-    source_file_name = "./testdata/simple_wk_dataset/datasource-properties.json"
-    destination_file_name = destination_path + "datasource-properties.json"
+    source_file_name = TESTDATA_DIR / "simple_wk_dataset" / "datasource-properties.json"
+    destination_file_name = destination_path / "datasource-properties.json"
 
     imported_properties = WKProperties._from_json(source_file_name)
     imported_properties._path = destination_file_name
@@ -857,12 +847,7 @@
 
 
 def test_invalid_pattern() -> None:
-<<<<<<< HEAD
-    delete_dir("./testoutput/tiff_invalid_dataset")
-=======
-
     delete_dir(TESTOUTPUT_DIR / "tiff_invalid_dataset")
->>>>>>> 517e1e9f
     try:
         TiledTiffDataset.create(
             TESTOUTPUT_DIR / "tiff_invalid_dataset",
@@ -932,7 +917,7 @@
 
     # export the json under a new name
     makedirs(dirname(output_json_path), exist_ok=True)
-    properties._path = str(output_json_path)
+    properties._path = output_json_path
     properties._export_as_json()
 
     # validate if contents match
