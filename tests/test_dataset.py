import filecmp
import itertools
import json
import os
from os.path import dirname, join
from pathlib import Path
from typing import Any, Tuple, cast, Generator

import pytest

import numpy as np
from shutil import rmtree, copytree

from wkw import wkw
from wkw.wkw import WKWException

<<<<<<< HEAD
from wkcuber.api.dataset import Dataset, DatasetViewConfiguration
=======
from wkcuber.api.bounding_box import BoundingBox
from wkcuber.api.dataset import Dataset
>>>>>>> 5181fb5f
from os import makedirs

from wkcuber.api.layer import (
    Layer,
    LayerCategories,
    SegmentationLayer,
    LayerViewConfiguration,
)
from wkcuber.api.mag_view import MagView
from wkcuber.api.properties.dataset_properties import Properties
from wkcuber.api.properties.layer_properties import SegmentationLayerProperties
from wkcuber.api.properties.resolution_properties import Resolution
from wkcuber.api.view import View
from wkcuber.compress import compress_mag_inplace
from wkcuber.mag import Mag
from wkcuber.utils import get_executor_for_args, named_partial, _snake_to_camel_case

TESTDATA_DIR = Path("testdata")
TESTOUTPUT_DIR = Path("testoutput")


def delete_dir(relative_path: Path) -> None:
    if relative_path.exists() and relative_path.is_dir():
        rmtree(relative_path)


def chunk_job(args: Tuple[View, int]) -> None:
    (view, i) = args
    # increment the color value of each voxel
    data = view.read(size=view.size)
    if data.shape[0] == 1:
        data = data[0, :, :, :]
    data += 50
    view.write(data)


def advanced_chunk_job(args: Tuple[View, int], type: type) -> None:
    view, i = args

    # write different data for each chunk (depending on the global_offset of the chunk)
    data = view.read(size=view.size)
    data = np.ones(data.shape, dtype=type) * type(sum(view.global_offset))
    view.write(data)


def for_each_chunking_with_wrong_chunk_size(view: View) -> None:
    with get_executor_for_args(None) as executor:
        with pytest.raises(AssertionError):
            view.for_each_chunk(
                chunk_job,
                chunk_size=(0, 64, 64),
                executor=executor,
            )
        with pytest.raises(AssertionError):
            view.for_each_chunk(
                chunk_job,
                chunk_size=(16, 64, 64),
                executor=executor,
            )
        with pytest.raises(AssertionError):
            view.for_each_chunk(
                chunk_job,
                chunk_size=(100, 64, 64),
                executor=executor,
            )


def for_each_chunking_advanced(ds: Dataset, view: View) -> None:
    chunk_size = (64, 64, 64)
    with get_executor_for_args(None) as executor:
        func = named_partial(advanced_chunk_job, type=np.uint8)
        view.for_each_chunk(
            func,
            chunk_size=chunk_size,
            executor=executor,
        )

    for offset, size in [
        ((10, 10, 10), (54, 54, 54)),
        ((10, 64, 10), (54, 64, 54)),
        ((10, 128, 10), (54, 32, 54)),
        ((64, 10, 10), (64, 54, 54)),
        ((64, 64, 10), (64, 64, 54)),
        ((64, 128, 10), (64, 32, 54)),
        ((128, 10, 10), (32, 54, 54)),
        ((128, 64, 10), (32, 64, 54)),
        ((128, 128, 10), (32, 32, 54)),
    ]:
        chunk = ds.get_layer("color").get_mag("1").get_view(size=size, offset=offset)
        chunk_data = chunk.read(size=chunk.size)
        assert np.array_equal(
            np.ones(chunk_data.shape, dtype=np.uint8)
            * np.uint8(sum(chunk.global_offset)),
            chunk_data,
        )


def copy_and_transform_job(args: Tuple[View, View, int], name: str, val: int) -> None:
    (source_view, target_view, i) = args
    # This method simply takes the data from the source_view, transforms it and writes it to the target_view

    # These assertions are just to demonstrate how the passed parameters can be accessed inside this method
    assert name == "foo"
    assert val == 42

    # increment the color value of each voxel
    data = source_view.read(size=source_view.size)
    if data.shape[0] == 1:
        data = data[0, :, :, :]
    data += 50
    target_view.write(data)


def get_multichanneled_data(dtype: type) -> np.ndarray:
    data = np.zeros((3, 250, 200, 10), dtype=dtype)
    for h in range(10):
        for i in range(250):
            for j in range(200):
                data[0, i, j, h] = i * 256
                data[1, i, j, h] = j * 256
                data[2, i, j, h] = 100 * 256
    return data


def test_create_dataset_with_layer_and_mag() -> None:
    delete_dir(TESTOUTPUT_DIR / "wk_dataset")

    ds = Dataset.create(TESTOUTPUT_DIR / "wk_dataset", scale=(1, 1, 1))
    ds.add_layer("color", "color")

    ds.get_layer("color").add_mag("1")
    ds.get_layer("color").add_mag("2-2-1")

    assert (TESTOUTPUT_DIR / "wk_dataset" / "color" / "1").exists()
    assert (TESTOUTPUT_DIR / "wk_dataset" / "color" / "2-2-1").exists()

    assert len(ds.properties.data_layers) == 1
    assert len(ds.properties.data_layers["color"].wkw_magnifications) == 2


def test_create_dataset_with_explicit_header_fields() -> None:
    delete_dir(TESTOUTPUT_DIR / "wk_dataset_advanced")

    ds = Dataset.create(TESTOUTPUT_DIR / "wk_dataset_advanced", scale=(1, 1, 1))
    ds.add_layer(
        "color", LayerCategories.COLOR_TYPE, dtype_per_layer="uint48", num_channels=3
    )

    ds.get_layer("color").add_mag("1", block_len=64, file_len=64)
    ds.get_layer("color").add_mag("2-2-1")

    assert (TESTOUTPUT_DIR / "wk_dataset_advanced" / "color" / "1").exists()
    assert (TESTOUTPUT_DIR / "wk_dataset_advanced" / "color" / "2-2-1").exists()

    assert len(ds.properties.data_layers) == 1
    assert len(ds.properties.data_layers["color"].wkw_magnifications) == 2

    assert ds.properties.data_layers["color"].element_class == "uint48"
    assert (
        cast(
            Resolution, ds.properties.data_layers["color"].wkw_magnifications[0]
        ).cube_length
        == 64 * 64
    )  # mag "1"
    assert ds.properties.data_layers["color"].wkw_magnifications[0].mag == Mag("1")
    assert (
        cast(
            Resolution, ds.properties.data_layers["color"].wkw_magnifications[1]
        ).cube_length
        == 32 * 32
    )  # mag "2-2-1" (defaults are used)
    assert ds.properties.data_layers["color"].wkw_magnifications[1].mag == Mag("2-2-1")


def test_open_dataset() -> None:
    ds = Dataset(TESTDATA_DIR / "simple_wk_dataset")

    assert len(ds.properties.data_layers) == 1
    assert len(ds.properties.data_layers["color"].wkw_magnifications) == 1


def test_view_read_with_open() -> None:
    wk_view = (
        Dataset(TESTDATA_DIR / "simple_wk_dataset")
        .get_layer("color")
        .get_mag("1")
        .get_view(size=(16, 16, 16))
    )

    assert not wk_view._is_opened

    with wk_view.open():
        assert wk_view._is_opened

        data = wk_view.read(size=(10, 10, 10))
        assert data.shape == (3, 10, 10, 10)  # three channel

    assert not wk_view._is_opened


def test_view_read_without_open() -> None:
    wk_view = (
        Dataset(TESTDATA_DIR / "simple_wk_dataset")
        .get_layer("color")
        .get_mag("1")
        .get_view(size=(16, 16, 16))
    )

    assert not wk_view._is_opened

    # 'read()' checks if it was already opened. If not, it opens and closes automatically
    data = wk_view.read(size=(10, 10, 10))
    assert data.shape == (3, 10, 10, 10)  # three channel

    assert not wk_view._is_opened


def test_view_write() -> None:
    delete_dir(TESTOUTPUT_DIR / "simple_wk_dataset")
    copytree(TESTDATA_DIR / "simple_wk_dataset", TESTOUTPUT_DIR / "simple_wk_dataset")

    wk_view = (
        Dataset(TESTOUTPUT_DIR / "simple_wk_dataset")
        .get_layer("color")
        .get_mag("1")
        .get_view(size=(16, 16, 16))
    )

    with wk_view.open():
        np.random.seed(1234)
        write_data = (np.random.rand(3, 10, 10, 10) * 255).astype(np.uint8)

        wk_view.write(write_data)

        data = wk_view.read(size=(10, 10, 10))
        assert np.array_equal(data, write_data)


def test_view_write_out_of_bounds() -> None:
    new_dataset_path = TESTOUTPUT_DIR / "wk_view_dataset_out_of_bounds"

    delete_dir(new_dataset_path)
    copytree(TESTDATA_DIR / "simple_wk_dataset", new_dataset_path)

    view = (
        Dataset(new_dataset_path)
        .get_layer("color")
        .get_mag("1")
        .get_view(size=(16, 16, 16))
    )

    with view.open():
        with pytest.raises(AssertionError):
            view.write(
                np.zeros((200, 200, 5), dtype=np.uint8)
            )  # this is bigger than the bounding_box


def test_mag_view_write_out_of_bounds() -> None:
    new_dataset_path = TESTOUTPUT_DIR / "simple_wk_dataset_out_of_bounds"

    delete_dir(new_dataset_path)
    copytree(TESTDATA_DIR / "simple_wk_dataset", new_dataset_path)

    ds = Dataset(new_dataset_path)
    mag_view = ds.get_layer("color").get_mag("1")

    assert ds.properties.data_layers["color"].get_bounding_box_size() == (24, 24, 24)
    mag_view.write(
        np.zeros((3, 1, 1, 48), dtype=np.uint8)
    )  # this is bigger than the bounding_box
    assert ds.properties.data_layers["color"].get_bounding_box_size() == (24, 24, 48)


def test_mag_view_write_out_of_bounds_mag2() -> None:
    new_dataset_path = TESTOUTPUT_DIR / "simple_wk_dataset_out_of_bounds"

    delete_dir(new_dataset_path)
    copytree(TESTDATA_DIR / "simple_wk_dataset", new_dataset_path)

    ds = Dataset(new_dataset_path)
    mag_view = ds.get_layer("color").get_or_add_mag("2-2-1")

    assert ds.properties.data_layers["color"].get_bounding_box_offset() == (0, 0, 0)
    assert ds.properties.data_layers["color"].get_bounding_box_size() == (24, 24, 24)
    mag_view.write(
        np.zeros((3, 50, 1, 48), dtype=np.uint8), (10, 10, 10)
    )  # this is bigger than the bounding_box
    assert ds.properties.data_layers["color"].get_bounding_box_offset() == (0, 0, 0)
    assert ds.properties.data_layers["color"].get_bounding_box_size() == (120, 24, 58)


def test_update_new_bounding_box_offset() -> None:
    delete_dir(TESTOUTPUT_DIR / "wk_dataset")

    ds = Dataset.create(TESTOUTPUT_DIR / "wk_dataset", scale=(1, 1, 1))
    mag = ds.add_layer("color", LayerCategories.COLOR_TYPE).add_mag("1")

    assert ds.properties.data_layers["color"].bounding_box["topLeft"] == (-1, -1, -1)

    np.random.seed(1234)
    write_data = (np.random.rand(10, 10, 10) * 255).astype(np.uint8)
    mag.write(
        write_data, offset=(10, 10, 10)
    )  # the write method of MagDataset does always use the relative offset to (0, 0, 0)
    assert ds.properties.data_layers["color"].get_bounding_box_offset() == (10, 10, 10)
    assert ds.properties.data_layers["color"].get_bounding_box_size() == (10, 10, 10)

    mag.write(
        write_data, offset=(5, 5, 20)
    )  # the write method of MagDataset does always use the relative offset to (0, 0, 0)
    assert ds.properties.data_layers["color"].get_bounding_box_offset() == (5, 5, 10)
    assert ds.properties.data_layers["color"].get_bounding_box_size() == (15, 15, 20)


def test_write_multi_channel_uint8() -> None:
    dataset_path = TESTOUTPUT_DIR / "multichannel"
    delete_dir(dataset_path)

    ds = Dataset.create(dataset_path, scale=(1, 1, 1))
    mag = ds.add_layer("color", LayerCategories.COLOR_TYPE, num_channels=3).add_mag("1")

    data = get_multichanneled_data(np.uint8)

    ds.get_layer("color").get_mag("1").write(data)

    assert np.array_equal(data, mag.read(size=(250, 200, 10)))


def test_wk_write_multi_channel_uint16() -> None:
    dataset_path = TESTOUTPUT_DIR / "multichannel"
    delete_dir(dataset_path)

    ds = Dataset.create(dataset_path, scale=(1, 1, 1))
    mag = ds.add_layer(
        "color", LayerCategories.COLOR_TYPE, num_channels=3, dtype_per_layer="uint48"
    ).add_mag("1")

    data = get_multichanneled_data(np.uint16)

    mag.write(data)
    written_data = mag.read(size=(250, 200, 10))

    assert np.array_equal(data, written_data)


def test_empty_read() -> None:
    filename = TESTOUTPUT_DIR / "empty_wk_dataset"
    delete_dir(filename)

    mag = (
        Dataset.create(filename, scale=(1, 1, 1))
        .add_layer("color", LayerCategories.COLOR_TYPE)
        .add_mag("1")
    )
    with pytest.raises(AssertionError):
        # size
        mag.read(offset=(0, 0, 0), size=(0, 0, 0))


def test_read_padded_data() -> None:
    filename = TESTOUTPUT_DIR / "empty_wk_dataset"
    delete_dir(filename)

    mag = (
        Dataset.create(filename, scale=(1, 1, 1))
        .add_layer("color", LayerCategories.COLOR_TYPE, num_channels=3)
        .add_mag("1")
    )
    # there is no data yet, however, this should not fail but pad the data with zeros
    data = mag.read(size=(10, 10, 10))

    assert data.shape == (3, 10, 10, 10)
    assert np.array_equal(data, np.zeros((3, 10, 10, 10)))


def test_read_and_write_of_properties() -> None:
    destination_path = TESTOUTPUT_DIR / "read_write_properties"
    delete_dir(destination_path)
    source_file_name = TESTDATA_DIR / "simple_wk_dataset" / "datasource-properties.json"
    destination_file_name = destination_path / "datasource-properties.json"

    imported_properties = Properties._from_json(source_file_name)
    imported_properties._path = destination_file_name
    makedirs(destination_path)
    imported_properties._export_as_json()

    with open(source_file_name) as source_stream:
        source_data = json.load(source_stream)
        with open(destination_file_name) as destination_stream:
            destination_data = json.load(destination_stream)
            assert source_data == destination_data


def test_read_and_write_of_view_configuration() -> None:
    destination_path = TESTOUTPUT_DIR / "read_write_view_configuration"
    delete_dir(destination_path)
    source_file_name = TESTDATA_DIR / "simple_wk_dataset" / "datasource-properties.json"
    destination_file_name = destination_path / "datasource-properties.json"

    imported_properties = Properties._from_json(source_file_name)
    imported_properties._path = destination_file_name
    makedirs(destination_path)
    imported_properties._export_as_json()

    with open(source_file_name) as source_stream:
        source_data = json.load(source_stream)
        with open(destination_file_name) as destination_stream:
            destination_data = json.load(destination_stream)
            assert source_data == destination_data


def test_num_channel_mismatch_assertion() -> None:
    delete_dir(TESTOUTPUT_DIR / "wk_dataset")

    ds = Dataset.create(TESTOUTPUT_DIR / "wk_dataset", scale=(1, 1, 1))
    mag = ds.add_layer("color", LayerCategories.COLOR_TYPE, num_channels=1).add_mag(
        "1"
    )  # num_channel=1 is also the default

    np.random.seed(1234)
    write_data = (np.random.rand(3, 10, 10, 10) * 255).astype(np.uint8)  # 3 channels

    with pytest.raises(AssertionError):
        mag.write(write_data)  # there is a mismatch between the number of channels


def test_get_or_add_layer() -> None:
    delete_dir(TESTOUTPUT_DIR / "wk_dataset")

    ds = Dataset.create(TESTOUTPUT_DIR / "wk_dataset", scale=(1, 1, 1))

    assert "color" not in ds.layers.keys()

    # layer did not exist before
    layer = ds.get_or_add_layer(
        "color", LayerCategories.COLOR_TYPE, dtype_per_layer="uint8", num_channels=1
    )
    assert "color" in ds.layers.keys()
    assert layer.name == "color"

    # layer did exist before
    layer = ds.get_or_add_layer(
        "color", LayerCategories.COLOR_TYPE, dtype_per_layer="uint8", num_channels=1
    )
    assert "color" in ds.layers.keys()
    assert layer.name == "color"

    with pytest.raises(AssertionError):
        # The layer "color" did exist before but with another 'dtype_per_layer' (this would work the same for 'category' and 'num_channels')
        ds.get_or_add_layer(
            "color",
            LayerCategories.COLOR_TYPE,
            dtype_per_layer="uint16",
            num_channels=1,
        )


def test_get_or_add_layer_idempotence() -> None:
    delete_dir(TESTOUTPUT_DIR / "wk_dataset")
    ds = Dataset.create(TESTOUTPUT_DIR / "wk_dataset", scale=(1, 1, 1))
    ds.get_or_add_layer("color2", "color", np.uint8).get_or_add_mag("1")
    ds.get_or_add_layer("color2", "color", np.uint8).get_or_add_mag("1")


def test_get_or_add_mag() -> None:
    delete_dir(TESTOUTPUT_DIR / "wk_dataset")

    layer = Dataset.create(TESTOUTPUT_DIR / "wk_dataset", scale=(1, 1, 1)).add_layer(
        "color", LayerCategories.COLOR_TYPE
    )

    assert Mag(1) not in layer.mags.keys()

    # The mag did not exist before
    mag = layer.get_or_add_mag("1", block_len=32, file_len=32, compress=False)
    assert Mag(1) in layer.mags.keys()
    assert mag.name == "1"

    # The mag did exist before
    layer.get_or_add_mag("1", block_len=32, file_len=32, compress=False)
    assert Mag(1) in layer.mags.keys()
    assert mag.name == "1"

    with pytest.raises(AssertionError):
        # The mag "1" did exist before but with another 'block_len' (this would work the same for 'file_len' and 'block_type')
        layer.get_or_add_mag("1", block_len=64, file_len=32, compress=False)


def test_open_dataset_without_num_channels_in_properties() -> None:
    delete_dir(TESTOUTPUT_DIR / "old_wk_dataset")
    copytree(TESTDATA_DIR / "old_wk_dataset", TESTOUTPUT_DIR / "old_wk_dataset")

    with open(
        TESTOUTPUT_DIR / "old_wk_dataset" / "datasource-properties.json"
    ) as datasource_properties:
        data = json.load(datasource_properties)
        assert data["dataLayers"][0].get("num_channels") is None

    ds = Dataset(TESTOUTPUT_DIR / "old_wk_dataset")
    assert ds.properties.data_layers["color"].num_channels == 1
    ds.properties._export_as_json()

    with open(
        TESTOUTPUT_DIR / "old_wk_dataset" / "datasource-properties.json"
    ) as datasource_properties:
        data = json.load(datasource_properties)
        assert data["dataLayers"][0].get("num_channels") == 1


def test_largest_segment_id_requirement() -> None:
    path = TESTOUTPUT_DIR / "largest_segment_id"
    delete_dir(path)
    ds = Dataset.create(path, scale=(10, 10, 10))

    with pytest.raises(AssertionError):
        ds.add_layer("segmentation", LayerCategories.SEGMENTATION_TYPE)

    largest_segment_id = 10
    ds.add_layer(
        "segmentation",
        LayerCategories.SEGMENTATION_TYPE,
        largest_segment_id=largest_segment_id,
    ).add_mag(Mag(1))

    ds = Dataset(path)
    assert (
        cast(
            SegmentationLayerProperties, ds.properties.data_layers["segmentation"]
        ).largest_segment_id
        == largest_segment_id
    )


def test_properties_with_segmentation() -> None:
    input_json_path = (
        TESTDATA_DIR / "complex_property_ds" / "datasource-properties.json"
    )
    output_json_path = (
        TESTOUTPUT_DIR / "complex_property_ds" / "datasource-properties.json"
    )
    properties = Properties._from_json(input_json_path)

    # the attributes 'largest_segment_id' and 'mappings' only exist if it is a SegmentationLayer
    segmentation_layer = cast(
        SegmentationLayerProperties, properties.data_layers["segmentation"]
    )
    assert segmentation_layer.largest_segment_id == 1000000000
    assert segmentation_layer.mappings == [
        "larger5um1",
        "axons",
        "astrocyte-ge-7",
        "astrocyte",
        "mitochondria",
        "astrocyte-full",
    ]

    # export the json under a new name
    makedirs(dirname(output_json_path), exist_ok=True)
    properties._path = output_json_path
    properties._export_as_json()

    # validate if contents match
    with open(input_json_path) as input_properties:
        input_data = json.load(input_properties)

        with open(output_json_path) as output_properties:
            output_data = json.load(output_properties)
            for layer in output_data["dataLayers"]:
                # remove the num_channels because they are not part of the original json
                del layer["num_channels"]

            assert input_data == output_data


def test_chunking_wk(tmp_path: Path) -> None:
    ds = Dataset.create(Path(tmp_path), scale=(2, 2, 1))
    layer = ds.add_layer("color", LayerCategories.COLOR_TYPE)
    mag = layer.add_mag("1", file_len=8, block_len=8)

    original_data = (np.random.rand(50, 100, 150) * 205).astype(np.uint8)
    mag.write(offset=(70, 80, 90), data=original_data)

    with get_executor_for_args(None) as executor:
        mag.for_each_chunk(
            chunk_job,
            chunk_size=(64, 64, 64),
            executor=executor,
        )

    assert np.array_equal(original_data + 50, mag.get_view().read()[0])


def test_chunking_wk_advanced() -> None:
    delete_dir(TESTOUTPUT_DIR / "chunking_dataset_wk_advanced")

    ds = Dataset.create(
        TESTOUTPUT_DIR / "chunking_dataset_wk_advanced", scale=(1, 1, 2)
    )
    mag = ds.add_layer(
        "color",
        category=LayerCategories.COLOR_TYPE,
        dtype_per_channel="uint8",
        num_channels=3,
    ).add_mag("1")
    mag.write(data=(np.random.rand(3, 256, 256, 256) * 255).astype(np.uint8))
    view = mag.get_view(size=(150, 150, 54), offset=(10, 10, 10))

    for_each_chunking_advanced(ds, view)


def test_chunking_wk_wrong_chunk_size() -> None:
    delete_dir(TESTOUTPUT_DIR / "chunking_dataset_wk_with_wrong_chunk_size")
    ds = Dataset.create(
        TESTOUTPUT_DIR / "chunking_dataset_wk_with_wrong_chunk_size", scale=(1, 1, 2)
    )
    mag = ds.add_layer(
        "color",
        category=LayerCategories.COLOR_TYPE,
        dtype_per_channel="uint8",
        num_channels=3,
    ).add_mag("1", block_len=8, file_len=8)
    mag.write(data=(np.random.rand(3, 256, 256, 256) * 255).astype(np.uint8))
    view = mag.get_view(size=(256, 256, 256))

    for_each_chunking_with_wrong_chunk_size(view)


def test_view_write_without_open() -> None:
    ds_path = TESTOUTPUT_DIR / "wk_dataset_write_without_open"
    delete_dir(ds_path)

    ds = Dataset.create(ds_path, scale=(1, 1, 1))
    layer = ds.add_layer("color", LayerCategories.COLOR_TYPE)
    layer.set_bounding_box(
        offset=(0, 0, 0), size=(64, 64, 64)
    )  # This newly created dataset would otherwise have a "empty" bounding box
    mag = layer.add_mag("1")

    wk_view = mag.get_view(size=(32, 64, 16))

    assert not wk_view._is_opened

    write_data = (np.random.rand(32, 64, 16) * 255).astype(np.uint8)
    wk_view.write(write_data)

    assert not wk_view._is_opened


def test_typing_of_get_mag() -> None:
    ds = Dataset(TESTDATA_DIR / "simple_wk_dataset")
    layer = ds.get_layer("color")
    assert layer.get_mag("1") == layer.get_mag(1)
    assert layer.get_mag("1") == layer.get_mag((1, 1, 1))
    assert layer.get_mag("1") == layer.get_mag([1, 1, 1])
    assert layer.get_mag("1") == layer.get_mag(np.array([1, 1, 1]))
    assert layer.get_mag("1") == layer.get_mag(Mag(1))


def test_dataset_get_or_create() -> None:
    ds_path = TESTOUTPUT_DIR / "wk_dataset_get_or_create"
    delete_dir(ds_path)

    # dataset does not exists yet
    ds1 = Dataset.get_or_create(ds_path, scale=(1, 1, 1))
    assert "color" not in ds1.layers.keys()
    ds1.add_layer("color", LayerCategories.COLOR_TYPE)
    assert "color" in ds1.layers.keys()

    # dataset already exists
    ds2 = Dataset.get_or_create(ds_path, scale=(1, 1, 1))
    assert "color" in ds2.layers.keys()

    ds2 = Dataset.get_or_create(
        ds_path, scale=(1, 1, 1), name="wk_dataset_get_or_create"
    )
    assert "color" in ds2.layers.keys()

    with pytest.raises(AssertionError):
        # dataset already exists, but with a different scale
        Dataset.get_or_create(ds_path, scale=(2, 2, 2))

    with pytest.raises(AssertionError):
        # dataset already exists, but with a different name
        Dataset.get_or_create(ds_path, scale=(1, 1, 1), name="some different name")


def test_changing_layer_bounding_box() -> None:
    delete_dir(TESTOUTPUT_DIR / "test_changing_layer_bounding_box")
    copytree(
        TESTDATA_DIR / "simple_wk_dataset",
        TESTOUTPUT_DIR / "test_changing_layer_bounding_box",
    )

    ds = Dataset(TESTOUTPUT_DIR / "test_changing_layer_bounding_box")
    layer = ds.get_layer("color")
    mag = layer.get_mag("1")

    bbox_size = ds.properties.data_layers["color"].get_bounding_box_size()
    assert bbox_size == (24, 24, 24)
    original_data = mag.read(size=bbox_size)
    assert original_data.shape == (3, 24, 24, 24)

    layer.set_bounding_box_size((12, 12, 10))  # decrease bounding box

    bbox_size = ds.properties.data_layers["color"].get_bounding_box_size()
    assert bbox_size == (12, 12, 10)
    less_data = mag.read(size=bbox_size)
    assert less_data.shape == (3, 12, 12, 10)
    assert np.array_equal(original_data[:, :12, :12, :10], less_data)

    layer.set_bounding_box_size((36, 48, 60))  # increase the bounding box

    bbox_size = ds.properties.data_layers["color"].get_bounding_box_size()
    assert bbox_size == (36, 48, 60)
    more_data = mag.read(size=bbox_size)
    assert more_data.shape == (3, 36, 48, 60)
    assert np.array_equal(more_data[:, :24, :24, :24], original_data)

    assert ds.properties.data_layers["color"].get_bounding_box_offset() == (0, 0, 0)

    # Move the offset from (0, 0, 0) to (10, 10, 0)
    # Note that the bottom right coordinate of the dataset is still at (24, 24, 24)
    layer.set_bounding_box(offset=(10, 10, 0), size=(14, 14, 24))

    new_bbox_offset = ds.properties.data_layers["color"].get_bounding_box_offset()
    new_bbox_size = ds.properties.data_layers["color"].get_bounding_box_size()
    assert new_bbox_offset == (10, 10, 0)
    assert new_bbox_size == (14, 14, 24)
    # Note that even though the offset was changed (in the properties), the offset of 'mag.read()'
    # still refers to the absolute position (relative to (0, 0, 0)).
    # The default offset is (0, 0, 0). Since the bottom right did not change, the read data equals 'original_data'.
    assert np.array_equal(original_data, mag.read())

    assert np.array_equal(
        original_data[:, 10:, 10:, :], mag.read(offset=(10, 10, 0), size=(14, 14, 24))
    )

    # resetting the offset to (0, 0, 0)
    # Note that the size did not change. Therefore, the new bottom right is now at (14, 14, 24)
    layer.set_bounding_box_offset((0, 0, 0))
    new_data = mag.read()
    assert new_data.shape == (3, 14, 14, 24)
    assert np.array_equal(original_data[:, :14, :14, :], new_data)


def test_get_view() -> None:
    delete_dir(TESTOUTPUT_DIR / "get_view_tests")

    ds = Dataset.create(TESTOUTPUT_DIR / "get_view_tests", scale=(1, 1, 1))
    mag = ds.add_layer("color", LayerCategories.COLOR_TYPE).add_mag("1")

    # The dataset is new -> no data has been written.
    # Therefore, the size of the bounding box in the properties.json is (0, 0, 0)

    # Creating this view works because the size is set to (0, 0, 0)
    # However, in practice a view with size (0, 0, 0) would not make sense
    with pytest.raises(AssertionError):
        # The offset and size default to (0, 0, 0).
        # Sizes that contain "0" are not allowed
        mag.get_view()

    with pytest.raises(AssertionError):
        # This view exceeds the bounding box
        mag.get_view(size=(16, 16, 16))

    # read-only-views may exceed the bounding box
    read_only_view = mag.get_view(size=(16, 16, 16), read_only=True)
    assert read_only_view.global_offset == tuple((0, 0, 0))
    assert read_only_view.size == tuple((16, 16, 16))

    with pytest.raises(AssertionError):
        # Trying to get a writable sub-view of a read-only-view is not allowed
        read_only_view.get_view(read_only=False)

    np.random.seed(1234)
    write_data = (np.random.rand(100, 200, 300) * 255).astype(np.uint8)
    # This operation updates the bounding box of the dataset according to the written data
    mag.write(write_data, offset=(10, 20, 30))

    assert mag.global_offset == (0, 0, 0)  # MagViews always start at (0, 0, 0)
    assert mag.size == (110, 220, 330)

    # Therefore, creating a view with a size of (16, 16, 16) is now allowed
    wk_view = mag.get_view(size=(16, 16, 16))
    assert wk_view.global_offset == (10, 20, 30)
    assert wk_view.size == (16, 16, 16)

    with pytest.raises(AssertionError):
        # Creating this view does not work because the offset (0, 0, 0) would be outside
        # of the bounding box from the properties.json.
        mag.get_view(size=(26, 36, 46), offset=(0, 0, 0))

    # But setting "read_only=True" still works
    mag.get_view(size=(26, 36, 46), offset=(0, 0, 0), read_only=True)

    # Creating this subview works because the subview is completely inside the 'wk_view'.
    # Note that the offset in "get_view" is always relative to the "global_offset"-attribute of the called view.
    sub_view = wk_view.get_view(offset=(8, 8, 8), size=(8, 8, 8))
    assert sub_view.global_offset == tuple((18, 28, 38))
    assert sub_view.size == tuple((8, 8, 8))

    with pytest.raises(AssertionError):
        # Creating this subview does not work because it is not completely inside the 'wk_view'
        wk_view.get_view(offset=(8, 8, 8), size=(10, 10, 10))

    # Again: read-only is allowed
    wk_view.get_view(offset=(8, 8, 8), size=(10, 10, 10), read_only=True)

    with pytest.raises(AssertionError):
        # negative offsets are not allowed
        mag.get_view(offset=(-1, -2, -3))

    with pytest.raises(AssertionError):
        # The fact that this call fails, might be confusing at first glance, but this is intentional.
        # MagViews always start at (0,0,0), regardless of the bounding box in the properties.
        # In this case the offset of "mag" in the properties is (8, 8, 8).
        # If this operation would return a View that starts already at (0, 0, 0). However, this view does
        # not have a reference to the layer. As a result, write operations that do not update the properties
        # would be allowed.
        mag.get_view(mag.global_offset, mag.size)


def test_adding_layer_with_invalid_dtype_per_layer() -> None:
    delete_dir(TESTOUTPUT_DIR / "invalid_dtype")

    ds = Dataset.create(TESTOUTPUT_DIR / "invalid_dtype", scale=(1, 1, 1))
    with pytest.raises(TypeError):
        # this would lead to a dtype_per_channel of "uint10", but that is not a valid dtype
        ds.add_layer(
            "color",
            LayerCategories.COLOR_TYPE,
            dtype_per_layer="uint30",
            num_channels=3,
        )
    with pytest.raises(TypeError):
        # "int" is interpreted as "int64", but 64 bit cannot be split into 3 channels
        ds.add_layer(
            "color", LayerCategories.COLOR_TYPE, dtype_per_layer="int", num_channels=3
        )
    ds.add_layer(
        "color", LayerCategories.COLOR_TYPE, dtype_per_layer="int", num_channels=4
    )  # "int"/"int64" works with 4 channels


def test_adding_layer_with_valid_dtype_per_layer() -> None:
    delete_dir(TESTOUTPUT_DIR / "valid_dtype")

    ds = Dataset.create(TESTOUTPUT_DIR / "valid_dtype", scale=(1, 1, 1))
    ds.add_layer(
        "color1", LayerCategories.COLOR_TYPE, dtype_per_layer="uint24", num_channels=3
    )
    ds.add_layer(
        "color2", LayerCategories.COLOR_TYPE, dtype_per_layer=np.uint8, num_channels=1
    )
    ds.add_layer(
        "color3", LayerCategories.COLOR_TYPE, dtype_per_channel=np.uint8, num_channels=3
    )
    ds.add_layer(
        "color4", LayerCategories.COLOR_TYPE, dtype_per_channel="uint8", num_channels=3
    )
    ds.add_layer(
        "seg1",
        LayerCategories.SEGMENTATION_TYPE,
        dtype_per_channel="float",
        num_channels=1,
        largest_segment_id=100000,
    )
    ds.add_layer(
        "seg2",
        LayerCategories.SEGMENTATION_TYPE,
        dtype_per_channel=np.float,
        num_channels=1,
        largest_segment_id=100000,
    )
    ds.add_layer(
        "seg3",
        LayerCategories.SEGMENTATION_TYPE,
        dtype_per_channel=float,
        num_channels=1,
        largest_segment_id=100000,
    )
    ds.add_layer(
        "seg4",
        LayerCategories.SEGMENTATION_TYPE,
        dtype_per_channel="double",
        num_channels=1,
        largest_segment_id=100000,
    )
    ds.add_layer(
        "seg5",
        LayerCategories.SEGMENTATION_TYPE,
        dtype_per_channel="float",
        num_channels=3,
        largest_segment_id=100000,
    )

    with open(TESTOUTPUT_DIR / "valid_dtype" / "datasource-properties.json", "r") as f:
        data = json.load(f)
        # The order of the layers in the properties equals the order of creation
        assert data["dataLayers"][0]["elementClass"] == "uint24"
        assert data["dataLayers"][1]["elementClass"] == "uint8"
        assert data["dataLayers"][2]["elementClass"] == "uint24"
        assert data["dataLayers"][3]["elementClass"] == "uint24"
        assert data["dataLayers"][4]["elementClass"] == "float"
        assert data["dataLayers"][5]["elementClass"] == "float"
        assert data["dataLayers"][6]["elementClass"] == "float"
        assert data["dataLayers"][7]["elementClass"] == "double"
        assert data["dataLayers"][8]["elementClass"] == "float96"

    ds = Dataset(
        TESTOUTPUT_DIR / "valid_dtype"
    )  # reopen the dataset to check if the data is read from the properties correctly
    assert ds.properties.data_layers["color1"].element_class == "uint24"
    assert ds.properties.data_layers["color2"].element_class == "uint8"
    assert ds.properties.data_layers["color3"].element_class == "uint24"
    assert ds.properties.data_layers["color4"].element_class == "uint24"
    # Note that 'float' and 'double' are stored as 'float32' and 'float64'
    assert ds.properties.data_layers["seg1"].element_class == "float32"
    assert ds.properties.data_layers["seg2"].element_class == "float32"
    assert ds.properties.data_layers["seg3"].element_class == "float32"
    assert ds.properties.data_layers["seg4"].element_class == "float64"
    assert ds.properties.data_layers["seg5"].element_class == "float96"


def test_writing_subset_of_compressed_data_multi_channel() -> None:
    delete_dir(TESTOUTPUT_DIR / "compressed_data")

    # create uncompressed dataset
    write_data1 = (np.random.rand(3, 100, 120, 140) * 255).astype(np.uint8)
    Dataset.create(TESTOUTPUT_DIR / "compressed_data", scale=(1, 1, 1)).add_layer(
        "color", LayerCategories.COLOR_TYPE, num_channels=3
    ).add_mag("1", block_len=8, file_len=8).write(write_data1)

    # compress data
    compress_mag_inplace(
        (TESTOUTPUT_DIR / "compressed_data").resolve(),
        layer_name="color",
        mag=Mag("1"),
    )

    # open compressed dataset
    compressed_mag = (
        Dataset(TESTOUTPUT_DIR / "compressed_data").get_layer("color").get_mag("1")
    )

    write_data2 = (np.random.rand(3, 10, 10, 10) * 255).astype(np.uint8)
    # Writing compressed data directly to "compressed_mag" also works, but using a View here covers an additional edge case
    compressed_mag.get_view(offset=(50, 60, 70)).write(
        offset=(10, 20, 30), data=write_data2, allow_compressed_write=True
    )

    assert np.array_equal(
        write_data2, compressed_mag.read(offset=(60, 80, 100), size=(10, 10, 10))
    )  # the new data was written
    assert np.array_equal(
        write_data1[:, :60, :80, :100],
        compressed_mag.read(offset=(0, 0, 0), size=(60, 80, 100)),
    )  # the old data is still there


def test_writing_subset_of_compressed_data_single_channel() -> None:
    delete_dir(TESTOUTPUT_DIR / "compressed_data")

    # create uncompressed dataset
    write_data1 = (np.random.rand(100, 120, 140) * 255).astype(np.uint8)
    Dataset.create(TESTOUTPUT_DIR / "compressed_data", scale=(1, 1, 1)).add_layer(
        "color", LayerCategories.COLOR_TYPE
    ).add_mag("1", block_len=8, file_len=8).write(write_data1)

    # compress data
    compress_mag_inplace(
        TESTOUTPUT_DIR / "compressed_data",
        layer_name="color",
        mag=Mag("1"),
    )

    # open compressed dataset
    compressed_mag = (
        Dataset(TESTOUTPUT_DIR / "compressed_data").get_layer("color").get_mag("1")
    )

    write_data2 = (np.random.rand(10, 10, 10) * 255).astype(np.uint8)
    # Writing compressed data directly to "compressed_mag" also works, but using a View here covers an additional edge case
    compressed_mag.get_view(offset=(50, 60, 70)).write(
        offset=(10, 20, 30), data=write_data2, allow_compressed_write=True
    )

    assert np.array_equal(
        write_data2, compressed_mag.read(offset=(60, 80, 100), size=(10, 10, 10))[0]
    )  # the new data was written
    assert np.array_equal(
        write_data1[:60, :80, :100],
        compressed_mag.read(offset=(0, 0, 0), size=(60, 80, 100))[0],
    )  # the old data is still there


def test_writing_subset_of_compressed_data() -> None:
    delete_dir(TESTOUTPUT_DIR / "compressed_data")

    # create uncompressed dataset
    Dataset.create(TESTOUTPUT_DIR / "compressed_data", scale=(1, 1, 1)).add_layer(
        "color", LayerCategories.COLOR_TYPE
    ).add_mag("1", block_len=8, file_len=8).write(
        (np.random.rand(20, 40, 60) * 255).astype(np.uint8)
    )

    # compress data
    compress_mag_inplace(
        (TESTOUTPUT_DIR / "compressed_data").resolve(),
        layer_name="color",
        mag=Mag("1"),
    )

    # open compressed dataset
    compressed_mag = (
        Dataset(TESTOUTPUT_DIR / "compressed_data").get_layer("color").get_mag("1")
    )

    with pytest.raises(WKWException):
        # calling 'write' with unaligned data on compressed data without setting 'allow_compressed_write=True'
        compressed_mag.write(
            offset=(10, 20, 30),
            data=(np.random.rand(10, 10, 10) * 255).astype(np.uint8),
        )


def test_writing_subset_of_chunked_compressed_data() -> None:
    delete_dir(TESTOUTPUT_DIR / "compressed_data")

    # create uncompressed dataset
    write_data1 = (np.random.rand(100, 200, 300) * 255).astype(np.uint8)
    Dataset.create(TESTOUTPUT_DIR / "compressed_data", scale=(1, 1, 1)).add_layer(
        "color", LayerCategories.COLOR_TYPE
    ).add_mag("1", block_len=8, file_len=8).write(write_data1)

    # compress data
    compress_mag_inplace(
        TESTOUTPUT_DIR / "compressed_data",
        layer_name="color",
        mag=Mag("1"),
    )

    # open compressed dataset
    compressed_view = (
        Dataset(TESTOUTPUT_DIR / "compressed_data")
        .get_layer("color")
        .get_mag("1")
        .get_view(size=(100, 200, 300))
    )

    # Easy case:
    # The aligned data (offset=(0,0,0), size=(64, 64, 64)) IS fully within the bounding box of the view
    write_data2 = (np.random.rand(50, 40, 30) * 255).astype(np.uint8)
    compressed_view.write(
        offset=(10, 20, 30), data=write_data2, allow_compressed_write=True
    )

    # Advanced case:
    # The aligned data (offset=(0,0,0), size=(128, 128, 128)) is NOT fully within the bounding box of the view
    compressed_view.write(
        offset=(10, 20, 30),
        data=(np.random.rand(90, 80, 70) * 255).astype(np.uint8),
        allow_compressed_write=True,
    )

    np.array_equal(
        write_data2, compressed_view.read(offset=(10, 20, 30), size=(50, 40, 30))
    )  # the new data was written
    np.array_equal(
        write_data1[:10, :20, :30],
        compressed_view.read(offset=(0, 0, 0), size=(10, 20, 30)),
    )  # the old data is still there


def test_add_symlink_layer() -> None:
    delete_dir(TESTOUTPUT_DIR / "wk_dataset_with_symlink")
    delete_dir(TESTOUTPUT_DIR / "simple_wk_dataset_copy")
    copytree(
        TESTDATA_DIR / "simple_wk_dataset", TESTOUTPUT_DIR / "simple_wk_dataset_copy"
    )

    original_mag = (
        Dataset(TESTOUTPUT_DIR / "simple_wk_dataset_copy")
        .get_layer("color")
        .get_mag("1")
    )

    ds = Dataset.create(TESTOUTPUT_DIR / "wk_dataset_with_symlink", scale=(1, 1, 1))
    symlink_layer = ds.add_symlink_layer(
        TESTOUTPUT_DIR / "simple_wk_dataset_copy" / "color"
    )
    mag = symlink_layer.get_mag("1")

    assert (TESTOUTPUT_DIR / "wk_dataset_with_symlink" / "color" / "1").exists()

    assert len(ds.properties.data_layers) == 1
    assert len(ds.properties.data_layers["color"].wkw_magnifications) == 1

    # write data in symlink layer
    write_data = (np.random.rand(3, 10, 10, 10) * 255).astype(np.uint8)
    mag.write(write_data)

    assert np.array_equal(mag.read(size=(10, 10, 10)), write_data)
    assert np.array_equal(original_mag.read(size=(10, 10, 10)), write_data)


def test_search_dataset_also_for_long_layer_name() -> None:
    delete_dir(TESTOUTPUT_DIR / "long_layer_name")

    ds = Dataset.create(TESTOUTPUT_DIR / "long_layer_name", scale=(1, 1, 1))
    mag = ds.add_layer("color", LayerCategories.COLOR_TYPE).add_mag("2")

    assert mag.name == "2"
    short_mag_file_path = join(ds.path, "color", Mag(mag.name).to_layer_name())
    long_mag_file_path = join(ds.path, "color", Mag(mag.name).to_long_layer_name())

    assert os.path.exists(short_mag_file_path)
    assert not os.path.exists(long_mag_file_path)

    write_data = (np.random.rand(10, 10, 10) * 255).astype(np.uint8)
    mag.write(write_data, offset=(10, 10, 10))

    assert np.array_equal(
        mag.read(offset=(10, 10, 10), size=(10, 10, 10)), np.expand_dims(write_data, 0)
    )

    # rename the path from "long_layer_name/color/2" to "long_layer_name/color/2-2-2"
    os.rename(short_mag_file_path, long_mag_file_path)

    with pytest.raises(WKWException):
        # the dataset has to be reopened to notice the changed directory
        mag.read(offset=(10, 10, 10), size=(10, 10, 10))

    # when opening the dataset, it searches both for the long and the short path
    layer = Dataset(TESTOUTPUT_DIR / "long_layer_name").get_layer("color")
    mag = layer.get_mag("2")
    assert np.array_equal(
        mag.read(offset=(10, 10, 10), size=(10, 10, 10)), np.expand_dims(write_data, 0)
    )
    layer.delete_mag("2")


def test_outdated_dtype_parameter() -> None:
    delete_dir(TESTOUTPUT_DIR / "outdated_dtype")

    ds = Dataset.create(TESTOUTPUT_DIR / "outdated_dtype", scale=(1, 1, 1))
    with pytest.raises(ValueError):
        ds.get_or_add_layer(
            "color", LayerCategories.COLOR_TYPE, dtype=np.uint8, num_channels=1
        )

    with pytest.raises(ValueError):
        ds.add_layer(
            "color", LayerCategories.COLOR_TYPE, dtype=np.uint8, num_channels=1
        )


def test_dataset_conversion() -> None:
    origin_ds_path = TESTOUTPUT_DIR / "conversion" / "origin_wk"
    converted_ds_path = TESTOUTPUT_DIR / "conversion" / "converted_wk"

    delete_dir(origin_ds_path)
    delete_dir(converted_ds_path)

    # create example dataset
    origin_ds = Dataset.create(origin_ds_path, scale=(1, 1, 1))
    seg_layer = origin_ds.add_layer(
        "layer1",
        LayerCategories.SEGMENTATION_TYPE,
        num_channels=1,
        largest_segment_id=1000000000,
    )
    seg_layer.add_mag("1", block_len=8, file_len=16).write(
        offset=(10, 20, 30), data=(np.random.rand(128, 128, 256) * 255).astype(np.uint8)
    )
    seg_layer.add_mag("2", block_len=8, file_len=16).write(
        offset=(5, 10, 15), data=(np.random.rand(64, 64, 128) * 255).astype(np.uint8)
    )
    wk_color_layer = origin_ds.add_layer(
        "layer2", LayerCategories.COLOR_TYPE, num_channels=3
    )
    wk_color_layer.add_mag("1", block_len=8, file_len=16).write(
        offset=(10, 20, 30),
        data=(np.random.rand(3, 128, 128, 256) * 255).astype(np.uint8),
    )
    wk_color_layer.add_mag("2", block_len=8, file_len=16).write(
        offset=(5, 10, 15), data=(np.random.rand(3, 64, 64, 128) * 255).astype(np.uint8)
    )
    converted_ds = origin_ds.copy_dataset(converted_ds_path)

    assert origin_ds.layers.keys() == converted_ds.layers.keys()
    for layer_name in origin_ds.layers:
        assert (
            origin_ds.layers[layer_name].mags.keys()
            == converted_ds.layers[layer_name].mags.keys()
        )
        for mag in origin_ds.layers[layer_name].mags:
            origin_header = origin_ds.layers[layer_name].mags[mag].header
            converted_header = converted_ds.layers[layer_name].mags[mag].header
            assert origin_header.voxel_type == converted_header.voxel_type
            assert origin_header.num_channels == converted_header.num_channels
            assert origin_header.block_type == converted_header.block_type
            assert origin_header.block_len == converted_header.block_len
            assert np.array_equal(
                origin_ds.layers[layer_name].mags[mag].read(),
                converted_ds.layers[layer_name].mags[mag].read(),
            )


def test_for_zipped_chunks() -> None:
    delete_dir(TESTOUTPUT_DIR / "zipped_chunking_source")
    delete_dir(TESTOUTPUT_DIR / "zipped_chunking_target")

    ds = Dataset.create(TESTOUTPUT_DIR / "zipped_chunking_source", scale=(1, 1, 2))
    mag = ds.add_layer(
        "color",
        category=LayerCategories.COLOR_TYPE,
        dtype_per_channel="uint8",
        num_channels=3,
    ).add_mag("1")
    mag.write(data=(np.random.rand(3, 256, 256, 256) * 255).astype(np.uint8))
    source_view = mag.get_view(size=(256, 256, 256))

    target_mag = (
        Dataset.create(TESTOUTPUT_DIR / "zipped_chunking_target", scale=(1, 1, 2))
        .get_or_add_layer(
            "color",
            LayerCategories.COLOR_TYPE,
            dtype_per_channel="uint8",
            num_channels=3,
        )
        .get_or_add_mag("1", block_len=8, file_len=4)
    )

    target_mag.layer.set_bounding_box(offset=(0, 0, 0), size=(256, 256, 256))
    target_view = target_mag.get_view(size=(256, 256, 256))

    with get_executor_for_args(None) as executor:
        func = named_partial(
            copy_and_transform_job, name="foo", val=42
        )  # curry the function with further arguments
        source_view.for_zipped_chunks(
            func,
            target_view=target_view,
            source_chunk_size=(64, 64, 64),  # multiple of (wkw_file_len,) * 3
            target_chunk_size=(64, 64, 64),  # multiple of (wkw_file_len,) * 3
            executor=executor,
        )

    assert np.array_equal(
        source_view.read(size=source_view.size) + 50,
        target_view.read(size=target_view.size),
    )


def test_for_zipped_chunks_invalid_target_chunk_size_wk() -> None:
    delete_dir(TESTOUTPUT_DIR / "zipped_chunking_source_invalid")

    test_cases_wk = [
        (10, 20, 30),
        (64, 64, 100),
        (64, 50, 64),
        (200, 128, 128),
    ]

    ds = Dataset.create(
        TESTOUTPUT_DIR / "zipped_chunking_source_invalid", scale=(1, 1, 1)
    )
    layer1 = ds.get_or_add_layer("color1", LayerCategories.COLOR_TYPE)
    source_mag_view = layer1.get_or_add_mag(1, block_len=8, file_len=8)

    layer2 = ds.get_or_add_layer("color2", LayerCategories.COLOR_TYPE)
    target_mag_view = layer2.get_or_add_mag(1, block_len=8, file_len=8)

    source_view = source_mag_view.get_view(size=(300, 300, 300), read_only=True)
    # In this test case it is possible to simply set "read_only" for "target_view"
    # because the function "func" does not really write data to the target_view.
    # In a real scenario, calling "layer2.set_bounding_box(...)" and not setting "read_only" is recommended.
    target_view = target_mag_view.get_view(size=(300, 300, 300), read_only=True)

    def func(args: Tuple[View, View, int]) -> None:
        (s, t, i) = args

    with get_executor_for_args(None) as executor:
        for test_case in test_cases_wk:
            with pytest.raises(AssertionError):
                source_view.for_zipped_chunks(
                    work_on_chunk=func,
                    target_view=target_view,
                    source_chunk_size=test_case,
                    target_chunk_size=test_case,
                    executor=executor,
                )


def test_read_only_view() -> None:
    delete_dir(TESTOUTPUT_DIR / "read_only_view")
    ds = Dataset.create(TESTOUTPUT_DIR / "read_only_view", scale=(1, 1, 1))
    mag = ds.get_or_add_layer("color", LayerCategories.COLOR_TYPE).get_or_add_mag("1")
    mag.write(
        data=(np.random.rand(1, 10, 10, 10) * 255).astype(np.uint8), offset=(10, 20, 30)
    )
    v_write = mag.get_view()
    v_read = mag.get_view(read_only=True)

    new_data = (np.random.rand(1, 5, 6, 7) * 255).astype(np.uint8)
    with pytest.raises(AssertionError):
        v_read.write(data=new_data)

    v_write.write(data=new_data)


@pytest.fixture()
def create_dataset(tmp_path: Path) -> Generator[MagView, None, None]:
    ds = Dataset.create(Path(tmp_path), scale=(2, 2, 1))

    mag = ds.add_layer("color", "color").add_mag(
        "2-2-1", block_len=8, file_len=8
    )  # cube_size = 8*8 = 64
    yield mag


def test_bounding_box_on_disk(create_dataset: MagView) -> None:
    mag = create_dataset

    write_positions = [(0, 0, 0), (20, 80, 120), (1000, 2000, 4000)]
    data_size = (10, 20, 30)
    write_data = (np.random.rand(*data_size) * 255).astype(np.uint8)
    for offset in write_positions:
        mag.write(offset=offset, data=write_data)

    bounding_boxes_on_disk = list(mag.get_bounding_boxes_on_disk())
    file_size = mag._get_file_dimensions()

    expected_results = set()
    for offset in write_positions:
        # enumerate all bounding boxes of the current write operation
        x_range = range(
            offset[0] // file_size[0] * file_size[0],
            offset[0] + data_size[0],
            file_size[0],
        )
        y_range = range(
            offset[1] // file_size[1] * file_size[1],
            offset[1] + data_size[1],
            file_size[1],
        )
        z_range = range(
            offset[2] // file_size[2] * file_size[2],
            offset[2] + data_size[2],
            file_size[2],
        )

        for bb_offset in itertools.product(x_range, y_range, z_range):
            expected_results.add((bb_offset, file_size))

    assert set(bounding_boxes_on_disk) == expected_results


def test_compression(tmp_path: Path) -> None:
    copytree(Path("testdata", "simple_wk_dataset"), tmp_path / "dataset")

    mag1 = Dataset(tmp_path / "dataset").get_layer("color").get_mag(1)

    # writing unaligned data to an uncompressed dataset
    write_data = (np.random.rand(3, 10, 20, 30) * 255).astype(np.uint8)
    mag1.write(write_data, offset=(60, 80, 100))

    assert not mag1._is_compressed()
    mag1.compress()
    assert mag1._is_compressed()

    assert np.array_equal(
        write_data, mag1.read(offset=(60, 80, 100), size=(10, 20, 30))
    )

    with pytest.raises(wkw.WKWException):
        # writing unaligned data to a compressed dataset
        mag1.write((np.random.rand(3, 10, 20, 30) * 255).astype(np.uint8))

    mag1.write(
        (np.random.rand(3, 10, 20, 30) * 255).astype(np.uint8),
        allow_compressed_write=True,
    )


def test_dataset_view_configuration(tmp_path: Path) -> None:
    ds1 = Dataset.create(tmp_path, scale=(2, 2, 1))
    default_view_configuration = ds1.get_view_configuration()
    assert default_view_configuration is None

    ds1.set_view_configuration(DatasetViewConfiguration(four_bit=True))
    default_view_configuration = ds1.get_view_configuration()
    assert default_view_configuration is not None
    assert default_view_configuration.four_bit == True
    assert default_view_configuration.interpolation == None
    assert default_view_configuration.render_missing_data_black == None
    assert default_view_configuration.loading_strategy == None
    assert default_view_configuration.segmentation_pattern_opacity == None
    assert default_view_configuration.zoom == None
    assert default_view_configuration.position == None
    assert default_view_configuration.rotation == None

    # Test if only the set parameters are stored in the properties
    assert ds1.properties.default_view_configuration == {"fourBit": True}

    ds1.set_view_configuration(
        DatasetViewConfiguration(
            four_bit=True,
            interpolation=False,
            render_missing_data_black=True,
            loading_strategy="PROGRESSIVE_QUALITY",
            segmentation_pattern_opacity=40,
            zoom=0.1,
            position=(12, 12, 12),
            rotation=(1, 2, 3),
        )
    )
    default_view_configuration = ds1.get_view_configuration()
    assert default_view_configuration is not None
    assert default_view_configuration.four_bit == True
    assert default_view_configuration.interpolation == False
    assert default_view_configuration.render_missing_data_black == True
    assert default_view_configuration.loading_strategy == "PROGRESSIVE_QUALITY"
    assert default_view_configuration.segmentation_pattern_opacity == 40
    assert default_view_configuration.zoom == 0.1
    assert default_view_configuration.position == (12, 12, 12)
    assert default_view_configuration.rotation == (1, 2, 3)

    # Test if the data is persisted to disk
    ds2 = Dataset(tmp_path)
    default_view_configuration = ds2.get_view_configuration()
    assert default_view_configuration is not None
    assert default_view_configuration.four_bit == True
    assert default_view_configuration.interpolation == False
    assert default_view_configuration.render_missing_data_black == True
    assert default_view_configuration.loading_strategy == "PROGRESSIVE_QUALITY"
    assert default_view_configuration.segmentation_pattern_opacity == 40
    assert default_view_configuration.zoom == 0.1
    assert default_view_configuration.position == (12, 12, 12)
    assert default_view_configuration.rotation == (1, 2, 3)

    # Test camel case
    view_configuration_dict = ds2.properties.default_view_configuration
    assert view_configuration_dict is not None
    for k in view_configuration_dict.keys():
        assert _snake_to_camel_case(k) == k


def test_layer_view_configuration(tmp_path: Path) -> None:
    ds1 = Dataset.create(tmp_path, scale=(2, 2, 1))
    layer1 = ds1.add_layer("color", LayerCategories.COLOR_TYPE)
    default_view_configuration = layer1.get_view_configuration()
    assert default_view_configuration is None

    layer1.set_view_configuration(LayerViewConfiguration(color=(255, 0, 0)))
    default_view_configuration = layer1.get_view_configuration()
    assert default_view_configuration is not None
    assert default_view_configuration.color == (255, 0, 0)
    assert default_view_configuration.alpha is None
    assert default_view_configuration.intensity_range is None
    assert default_view_configuration.is_inverted is None
    # Test if only the set parameters are stored in the properties
    assert ds1.properties.data_layers["color"].default_view_configuration == {
        "color": (255, 0, 0)
    }

    layer1.set_view_configuration(
        LayerViewConfiguration(
            color=(255, 0, 0),
            alpha=1.0,
            min=55.0,
            intensity_range=(-12.3e1, 123),
            is_inverted=True,
        )
    )
    default_view_configuration = layer1.get_view_configuration()
    assert default_view_configuration is not None
    assert default_view_configuration.color == (255, 0, 0)
    assert default_view_configuration.alpha == 1.0
    assert default_view_configuration.intensity_range == (-12.3e1, 123)
    assert default_view_configuration.is_inverted == True
    assert default_view_configuration.min == 55.0

    # Test if the data is persisted to disk
    ds2 = Dataset(tmp_path)
    default_view_configuration = ds2.get_layer("color").get_view_configuration()
    assert default_view_configuration is not None
    assert default_view_configuration.color == (255, 0, 0)
    assert default_view_configuration.alpha == 1.0
    assert default_view_configuration.intensity_range == (-12.3e1, 123)
    assert default_view_configuration.is_inverted == True
    assert default_view_configuration.min == 55.0

    # Test camel case
    view_configuration_dict = ds2.properties.data_layers[
        "color"
    ].default_view_configuration
    assert view_configuration_dict is not None
    for k in view_configuration_dict.keys():
        assert _snake_to_camel_case(k) == k


def test_get_largest_segment_id(tmp_path: Path) -> None:
    ds = Dataset.create(tmp_path, scale=(1, 1, 1))

    segmentation_layer = cast(
        SegmentationLayer,
        ds.add_layer(
            "segmentation", LayerCategories.SEGMENTATION_TYPE, largest_segment_id=999
        ),
    )
    assert segmentation_layer.largest_segment_id == 999
    segmentation_layer.largest_segment_id = 123
    assert segmentation_layer.largest_segment_id == 123


def test_get_or_add_layer_by_type(tmp_path: Path) -> None:
    ds = Dataset.create(tmp_path, scale=(1, 1, 1))
    with pytest.raises(IndexError):
        ds.get_segmentation_layer()  # fails
    _ = ds.add_layer(
        "segmentation", LayerCategories.SEGMENTATION_TYPE, largest_segment_id=999
    )  # adds layer
    _ = ds.get_segmentation_layer()  # works
    _ = ds.add_layer(
        "different_segmentation",
        LayerCategories.SEGMENTATION_TYPE,
        largest_segment_id=999,
    )  # adds another layer
    with pytest.raises(IndexError):
        ds.get_segmentation_layer()  # fails

    with pytest.raises(IndexError):
        ds.get_color_layer()  # fails
    _ = ds.add_layer("color", LayerCategories.COLOR_TYPE)  # adds layer
    _ = ds.get_color_layer()  # works
    _ = ds.add_layer(
        "different_color", LayerCategories.COLOR_TYPE
    )  # adds another layer
    with pytest.raises(IndexError):
        ds.get_color_layer()  # fails


def test_dataset_name(tmp_path: Path) -> None:
    ds = Dataset.create(tmp_path / "some_name", scale=(1, 1, 1))
    assert ds.name == "some_name"
    ds.name = "other_name"
    assert ds.name == "other_name"

    ds2 = Dataset.create(
        tmp_path / "some_new_name", scale=(1, 1, 1), name="very important dataset"
    )
    assert ds2.name == "very important dataset"


def test_read_bbox(tmp_path: Path) -> None:
    ds = Dataset.create(tmp_path, scale=(2, 2, 1))
    layer = ds.add_layer("color", LayerCategories.COLOR_TYPE)
    mag = layer.add_mag(1)
    mag.write(
        offset=(10, 20, 30), data=(np.random.rand(50, 60, 70) * 255).astype(np.uint8)
    )

    assert np.array_equal(mag.read(), mag.read_bbox())
    assert np.array_equal(
        mag.read(offset=(20, 30, 40), size=(40, 50, 60)),
        mag.read_bbox(BoundingBox(topleft=(20, 30, 40), size=(40, 50, 60))),
    )


def test_add_copy_layer(tmp_path: Path) -> None:
    ds = Dataset.create(tmp_path / "ds", scale=(2, 2, 1))

    # Create dataset to copy data from
    other_ds = Dataset.create(tmp_path / "other_ds", scale=(2, 2, 1))
    original_color_layer = other_ds.add_layer("color", LayerCategories.COLOR_TYPE)
    original_color_layer.add_mag(1).write(
        offset=(10, 20, 30), data=(np.random.rand(32, 64, 128) * 255).astype(np.uint8)
    )

    # Copies the "color" layer from a different dataset
    ds.add_copy_layer(tmp_path / "other_ds" / "color")
    assert len(ds.layers) == 1
    color_layer = ds.get_layer("color")
    assert color_layer.get_bounding_box() == BoundingBox(
        topleft=(10, 20, 30), size=(32, 64, 128)
    )
    assert color_layer.mags.keys() == original_color_layer.mags.keys()
    assert len(color_layer.mags.keys()) >= 1
    for mag in color_layer.mags.keys():
        assert np.array_equal(
            color_layer.get_mag(mag).read(), original_color_layer.get_mag(mag).read()
        )
        # Test if the copied layer contains actual data
        assert np.max(color_layer.get_mag(mag).read()) > 0

    with pytest.raises(IndexError):
        # The dataset already has a layer called "color".
        ds.add_copy_layer(tmp_path / "other_ds" / "color")

    # Test if the changes of the properties are persisted on disk by opening it again
    assert "color" in Dataset(tmp_path / "ds").layers.keys()<|MERGE_RESOLUTION|>--- conflicted
+++ resolved
@@ -14,12 +14,8 @@
 from wkw import wkw
 from wkw.wkw import WKWException
 
-<<<<<<< HEAD
 from wkcuber.api.dataset import Dataset, DatasetViewConfiguration
-=======
 from wkcuber.api.bounding_box import BoundingBox
-from wkcuber.api.dataset import Dataset
->>>>>>> 5181fb5f
 from os import makedirs
 
 from wkcuber.api.layer import (
