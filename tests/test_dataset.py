import filecmp
import itertools
import json
import os
from os.path import dirname, join
from pathlib import Path
from typing import Any, Tuple, cast, Generator

import pytest

import numpy as np
from shutil import rmtree, copytree

from wkw import wkw
from wkw.wkw import WKWException

from wkcuber.api.dataset import Dataset
from os import makedirs

<<<<<<< HEAD
from wkcuber.api.layer import Layer, LayerTypes, ViewConfiguration
=======
from wkcuber.api.layer import Layer, LayerCategories, SegmentationLayer
>>>>>>> 4278a853
from wkcuber.api.mag_view import MagView
from wkcuber.api.properties.dataset_properties import Properties
from wkcuber.api.properties.layer_properties import SegmentationLayerProperties
from wkcuber.api.properties.resolution_properties import Resolution
from wkcuber.api.view import View
from wkcuber.compress import compress_mag_inplace
from wkcuber.mag import Mag
from wkcuber.utils import get_executor_for_args, named_partial

TESTDATA_DIR = Path("testdata")
TESTOUTPUT_DIR = Path("testoutput")


def delete_dir(relative_path: Path) -> None:
    if relative_path.exists() and relative_path.is_dir():
        rmtree(relative_path)


def chunk_job(args: Tuple[View, int]) -> None:
    (view, i) = args
    # increment the color value of each voxel
    data = view.read(size=view.size)
    if data.shape[0] == 1:
        data = data[0, :, :, :]
    data += 50
    view.write(data)


def advanced_chunk_job(args: Tuple[View, int], type: type) -> None:
    view, i = args

    # write different data for each chunk (depending on the global_offset of the chunk)
    data = view.read(size=view.size)
    data = np.ones(data.shape, dtype=type) * type(sum(view.global_offset))
    view.write(data)


def for_each_chunking_with_wrong_chunk_size(view: View) -> None:
    with get_executor_for_args(None) as executor:
        with pytest.raises(AssertionError):
            view.for_each_chunk(
                chunk_job,
                chunk_size=(0, 64, 64),
                executor=executor,
            )
        with pytest.raises(AssertionError):
            view.for_each_chunk(
                chunk_job,
                chunk_size=(16, 64, 64),
                executor=executor,
            )
        with pytest.raises(AssertionError):
            view.for_each_chunk(
                chunk_job,
                chunk_size=(100, 64, 64),
                executor=executor,
            )


def for_each_chunking_advanced(ds: Dataset, view: View) -> None:
    chunk_size = (64, 64, 64)
    with get_executor_for_args(None) as executor:
        func = named_partial(advanced_chunk_job, type=np.uint8)
        view.for_each_chunk(
            func,
            chunk_size=chunk_size,
            executor=executor,
        )

    for offset, size in [
        ((10, 10, 10), (54, 54, 54)),
        ((10, 64, 10), (54, 64, 54)),
        ((10, 128, 10), (54, 32, 54)),
        ((64, 10, 10), (64, 54, 54)),
        ((64, 64, 10), (64, 64, 54)),
        ((64, 128, 10), (64, 32, 54)),
        ((128, 10, 10), (32, 54, 54)),
        ((128, 64, 10), (32, 64, 54)),
        ((128, 128, 10), (32, 32, 54)),
    ]:
        chunk = ds.get_layer("color").get_mag("1").get_view(size=size, offset=offset)
        chunk_data = chunk.read(size=chunk.size)
        assert np.array_equal(
            np.ones(chunk_data.shape, dtype=np.uint8)
            * np.uint8(sum(chunk.global_offset)),
            chunk_data,
        )


def copy_and_transform_job(args: Tuple[View, View, int], name: str, val: int) -> None:
    (source_view, target_view, i) = args
    # This method simply takes the data from the source_view, transforms it and writes it to the target_view

    # These assertions are just to demonstrate how the passed parameters can be accessed inside this method
    assert name == "foo"
    assert val == 42

    # increment the color value of each voxel
    data = source_view.read(size=source_view.size)
    if data.shape[0] == 1:
        data = data[0, :, :, :]
    data += 50
    target_view.write(data)


def get_multichanneled_data(dtype: type) -> np.ndarray:
    data = np.zeros((3, 250, 200, 10), dtype=dtype)
    for h in range(10):
        for i in range(250):
            for j in range(200):
                data[0, i, j, h] = i * 256
                data[1, i, j, h] = j * 256
                data[2, i, j, h] = 100 * 256
    return data


def test_create_dataset_with_layer_and_mag() -> None:
    delete_dir(TESTOUTPUT_DIR / "wk_dataset")

    ds = Dataset.create(TESTOUTPUT_DIR / "wk_dataset", scale=(1, 1, 1))
    ds.add_layer("color", "color")

    ds.get_layer("color").add_mag("1")
    ds.get_layer("color").add_mag("2-2-1")

    assert (TESTOUTPUT_DIR / "wk_dataset" / "color" / "1").exists()
    assert (TESTOUTPUT_DIR / "wk_dataset" / "color" / "2-2-1").exists()

    assert len(ds.properties.data_layers) == 1
    assert len(ds.properties.data_layers["color"].wkw_magnifications) == 2


def test_create_dataset_with_explicit_header_fields() -> None:
    delete_dir(TESTOUTPUT_DIR / "wk_dataset_advanced")

    ds = Dataset.create(TESTOUTPUT_DIR / "wk_dataset_advanced", scale=(1, 1, 1))
    ds.add_layer(
        "color", LayerCategories.COLOR_TYPE, dtype_per_layer="uint48", num_channels=3
    )

    ds.get_layer("color").add_mag("1", block_len=64, file_len=64)
    ds.get_layer("color").add_mag("2-2-1")

    assert (TESTOUTPUT_DIR / "wk_dataset_advanced" / "color" / "1").exists()
    assert (TESTOUTPUT_DIR / "wk_dataset_advanced" / "color" / "2-2-1").exists()

    assert len(ds.properties.data_layers) == 1
    assert len(ds.properties.data_layers["color"].wkw_magnifications) == 2

    assert ds.properties.data_layers["color"].element_class == "uint48"
    assert (
        cast(
            Resolution, ds.properties.data_layers["color"].wkw_magnifications[0]
        ).cube_length
        == 64 * 64
    )  # mag "1"
    assert ds.properties.data_layers["color"].wkw_magnifications[0].mag == Mag("1")
    assert (
        cast(
            Resolution, ds.properties.data_layers["color"].wkw_magnifications[1]
        ).cube_length
        == 32 * 32
    )  # mag "2-2-1" (defaults are used)
    assert ds.properties.data_layers["color"].wkw_magnifications[1].mag == Mag("2-2-1")


def test_open_dataset() -> None:
    ds = Dataset(TESTDATA_DIR / "simple_wk_dataset")

    assert len(ds.properties.data_layers) == 1
    assert len(ds.properties.data_layers["color"].wkw_magnifications) == 1


def test_view_read_with_open() -> None:
    wk_view = (
        Dataset(TESTDATA_DIR / "simple_wk_dataset")
        .get_layer("color")
        .get_mag("1")
        .get_view(size=(16, 16, 16))
    )

    assert not wk_view._is_opened

    with wk_view.open():
        assert wk_view._is_opened

        data = wk_view.read(size=(10, 10, 10))
        assert data.shape == (3, 10, 10, 10)  # three channel

    assert not wk_view._is_opened


def test_view_read_without_open() -> None:
    wk_view = (
        Dataset(TESTDATA_DIR / "simple_wk_dataset")
        .get_layer("color")
        .get_mag("1")
        .get_view(size=(16, 16, 16))
    )

    assert not wk_view._is_opened

    # 'read()' checks if it was already opened. If not, it opens and closes automatically
    data = wk_view.read(size=(10, 10, 10))
    assert data.shape == (3, 10, 10, 10)  # three channel

    assert not wk_view._is_opened


def test_view_write() -> None:
    delete_dir(TESTOUTPUT_DIR / "simple_wk_dataset")
    copytree(TESTDATA_DIR / "simple_wk_dataset", TESTOUTPUT_DIR / "simple_wk_dataset")

    wk_view = (
        Dataset(TESTOUTPUT_DIR / "simple_wk_dataset")
        .get_layer("color")
        .get_mag("1")
        .get_view(size=(16, 16, 16))
    )

    with wk_view.open():
        np.random.seed(1234)
        write_data = (np.random.rand(3, 10, 10, 10) * 255).astype(np.uint8)

        wk_view.write(write_data)

        data = wk_view.read(size=(10, 10, 10))
        assert np.array_equal(data, write_data)


def test_view_write_out_of_bounds() -> None:
    new_dataset_path = TESTOUTPUT_DIR / "wk_view_dataset_out_of_bounds"

    delete_dir(new_dataset_path)
    copytree(TESTDATA_DIR / "simple_wk_dataset", new_dataset_path)

    view = (
        Dataset(new_dataset_path)
        .get_layer("color")
        .get_mag("1")
        .get_view(size=(16, 16, 16))
    )

    with view.open():
        with pytest.raises(AssertionError):
            view.write(
                np.zeros((200, 200, 5), dtype=np.uint8)
            )  # this is bigger than the bounding_box


def test_mag_view_write_out_of_bounds() -> None:
    new_dataset_path = TESTOUTPUT_DIR / "simple_wk_dataset_out_of_bounds"

    delete_dir(new_dataset_path)
    copytree(TESTDATA_DIR / "simple_wk_dataset", new_dataset_path)

    ds = Dataset(new_dataset_path)
    mag_view = ds.get_layer("color").get_mag("1")

    assert ds.properties.data_layers["color"].get_bounding_box_size() == (24, 24, 24)
    mag_view.write(
        np.zeros((3, 1, 1, 48), dtype=np.uint8)
    )  # this is bigger than the bounding_box
    assert ds.properties.data_layers["color"].get_bounding_box_size() == (24, 24, 48)


def test_mag_view_write_out_of_bounds_mag2() -> None:
    new_dataset_path = TESTOUTPUT_DIR / "simple_wk_dataset_out_of_bounds"

    delete_dir(new_dataset_path)
    copytree(TESTDATA_DIR / "simple_wk_dataset", new_dataset_path)

    ds = Dataset(new_dataset_path)
    mag_view = ds.get_layer("color").get_or_add_mag("2-2-1")

    assert ds.properties.data_layers["color"].get_bounding_box_offset() == (0, 0, 0)
    assert ds.properties.data_layers["color"].get_bounding_box_size() == (24, 24, 24)
    mag_view.write(
        np.zeros((3, 50, 1, 48), dtype=np.uint8), (10, 10, 10)
    )  # this is bigger than the bounding_box
    assert ds.properties.data_layers["color"].get_bounding_box_offset() == (0, 0, 0)
    assert ds.properties.data_layers["color"].get_bounding_box_size() == (120, 24, 58)


def test_update_new_bounding_box_offset() -> None:
    delete_dir(TESTOUTPUT_DIR / "wk_dataset")

    ds = Dataset.create(TESTOUTPUT_DIR / "wk_dataset", scale=(1, 1, 1))
    mag = ds.add_layer("color", LayerCategories.COLOR_TYPE).add_mag("1")

    assert ds.properties.data_layers["color"].bounding_box["topLeft"] == (-1, -1, -1)

    np.random.seed(1234)
    write_data = (np.random.rand(10, 10, 10) * 255).astype(np.uint8)
    mag.write(
        write_data, offset=(10, 10, 10)
    )  # the write method of MagDataset does always use the relative offset to (0, 0, 0)
    assert ds.properties.data_layers["color"].get_bounding_box_offset() == (10, 10, 10)
    assert ds.properties.data_layers["color"].get_bounding_box_size() == (10, 10, 10)

    mag.write(
        write_data, offset=(5, 5, 20)
    )  # the write method of MagDataset does always use the relative offset to (0, 0, 0)
    assert ds.properties.data_layers["color"].get_bounding_box_offset() == (5, 5, 10)
    assert ds.properties.data_layers["color"].get_bounding_box_size() == (15, 15, 20)


def test_write_multi_channel_uint8() -> None:
    dataset_path = TESTOUTPUT_DIR / "multichannel"
    delete_dir(dataset_path)

    ds = Dataset.create(dataset_path, scale=(1, 1, 1))
    mag = ds.add_layer("color", LayerCategories.COLOR_TYPE, num_channels=3).add_mag("1")

    data = get_multichanneled_data(np.uint8)

    ds.get_layer("color").get_mag("1").write(data)

    assert np.array_equal(data, mag.read(size=(250, 200, 10)))


def test_wk_write_multi_channel_uint16() -> None:
    dataset_path = TESTOUTPUT_DIR / "multichannel"
    delete_dir(dataset_path)

    ds = Dataset.create(dataset_path, scale=(1, 1, 1))
    mag = ds.add_layer(
        "color", LayerCategories.COLOR_TYPE, num_channels=3, dtype_per_layer="uint48"
    ).add_mag("1")

    data = get_multichanneled_data(np.uint16)

    mag.write(data)
    written_data = mag.read(size=(250, 200, 10))

    assert np.array_equal(data, written_data)


def test_empty_read() -> None:
    filename = TESTOUTPUT_DIR / "empty_wk_dataset"
    delete_dir(filename)

    mag = (
        Dataset.create(filename, scale=(1, 1, 1))
        .add_layer("color", LayerCategories.COLOR_TYPE)
        .add_mag("1")
    )
    with pytest.raises(AssertionError):
        # size
        mag.read(offset=(0, 0, 0), size=(0, 0, 0))


def test_read_padded_data() -> None:
    filename = TESTOUTPUT_DIR / "empty_wk_dataset"
    delete_dir(filename)

    mag = (
        Dataset.create(filename, scale=(1, 1, 1))
        .add_layer("color", LayerCategories.COLOR_TYPE, num_channels=3)
        .add_mag("1")
    )
    # there is no data yet, however, this should not fail but pad the data with zeros
    data = mag.read(size=(10, 10, 10))

    assert data.shape == (3, 10, 10, 10)
    assert np.array_equal(data, np.zeros((3, 10, 10, 10)))


def test_read_and_write_of_properties() -> None:
    destination_path = TESTOUTPUT_DIR / "read_write_properties"
    delete_dir(destination_path)
    source_file_name = TESTDATA_DIR / "simple_wk_dataset" / "datasource-properties.json"
    destination_file_name = destination_path / "datasource-properties.json"

    imported_properties = Properties._from_json(source_file_name)
    imported_properties._path = destination_file_name
    makedirs(destination_path)
    imported_properties._export_as_json()

    with open(source_file_name) as source_stream:
        source_data = json.load(source_stream)
        with open(destination_file_name) as destination_stream:
            destination_data = json.load(destination_stream)
            assert source_data == destination_data


def test_read_and_write_of_view_configuration() -> None:
    destination_path = TESTOUTPUT_DIR / "read_write_view_configuration"
    delete_dir(destination_path)
    source_file_name = TESTDATA_DIR / "simple_wk_dataset" / "datasource-properties.json"
    destination_file_name = destination_path / "datasource-properties.json"

    imported_properties = Properties._from_json(source_file_name)
    imported_properties._path = destination_file_name
    makedirs(destination_path)
    imported_properties._export_as_json()

    with open(source_file_name) as source_stream:
        source_data = json.load(source_stream)
        with open(destination_file_name) as destination_stream:
            destination_data = json.load(destination_stream)
            assert source_data == destination_data


def test_num_channel_mismatch_assertion() -> None:
    delete_dir(TESTOUTPUT_DIR / "wk_dataset")

    ds = Dataset.create(TESTOUTPUT_DIR / "wk_dataset", scale=(1, 1, 1))
    mag = ds.add_layer("color", LayerCategories.COLOR_TYPE, num_channels=1).add_mag(
        "1"
    )  # num_channel=1 is also the default

    np.random.seed(1234)
    write_data = (np.random.rand(3, 10, 10, 10) * 255).astype(np.uint8)  # 3 channels

    with pytest.raises(AssertionError):
        mag.write(write_data)  # there is a mismatch between the number of channels


def test_get_or_add_layer() -> None:
    delete_dir(TESTOUTPUT_DIR / "wk_dataset")

    ds = Dataset.create(TESTOUTPUT_DIR / "wk_dataset", scale=(1, 1, 1))

    assert "color" not in ds.layers.keys()

    # layer did not exist before
    layer = ds.get_or_add_layer(
        "color", LayerCategories.COLOR_TYPE, dtype_per_layer="uint8", num_channels=1
    )
    assert "color" in ds.layers.keys()
    assert layer.name == "color"

    # layer did exist before
    layer = ds.get_or_add_layer(
        "color", LayerCategories.COLOR_TYPE, dtype_per_layer="uint8", num_channels=1
    )
    assert "color" in ds.layers.keys()
    assert layer.name == "color"

    with pytest.raises(AssertionError):
        # The layer "color" did exist before but with another 'dtype_per_layer' (this would work the same for 'category' and 'num_channels')
        ds.get_or_add_layer(
            "color",
            LayerCategories.COLOR_TYPE,
            dtype_per_layer="uint16",
            num_channels=1,
        )


def test_get_or_add_layer_idempotence() -> None:
    delete_dir(TESTOUTPUT_DIR / "wk_dataset")
    ds = Dataset.create(TESTOUTPUT_DIR / "wk_dataset", scale=(1, 1, 1))
    ds.get_or_add_layer("color2", "color", np.uint8).get_or_add_mag("1")
    ds.get_or_add_layer("color2", "color", np.uint8).get_or_add_mag("1")


def test_get_or_add_mag() -> None:
    delete_dir(TESTOUTPUT_DIR / "wk_dataset")

    layer = Dataset.create(TESTOUTPUT_DIR / "wk_dataset", scale=(1, 1, 1)).add_layer(
        "color", LayerCategories.COLOR_TYPE
    )

    assert Mag(1) not in layer.mags.keys()

    # The mag did not exist before
    mag = layer.get_or_add_mag("1", block_len=32, file_len=32, compress=False)
    assert Mag(1) in layer.mags.keys()
    assert mag.name == "1"

    # The mag did exist before
    layer.get_or_add_mag("1", block_len=32, file_len=32, compress=False)
    assert Mag(1) in layer.mags.keys()
    assert mag.name == "1"

    with pytest.raises(AssertionError):
        # The mag "1" did exist before but with another 'block_len' (this would work the same for 'file_len' and 'block_type')
        layer.get_or_add_mag("1", block_len=64, file_len=32, compress=False)


def test_open_dataset_without_num_channels_in_properties() -> None:
    delete_dir(TESTOUTPUT_DIR / "old_wk_dataset")
    copytree(TESTDATA_DIR / "old_wk_dataset", TESTOUTPUT_DIR / "old_wk_dataset")

    with open(
        TESTOUTPUT_DIR / "old_wk_dataset" / "datasource-properties.json"
    ) as datasource_properties:
        data = json.load(datasource_properties)
        assert data["dataLayers"][0].get("num_channels") is None

    ds = Dataset(TESTOUTPUT_DIR / "old_wk_dataset")
    assert ds.properties.data_layers["color"].num_channels == 1
    ds.properties._export_as_json()

    with open(
        TESTOUTPUT_DIR / "old_wk_dataset" / "datasource-properties.json"
    ) as datasource_properties:
        data = json.load(datasource_properties)
        assert data["dataLayers"][0].get("num_channels") == 1


def test_largest_segment_id_requirement() -> None:
    path = TESTOUTPUT_DIR / "largest_segment_id"
    delete_dir(path)
    ds = Dataset.create(path, scale=(10, 10, 10))

    with pytest.raises(AssertionError):
        ds.add_layer("segmentation", LayerCategories.SEGMENTATION_TYPE)

    largest_segment_id = 10
    ds.add_layer(
        "segmentation",
        LayerCategories.SEGMENTATION_TYPE,
        largest_segment_id=largest_segment_id,
    ).add_mag(Mag(1))

    ds = Dataset(path)
    assert (
        cast(
            SegmentationLayerProperties, ds.properties.data_layers["segmentation"]
        ).largest_segment_id
        == largest_segment_id
    )


def test_properties_with_segmentation() -> None:
    input_json_path = (
        TESTDATA_DIR / "complex_property_ds" / "datasource-properties.json"
    )
    output_json_path = (
        TESTOUTPUT_DIR / "complex_property_ds" / "datasource-properties.json"
    )
    properties = Properties._from_json(input_json_path)

    # the attributes 'largest_segment_id' and 'mappings' only exist if it is a SegmentationLayer
    segmentation_layer = cast(
        SegmentationLayerProperties, properties.data_layers["segmentation"]
    )
    assert segmentation_layer.largest_segment_id == 1000000000
    assert segmentation_layer.mappings == [
        "larger5um1",
        "axons",
        "astrocyte-ge-7",
        "astrocyte",
        "mitochondria",
        "astrocyte-full",
    ]

    # export the json under a new name
    makedirs(dirname(output_json_path), exist_ok=True)
    properties._path = output_json_path
    properties._export_as_json()

    # validate if contents match
    with open(input_json_path) as input_properties:
        input_data = json.load(input_properties)

        with open(output_json_path) as output_properties:
            output_data = json.load(output_properties)
            for layer in output_data["dataLayers"]:
                # remove the num_channels because they are not part of the original json
                del layer["num_channels"]

            assert input_data == output_data


def test_chunking_wk(tmp_path: Path) -> None:
    ds = Dataset.create(Path(tmp_path), scale=(2, 2, 1))
    layer = ds.add_layer("color", LayerCategories.COLOR_TYPE)
    mag = layer.add_mag("1", file_len=8, block_len=8)

    original_data = (np.random.rand(50, 100, 150) * 205).astype(np.uint8)
    mag.write(offset=(70, 80, 90), data=original_data)

    with get_executor_for_args(None) as executor:
        mag.for_each_chunk(
            chunk_job,
            chunk_size=(64, 64, 64),
            executor=executor,
        )

    assert np.array_equal(original_data + 50, mag.get_view().read()[0])


def test_chunking_wk_advanced() -> None:
    delete_dir(TESTOUTPUT_DIR / "chunking_dataset_wk_advanced")

    ds = Dataset.create(
        TESTOUTPUT_DIR / "chunking_dataset_wk_advanced", scale=(1, 1, 2)
    )
    mag = ds.add_layer(
        "color",
        category=LayerCategories.COLOR_TYPE,
        dtype_per_channel="uint8",
        num_channels=3,
    ).add_mag("1")
    mag.write(data=(np.random.rand(3, 256, 256, 256) * 255).astype(np.uint8))
    view = mag.get_view(size=(150, 150, 54), offset=(10, 10, 10))

    for_each_chunking_advanced(ds, view)


def test_chunking_wk_wrong_chunk_size() -> None:
    delete_dir(TESTOUTPUT_DIR / "chunking_dataset_wk_with_wrong_chunk_size")
    ds = Dataset.create(
        TESTOUTPUT_DIR / "chunking_dataset_wk_with_wrong_chunk_size", scale=(1, 1, 2)
    )
    mag = ds.add_layer(
        "color",
        category=LayerCategories.COLOR_TYPE,
        dtype_per_channel="uint8",
        num_channels=3,
    ).add_mag("1", block_len=8, file_len=8)
    mag.write(data=(np.random.rand(3, 256, 256, 256) * 255).astype(np.uint8))
    view = mag.get_view(size=(256, 256, 256))

    for_each_chunking_with_wrong_chunk_size(view)


def test_view_write_without_open() -> None:
    ds_path = TESTOUTPUT_DIR / "wk_dataset_write_without_open"
    delete_dir(ds_path)

    ds = Dataset.create(ds_path, scale=(1, 1, 1))
    layer = ds.add_layer("color", LayerCategories.COLOR_TYPE)
    layer.set_bounding_box(
        offset=(0, 0, 0), size=(64, 64, 64)
    )  # This newly created dataset would otherwise have a "empty" bounding box
    mag = layer.add_mag("1")

    wk_view = mag.get_view(size=(32, 64, 16))

    assert not wk_view._is_opened

    write_data = (np.random.rand(32, 64, 16) * 255).astype(np.uint8)
    wk_view.write(write_data)

    assert not wk_view._is_opened


def test_typing_of_get_mag() -> None:
    ds = Dataset(TESTDATA_DIR / "simple_wk_dataset")
    layer = ds.get_layer("color")
    assert layer.get_mag("1") == layer.get_mag(1)
    assert layer.get_mag("1") == layer.get_mag((1, 1, 1))
    assert layer.get_mag("1") == layer.get_mag([1, 1, 1])
    assert layer.get_mag("1") == layer.get_mag(np.array([1, 1, 1]))
    assert layer.get_mag("1") == layer.get_mag(Mag(1))


def test_dataset_get_or_create() -> None:
    ds_path = TESTOUTPUT_DIR / "wk_dataset_get_or_create"
    delete_dir(ds_path)

    # dataset does not exists yet
    ds1 = Dataset.get_or_create(ds_path, scale=(1, 1, 1))
    assert "color" not in ds1.layers.keys()
    ds1.add_layer("color", LayerCategories.COLOR_TYPE)
    assert "color" in ds1.layers.keys()

    # dataset already exists
    ds2 = Dataset.get_or_create(ds_path, scale=(1, 1, 1))
    assert "color" in ds2.layers.keys()

    with pytest.raises(AssertionError):
        # dataset already exists, but with a different scale
        Dataset.get_or_create(ds_path, scale=(2, 2, 2))


def test_changing_layer_bounding_box() -> None:
    delete_dir(TESTOUTPUT_DIR / "test_changing_layer_bounding_box")
    copytree(
        TESTDATA_DIR / "simple_wk_dataset",
        TESTOUTPUT_DIR / "test_changing_layer_bounding_box",
    )

    ds = Dataset(TESTOUTPUT_DIR / "test_changing_layer_bounding_box")
    layer = ds.get_layer("color")
    mag = layer.get_mag("1")

    bbox_size = ds.properties.data_layers["color"].get_bounding_box_size()
    assert bbox_size == (24, 24, 24)
    original_data = mag.read(size=bbox_size)
    assert original_data.shape == (3, 24, 24, 24)

    layer.set_bounding_box_size((12, 12, 10))  # decrease bounding box

    bbox_size = ds.properties.data_layers["color"].get_bounding_box_size()
    assert bbox_size == (12, 12, 10)
    less_data = mag.read(size=bbox_size)
    assert less_data.shape == (3, 12, 12, 10)
    assert np.array_equal(original_data[:, :12, :12, :10], less_data)

    layer.set_bounding_box_size((36, 48, 60))  # increase the bounding box

    bbox_size = ds.properties.data_layers["color"].get_bounding_box_size()
    assert bbox_size == (36, 48, 60)
    more_data = mag.read(size=bbox_size)
    assert more_data.shape == (3, 36, 48, 60)
    assert np.array_equal(more_data[:, :24, :24, :24], original_data)

    assert ds.properties.data_layers["color"].get_bounding_box_offset() == (0, 0, 0)

    # Move the offset from (0, 0, 0) to (10, 10, 0)
    # Note that the bottom right coordinate of the dataset is still at (24, 24, 24)
    layer.set_bounding_box(offset=(10, 10, 0), size=(14, 14, 24))

    new_bbox_offset = ds.properties.data_layers["color"].get_bounding_box_offset()
    new_bbox_size = ds.properties.data_layers["color"].get_bounding_box_size()
    assert new_bbox_offset == (10, 10, 0)
    assert new_bbox_size == (14, 14, 24)
    # Note that even though the offset was changed (in the properties), the offset of 'mag.read()'
    # still refers to the absolute position (relative to (0, 0, 0)).
    # The default offset is (0, 0, 0). Since the bottom right did not change, the read data equals 'original_data'.
    assert np.array_equal(original_data, mag.read())

    assert np.array_equal(
        original_data[:, 10:, 10:, :], mag.read(offset=(10, 10, 0), size=(14, 14, 24))
    )

    # resetting the offset to (0, 0, 0)
    # Note that the size did not change. Therefore, the new bottom right is now at (14, 14, 24)
    layer.set_bounding_box_offset((0, 0, 0))
    new_data = mag.read()
    assert new_data.shape == (3, 14, 14, 24)
    assert np.array_equal(original_data[:, :14, :14, :], new_data)


def test_get_view() -> None:
    delete_dir(TESTOUTPUT_DIR / "get_view_tests")

    ds = Dataset.create(TESTOUTPUT_DIR / "get_view_tests", scale=(1, 1, 1))
    mag = ds.add_layer("color", LayerCategories.COLOR_TYPE).add_mag("1")

    # The dataset is new -> no data has been written.
    # Therefore, the size of the bounding box in the properties.json is (0, 0, 0)

    # Creating this view works because the size is set to (0, 0, 0)
    # However, in practice a view with size (0, 0, 0) would not make sense
    with pytest.raises(AssertionError):
        # The offset and size default to (0, 0, 0).
        # Sizes that contain "0" are not allowed
        mag.get_view()

    with pytest.raises(AssertionError):
        # This view exceeds the bounding box
        mag.get_view(size=(16, 16, 16))

    # read-only-views may exceed the bounding box
    read_only_view = mag.get_view(size=(16, 16, 16), read_only=True)
    assert read_only_view.global_offset == tuple((0, 0, 0))
    assert read_only_view.size == tuple((16, 16, 16))

    with pytest.raises(AssertionError):
        # Trying to get a writable sub-view of a read-only-view is not allowed
        read_only_view.get_view(read_only=False)

    np.random.seed(1234)
    write_data = (np.random.rand(100, 200, 300) * 255).astype(np.uint8)
    # This operation updates the bounding box of the dataset according to the written data
    mag.write(write_data, offset=(10, 20, 30))

    assert mag.global_offset == (0, 0, 0)  # MagViews always start at (0, 0, 0)
    assert mag.size == (110, 220, 330)

    # Therefore, creating a view with a size of (16, 16, 16) is now allowed
    wk_view = mag.get_view(size=(16, 16, 16))
    assert wk_view.global_offset == (10, 20, 30)
    assert wk_view.size == (16, 16, 16)

    with pytest.raises(AssertionError):
        # Creating this view does not work because the offset (0, 0, 0) would be outside
        # of the bounding box from the properties.json.
        mag.get_view(size=(26, 36, 46), offset=(0, 0, 0))

    # But setting "read_only=True" still works
    mag.get_view(size=(26, 36, 46), offset=(0, 0, 0), read_only=True)

    # Creating this subview works because the subview is completely inside the 'wk_view'.
    # Note that the offset in "get_view" is always relative to the "global_offset"-attribute of the called view.
    sub_view = wk_view.get_view(offset=(8, 8, 8), size=(8, 8, 8))
    assert sub_view.global_offset == tuple((18, 28, 38))
    assert sub_view.size == tuple((8, 8, 8))

    with pytest.raises(AssertionError):
        # Creating this subview does not work because it is not completely inside the 'wk_view'
        wk_view.get_view(offset=(8, 8, 8), size=(10, 10, 10))

    # Again: read-only is allowed
    wk_view.get_view(offset=(8, 8, 8), size=(10, 10, 10), read_only=True)

    with pytest.raises(AssertionError):
        # negative offsets are not allowed
        mag.get_view(offset=(-1, -2, -3))

    with pytest.raises(AssertionError):
        # The fact that this call fails, might be confusing at first glance, but this is intentional.
        # MagViews always start at (0,0,0), regardless of the bounding box in the properties.
        # In this case the offset of "mag" in the properties is (8, 8, 8).
        # If this operation would return a View that starts already at (0, 0, 0). However, this view does
        # not have a reference to the layer. As a result, write operations that do not update the properties
        # would be allowed.
        mag.get_view(mag.global_offset, mag.size)


def test_adding_layer_with_invalid_dtype_per_layer() -> None:
    delete_dir(TESTOUTPUT_DIR / "invalid_dtype")

    ds = Dataset.create(TESTOUTPUT_DIR / "invalid_dtype", scale=(1, 1, 1))
    with pytest.raises(TypeError):
        # this would lead to a dtype_per_channel of "uint10", but that is not a valid dtype
        ds.add_layer(
            "color",
            LayerCategories.COLOR_TYPE,
            dtype_per_layer="uint30",
            num_channels=3,
        )
    with pytest.raises(TypeError):
        # "int" is interpreted as "int64", but 64 bit cannot be split into 3 channels
        ds.add_layer(
            "color", LayerCategories.COLOR_TYPE, dtype_per_layer="int", num_channels=3
        )
    ds.add_layer(
        "color", LayerCategories.COLOR_TYPE, dtype_per_layer="int", num_channels=4
    )  # "int"/"int64" works with 4 channels


def test_adding_layer_with_valid_dtype_per_layer() -> None:
    delete_dir(TESTOUTPUT_DIR / "valid_dtype")

    ds = Dataset.create(TESTOUTPUT_DIR / "valid_dtype", scale=(1, 1, 1))
    ds.add_layer(
        "color1", LayerCategories.COLOR_TYPE, dtype_per_layer="uint24", num_channels=3
    )
    ds.add_layer(
        "color2", LayerCategories.COLOR_TYPE, dtype_per_layer=np.uint8, num_channels=1
    )
    ds.add_layer(
        "color3", LayerCategories.COLOR_TYPE, dtype_per_channel=np.uint8, num_channels=3
    )
    ds.add_layer(
        "color4", LayerCategories.COLOR_TYPE, dtype_per_channel="uint8", num_channels=3
    )
    ds.add_layer(
        "seg1",
        LayerCategories.SEGMENTATION_TYPE,
        dtype_per_channel="float",
        num_channels=1,
        largest_segment_id=100000,
    )
    ds.add_layer(
        "seg2",
        LayerCategories.SEGMENTATION_TYPE,
        dtype_per_channel=np.float,
        num_channels=1,
        largest_segment_id=100000,
    )
    ds.add_layer(
        "seg3",
        LayerCategories.SEGMENTATION_TYPE,
        dtype_per_channel=float,
        num_channels=1,
        largest_segment_id=100000,
    )
    ds.add_layer(
        "seg4",
        LayerCategories.SEGMENTATION_TYPE,
        dtype_per_channel="double",
        num_channels=1,
        largest_segment_id=100000,
    )
    ds.add_layer(
        "seg5",
        LayerCategories.SEGMENTATION_TYPE,
        dtype_per_channel="float",
        num_channels=3,
        largest_segment_id=100000,
    )

    with open(TESTOUTPUT_DIR / "valid_dtype" / "datasource-properties.json", "r") as f:
        data = json.load(f)
        # The order of the layers in the properties equals the order of creation
        assert data["dataLayers"][0]["elementClass"] == "uint24"
        assert data["dataLayers"][1]["elementClass"] == "uint8"
        assert data["dataLayers"][2]["elementClass"] == "uint24"
        assert data["dataLayers"][3]["elementClass"] == "uint24"
        assert data["dataLayers"][4]["elementClass"] == "float"
        assert data["dataLayers"][5]["elementClass"] == "float"
        assert data["dataLayers"][6]["elementClass"] == "float"
        assert data["dataLayers"][7]["elementClass"] == "double"
        assert data["dataLayers"][8]["elementClass"] == "float96"

    ds = Dataset(
        TESTOUTPUT_DIR / "valid_dtype"
    )  # reopen the dataset to check if the data is read from the properties correctly
    assert ds.properties.data_layers["color1"].element_class == "uint24"
    assert ds.properties.data_layers["color2"].element_class == "uint8"
    assert ds.properties.data_layers["color3"].element_class == "uint24"
    assert ds.properties.data_layers["color4"].element_class == "uint24"
    # Note that 'float' and 'double' are stored as 'float32' and 'float64'
    assert ds.properties.data_layers["seg1"].element_class == "float32"
    assert ds.properties.data_layers["seg2"].element_class == "float32"
    assert ds.properties.data_layers["seg3"].element_class == "float32"
    assert ds.properties.data_layers["seg4"].element_class == "float64"
    assert ds.properties.data_layers["seg5"].element_class == "float96"


def test_writing_subset_of_compressed_data_multi_channel() -> None:
    delete_dir(TESTOUTPUT_DIR / "compressed_data")

    # create uncompressed dataset
    write_data1 = (np.random.rand(3, 100, 120, 140) * 255).astype(np.uint8)
    Dataset.create(TESTOUTPUT_DIR / "compressed_data", scale=(1, 1, 1)).add_layer(
        "color", LayerCategories.COLOR_TYPE, num_channels=3
    ).add_mag("1", block_len=8, file_len=8).write(write_data1)

    # compress data
    compress_mag_inplace(
        (TESTOUTPUT_DIR / "compressed_data").resolve(),
        layer_name="color",
        mag=Mag("1"),
    )

    # open compressed dataset
    compressed_mag = (
        Dataset(TESTOUTPUT_DIR / "compressed_data").get_layer("color").get_mag("1")
    )

    write_data2 = (np.random.rand(3, 10, 10, 10) * 255).astype(np.uint8)
    # Writing compressed data directly to "compressed_mag" also works, but using a View here covers an additional edge case
    compressed_mag.get_view(offset=(50, 60, 70)).write(
        offset=(10, 20, 30), data=write_data2, allow_compressed_write=True
    )

    assert np.array_equal(
        write_data2, compressed_mag.read(offset=(60, 80, 100), size=(10, 10, 10))
    )  # the new data was written
    assert np.array_equal(
        write_data1[:, :60, :80, :100],
        compressed_mag.read(offset=(0, 0, 0), size=(60, 80, 100)),
    )  # the old data is still there


def test_writing_subset_of_compressed_data_single_channel() -> None:
    delete_dir(TESTOUTPUT_DIR / "compressed_data")

    # create uncompressed dataset
    write_data1 = (np.random.rand(100, 120, 140) * 255).astype(np.uint8)
    Dataset.create(TESTOUTPUT_DIR / "compressed_data", scale=(1, 1, 1)).add_layer(
        "color", LayerCategories.COLOR_TYPE
    ).add_mag("1", block_len=8, file_len=8).write(write_data1)

    # compress data
    compress_mag_inplace(
        TESTOUTPUT_DIR / "compressed_data",
        layer_name="color",
        mag=Mag("1"),
    )

    # open compressed dataset
    compressed_mag = (
        Dataset(TESTOUTPUT_DIR / "compressed_data").get_layer("color").get_mag("1")
    )

    write_data2 = (np.random.rand(10, 10, 10) * 255).astype(np.uint8)
    # Writing compressed data directly to "compressed_mag" also works, but using a View here covers an additional edge case
    compressed_mag.get_view(offset=(50, 60, 70)).write(
        offset=(10, 20, 30), data=write_data2, allow_compressed_write=True
    )

    assert np.array_equal(
        write_data2, compressed_mag.read(offset=(60, 80, 100), size=(10, 10, 10))[0]
    )  # the new data was written
    assert np.array_equal(
        write_data1[:60, :80, :100],
        compressed_mag.read(offset=(0, 0, 0), size=(60, 80, 100))[0],
    )  # the old data is still there


def test_writing_subset_of_compressed_data() -> None:
    delete_dir(TESTOUTPUT_DIR / "compressed_data")

    # create uncompressed dataset
    Dataset.create(TESTOUTPUT_DIR / "compressed_data", scale=(1, 1, 1)).add_layer(
        "color", LayerCategories.COLOR_TYPE
    ).add_mag("1", block_len=8, file_len=8).write(
        (np.random.rand(20, 40, 60) * 255).astype(np.uint8)
    )

    # compress data
    compress_mag_inplace(
        (TESTOUTPUT_DIR / "compressed_data").resolve(),
        layer_name="color",
        mag=Mag("1"),
    )

    # open compressed dataset
    compressed_mag = (
        Dataset(TESTOUTPUT_DIR / "compressed_data").get_layer("color").get_mag("1")
    )

    with pytest.raises(WKWException):
        # calling 'write' with unaligned data on compressed data without setting 'allow_compressed_write=True'
        compressed_mag.write(
            offset=(10, 20, 30),
            data=(np.random.rand(10, 10, 10) * 255).astype(np.uint8),
        )


def test_writing_subset_of_chunked_compressed_data() -> None:
    delete_dir(TESTOUTPUT_DIR / "compressed_data")

    # create uncompressed dataset
    write_data1 = (np.random.rand(100, 200, 300) * 255).astype(np.uint8)
    Dataset.create(TESTOUTPUT_DIR / "compressed_data", scale=(1, 1, 1)).add_layer(
        "color", LayerCategories.COLOR_TYPE
    ).add_mag("1", block_len=8, file_len=8).write(write_data1)

    # compress data
    compress_mag_inplace(
        TESTOUTPUT_DIR / "compressed_data",
        layer_name="color",
        mag=Mag("1"),
    )

    # open compressed dataset
    compressed_view = (
        Dataset(TESTOUTPUT_DIR / "compressed_data")
        .get_layer("color")
        .get_mag("1")
        .get_view(size=(100, 200, 300))
    )

    # Easy case:
    # The aligned data (offset=(0,0,0), size=(64, 64, 64)) IS fully within the bounding box of the view
    write_data2 = (np.random.rand(50, 40, 30) * 255).astype(np.uint8)
    compressed_view.write(
        offset=(10, 20, 30), data=write_data2, allow_compressed_write=True
    )

    # Advanced case:
    # The aligned data (offset=(0,0,0), size=(128, 128, 128)) is NOT fully within the bounding box of the view
    compressed_view.write(
        offset=(10, 20, 30),
        data=(np.random.rand(90, 80, 70) * 255).astype(np.uint8),
        allow_compressed_write=True,
    )

    np.array_equal(
        write_data2, compressed_view.read(offset=(10, 20, 30), size=(50, 40, 30))
    )  # the new data was written
    np.array_equal(
        write_data1[:10, :20, :30],
        compressed_view.read(offset=(0, 0, 0), size=(10, 20, 30)),
    )  # the old data is still there


def test_add_symlink_layer() -> None:
    delete_dir(TESTOUTPUT_DIR / "wk_dataset_with_symlink")
    delete_dir(TESTOUTPUT_DIR / "simple_wk_dataset_copy")
    copytree(
        TESTDATA_DIR / "simple_wk_dataset", TESTOUTPUT_DIR / "simple_wk_dataset_copy"
    )

    original_mag = (
        Dataset(TESTOUTPUT_DIR / "simple_wk_dataset_copy")
        .get_layer("color")
        .get_mag("1")
    )

    ds = Dataset.create(TESTOUTPUT_DIR / "wk_dataset_with_symlink", scale=(1, 1, 1))
    symlink_layer = ds.add_symlink_layer(
        TESTOUTPUT_DIR / "simple_wk_dataset_copy" / "color"
    )
    mag = symlink_layer.get_mag("1")

    assert (TESTOUTPUT_DIR / "wk_dataset_with_symlink" / "color" / "1").exists()

    assert len(ds.properties.data_layers) == 1
    assert len(ds.properties.data_layers["color"].wkw_magnifications) == 1

    # write data in symlink layer
    write_data = (np.random.rand(3, 10, 10, 10) * 255).astype(np.uint8)
    mag.write(write_data)

    assert np.array_equal(mag.read(size=(10, 10, 10)), write_data)
    assert np.array_equal(original_mag.read(size=(10, 10, 10)), write_data)


def test_search_dataset_also_for_long_layer_name() -> None:
    delete_dir(TESTOUTPUT_DIR / "long_layer_name")

    ds = Dataset.create(TESTOUTPUT_DIR / "long_layer_name", scale=(1, 1, 1))
    mag = ds.add_layer("color", LayerCategories.COLOR_TYPE).add_mag("2")

    assert mag.name == "2"
    short_mag_file_path = join(ds.path, "color", Mag(mag.name).to_layer_name())
    long_mag_file_path = join(ds.path, "color", Mag(mag.name).to_long_layer_name())

    assert os.path.exists(short_mag_file_path)
    assert not os.path.exists(long_mag_file_path)

    write_data = (np.random.rand(10, 10, 10) * 255).astype(np.uint8)
    mag.write(write_data, offset=(10, 10, 10))

    assert np.array_equal(
        mag.read(offset=(10, 10, 10), size=(10, 10, 10)), np.expand_dims(write_data, 0)
    )

    # rename the path from "long_layer_name/color/2" to "long_layer_name/color/2-2-2"
    os.rename(short_mag_file_path, long_mag_file_path)

    with pytest.raises(WKWException):
        # the dataset has to be reopened to notice the changed directory
        mag.read(offset=(10, 10, 10), size=(10, 10, 10))

    # when opening the dataset, it searches both for the long and the short path
    layer = Dataset(TESTOUTPUT_DIR / "long_layer_name").get_layer("color")
    mag = layer.get_mag("2")
    assert np.array_equal(
        mag.read(offset=(10, 10, 10), size=(10, 10, 10)), np.expand_dims(write_data, 0)
    )
    layer.delete_mag("2")


def test_outdated_dtype_parameter() -> None:
    delete_dir(TESTOUTPUT_DIR / "outdated_dtype")

    ds = Dataset.create(TESTOUTPUT_DIR / "outdated_dtype", scale=(1, 1, 1))
    with pytest.raises(ValueError):
        ds.get_or_add_layer(
            "color", LayerCategories.COLOR_TYPE, dtype=np.uint8, num_channels=1
        )

    with pytest.raises(ValueError):
        ds.add_layer(
            "color", LayerCategories.COLOR_TYPE, dtype=np.uint8, num_channels=1
        )


def test_dataset_conversion() -> None:
    origin_ds_path = TESTOUTPUT_DIR / "conversion" / "origin_wk"
    converted_ds_path = TESTOUTPUT_DIR / "conversion" / "converted_wk"

    delete_dir(origin_ds_path)
    delete_dir(converted_ds_path)

    # create example dataset
    origin_ds = Dataset.create(origin_ds_path, scale=(1, 1, 1))
    seg_layer = origin_ds.add_layer(
        "layer1",
        LayerCategories.SEGMENTATION_TYPE,
        num_channels=1,
        largest_segment_id=1000000000,
    )
    seg_layer.add_mag("1", block_len=8, file_len=16).write(
        offset=(10, 20, 30), data=(np.random.rand(128, 128, 256) * 255).astype(np.uint8)
    )
    seg_layer.add_mag("2", block_len=8, file_len=16).write(
        offset=(5, 10, 15), data=(np.random.rand(64, 64, 128) * 255).astype(np.uint8)
    )
    wk_color_layer = origin_ds.add_layer(
        "layer2", LayerCategories.COLOR_TYPE, num_channels=3
    )
    wk_color_layer.add_mag("1", block_len=8, file_len=16).write(
        offset=(10, 20, 30),
        data=(np.random.rand(3, 128, 128, 256) * 255).astype(np.uint8),
    )
    wk_color_layer.add_mag("2", block_len=8, file_len=16).write(
        offset=(5, 10, 15), data=(np.random.rand(3, 64, 64, 128) * 255).astype(np.uint8)
    )
    converted_ds = origin_ds.copy_dataset(converted_ds_path)

    assert origin_ds.layers.keys() == converted_ds.layers.keys()
    for layer_name in origin_ds.layers:
        assert (
            origin_ds.layers[layer_name].mags.keys()
            == converted_ds.layers[layer_name].mags.keys()
        )
        for mag in origin_ds.layers[layer_name].mags:
            origin_header = origin_ds.layers[layer_name].mags[mag].header
            converted_header = converted_ds.layers[layer_name].mags[mag].header
            assert origin_header.voxel_type == converted_header.voxel_type
            assert origin_header.num_channels == converted_header.num_channels
            assert origin_header.block_type == converted_header.block_type
            assert origin_header.block_len == converted_header.block_len
            assert np.array_equal(
                origin_ds.layers[layer_name].mags[mag].read(),
                converted_ds.layers[layer_name].mags[mag].read(),
            )


def test_for_zipped_chunks() -> None:
    delete_dir(TESTOUTPUT_DIR / "zipped_chunking_source")
    delete_dir(TESTOUTPUT_DIR / "zipped_chunking_target")

    ds = Dataset.create(TESTOUTPUT_DIR / "zipped_chunking_source", scale=(1, 1, 2))
    mag = ds.add_layer(
        "color",
        category=LayerCategories.COLOR_TYPE,
        dtype_per_channel="uint8",
        num_channels=3,
    ).add_mag("1")
    mag.write(data=(np.random.rand(3, 256, 256, 256) * 255).astype(np.uint8))
    source_view = mag.get_view(size=(256, 256, 256))

    target_mag = (
        Dataset.create(TESTOUTPUT_DIR / "zipped_chunking_target", scale=(1, 1, 2))
        .get_or_add_layer(
            "color",
            LayerCategories.COLOR_TYPE,
            dtype_per_channel="uint8",
            num_channels=3,
        )
        .get_or_add_mag("1", block_len=8, file_len=4)
    )

    target_mag.layer.set_bounding_box(offset=(0, 0, 0), size=(256, 256, 256))
    target_view = target_mag.get_view(size=(256, 256, 256))

    with get_executor_for_args(None) as executor:
        func = named_partial(
            copy_and_transform_job, name="foo", val=42
        )  # curry the function with further arguments
        source_view.for_zipped_chunks(
            func,
            target_view=target_view,
            source_chunk_size=(64, 64, 64),  # multiple of (wkw_file_len,) * 3
            target_chunk_size=(64, 64, 64),  # multiple of (wkw_file_len,) * 3
            executor=executor,
        )

    assert np.array_equal(
        source_view.read(size=source_view.size) + 50,
        target_view.read(size=target_view.size),
    )


def test_for_zipped_chunks_invalid_target_chunk_size_wk() -> None:
    delete_dir(TESTOUTPUT_DIR / "zipped_chunking_source_invalid")

    test_cases_wk = [
        (10, 20, 30),
        (64, 64, 100),
        (64, 50, 64),
        (200, 128, 128),
    ]

    ds = Dataset.create(
        TESTOUTPUT_DIR / "zipped_chunking_source_invalid", scale=(1, 1, 1)
    )
    layer1 = ds.get_or_add_layer("color1", LayerCategories.COLOR_TYPE)
    source_mag_view = layer1.get_or_add_mag(1, block_len=8, file_len=8)

    layer2 = ds.get_or_add_layer("color2", LayerCategories.COLOR_TYPE)
    target_mag_view = layer2.get_or_add_mag(1, block_len=8, file_len=8)

    source_view = source_mag_view.get_view(size=(300, 300, 300), read_only=True)
    # In this test case it is possible to simply set "read_only" for "target_view"
    # because the function "func" does not really write data to the target_view.
    # In a real scenario, calling "layer2.set_bounding_box(...)" and not setting "read_only" is recommended.
    target_view = target_mag_view.get_view(size=(300, 300, 300), read_only=True)

    def func(args: Tuple[View, View, int]) -> None:
        (s, t, i) = args

    with get_executor_for_args(None) as executor:
        for test_case in test_cases_wk:
            with pytest.raises(AssertionError):
                source_view.for_zipped_chunks(
                    work_on_chunk=func,
                    target_view=target_view,
                    source_chunk_size=test_case,
                    target_chunk_size=test_case,
                    executor=executor,
                )


def test_read_only_view() -> None:
    delete_dir(TESTOUTPUT_DIR / "read_only_view")
    ds = Dataset.create(TESTOUTPUT_DIR / "read_only_view", scale=(1, 1, 1))
    mag = ds.get_or_add_layer("color", LayerCategories.COLOR_TYPE).get_or_add_mag("1")
    mag.write(
        data=(np.random.rand(1, 10, 10, 10) * 255).astype(np.uint8), offset=(10, 20, 30)
    )
    v_write = mag.get_view()
    v_read = mag.get_view(read_only=True)

    new_data = (np.random.rand(1, 5, 6, 7) * 255).astype(np.uint8)
    with pytest.raises(AssertionError):
        v_read.write(data=new_data)

    v_write.write(data=new_data)


@pytest.fixture()
def create_dataset(tmp_path: Path) -> Generator[MagView, None, None]:
    ds = Dataset.create(Path(tmp_path), scale=(2, 2, 1))

    mag = ds.add_layer("color", "color").add_mag(
        "2-2-1", block_len=8, file_len=8
    )  # cube_size = 8*8 = 64
    yield mag


def test_bounding_box_on_disk(create_dataset: MagView) -> None:
    mag = create_dataset

    write_positions = [(0, 0, 0), (20, 80, 120), (1000, 2000, 4000)]
    data_size = (10, 20, 30)
    write_data = (np.random.rand(*data_size) * 255).astype(np.uint8)
    for offset in write_positions:
        mag.write(offset=offset, data=write_data)

    bounding_boxes_on_disk = list(mag.get_bounding_boxes_on_disk())
    file_size = mag._get_file_dimensions()

    expected_results = set()
    for offset in write_positions:
        # enumerate all bounding boxes of the current write operation
        x_range = range(
            offset[0] // file_size[0] * file_size[0],
            offset[0] + data_size[0],
            file_size[0],
        )
        y_range = range(
            offset[1] // file_size[1] * file_size[1],
            offset[1] + data_size[1],
            file_size[1],
        )
        z_range = range(
            offset[2] // file_size[2] * file_size[2],
            offset[2] + data_size[2],
            file_size[2],
        )

        for bb_offset in itertools.product(x_range, y_range, z_range):
            expected_results.add((bb_offset, file_size))

    assert set(bounding_boxes_on_disk) == expected_results


def test_compression(tmp_path: Path) -> None:
    copytree(Path("testdata", "simple_wk_dataset"), tmp_path / "dataset")

    mag1 = Dataset(tmp_path / "dataset").get_layer("color").get_mag(1)

    # writing unaligned data to an uncompressed dataset
    write_data = (np.random.rand(3, 10, 20, 30) * 255).astype(np.uint8)
    mag1.write(write_data, offset=(60, 80, 100))

    assert not mag1._is_compressed()
    mag1.compress()
    assert mag1._is_compressed()

    assert np.array_equal(
        write_data, mag1.read(offset=(60, 80, 100), size=(10, 20, 30))
    )

    with pytest.raises(wkw.WKWException):
        # writing unaligned data to a compressed dataset
        mag1.write((np.random.rand(3, 10, 20, 30) * 255).astype(np.uint8))

    mag1.write(
        (np.random.rand(3, 10, 20, 30) * 255).astype(np.uint8),
        allow_compressed_write=True,
    )


<<<<<<< HEAD
def test_default_configuration(tmp_path: Path) -> None:
    ds1 = Dataset.create(tmp_path, scale=(2, 2, 1))
    layer1 = ds1.add_layer("color", LayerTypes.COLOR_TYPE)
    default_view_configuration = layer1.get_view_configuration()
    assert default_view_configuration is None

    layer1.set_view_configuration(ViewConfiguration(color=(255, 0, 0)))
    default_view_configuration = layer1.get_view_configuration()
    assert default_view_configuration is not None
    assert default_view_configuration.color == (255, 0, 0)
    assert default_view_configuration.alpha is None
    assert default_view_configuration.intensity_range is None
    assert default_view_configuration.is_inverted is None

    layer1.set_view_configuration(
        ViewConfiguration(
            color=(255, 0, 0),
            alpha=1.0,
            intensity_range=(-12.3e1, 123),
            is_inverted=True,
        )
    )
    default_view_configuration = layer1.get_view_configuration()
    assert default_view_configuration is not None
    assert default_view_configuration.color == (255, 0, 0)
    assert default_view_configuration.alpha == 1.0
    assert default_view_configuration.intensity_range == (-12.3e1, 123)
    assert default_view_configuration.is_inverted == True

    # Test if the data is persisted to disk
    ds2 = Dataset(tmp_path)
    default_view_configuration = ds2.get_layer("color").get_view_configuration()
    assert default_view_configuration is not None
    assert default_view_configuration.color == (255, 0, 0)
    assert default_view_configuration.alpha == 1.0
    assert default_view_configuration.intensity_range == (-12.3e1, 123)
    assert default_view_configuration.is_inverted == True
=======
def test_get_largest_segment_id(tmp_path: Path) -> None:
    ds = Dataset.create(tmp_path, scale=(1, 1, 1))

    segmentation_layer = cast(
        SegmentationLayer,
        ds.add_layer(
            "segmentation", LayerCategories.SEGMENTATION_TYPE, largest_segment_id=999
        ),
    )
    assert segmentation_layer.largest_segment_id == 999
    segmentation_layer.largest_segment_id = 123
    assert segmentation_layer.largest_segment_id == 123


def test_get_or_add_layer_by_type(tmp_path: Path) -> None:
    ds = Dataset.create(tmp_path, scale=(1, 1, 1))
    with pytest.raises(IndexError):
        ds.get_segmentation_layer()  # fails
    _ = ds.add_layer(
        "segmentation", LayerCategories.SEGMENTATION_TYPE, largest_segment_id=999
    )  # adds layer
    _ = ds.get_segmentation_layer()  # works
    _ = ds.add_layer(
        "different_segmentation",
        LayerCategories.SEGMENTATION_TYPE,
        largest_segment_id=999,
    )  # adds another layer
    with pytest.raises(IndexError):
        ds.get_segmentation_layer()  # fails

    with pytest.raises(IndexError):
        ds.get_color_layer()  # fails
    _ = ds.add_layer("color", LayerCategories.COLOR_TYPE)  # adds layer
    _ = ds.get_color_layer()  # works
    _ = ds.add_layer(
        "different_color", LayerCategories.COLOR_TYPE
    )  # adds another layer
    with pytest.raises(IndexError):
        ds.get_color_layer()  # fails


def test_dataset_name(tmp_path: Path) -> None:
    ds = Dataset.create(tmp_path / "some_name", scale=(1, 1, 1))
    assert ds.name == "some_name"
    ds.name = "other_name"
    assert ds.name == "other_name"

    ds2 = Dataset.create(
        tmp_path / "some_new_name", scale=(1, 1, 1), name="very important dataset"
    )
    assert ds2.name == "very important dataset"
>>>>>>> 4278a853
<|MERGE_RESOLUTION|>--- conflicted
+++ resolved
@@ -17,11 +17,12 @@
 from wkcuber.api.dataset import Dataset
 from os import makedirs
 
-<<<<<<< HEAD
-from wkcuber.api.layer import Layer, LayerTypes, ViewConfiguration
-=======
-from wkcuber.api.layer import Layer, LayerCategories, SegmentationLayer
->>>>>>> 4278a853
+from wkcuber.api.layer import (
+    Layer,
+    LayerCategories,
+    SegmentationLayer,
+    ViewConfiguration,
+)
 from wkcuber.api.mag_view import MagView
 from wkcuber.api.properties.dataset_properties import Properties
 from wkcuber.api.properties.layer_properties import SegmentationLayerProperties
@@ -1392,7 +1393,6 @@
     )
 
 
-<<<<<<< HEAD
 def test_default_configuration(tmp_path: Path) -> None:
     ds1 = Dataset.create(tmp_path, scale=(2, 2, 1))
     layer1 = ds1.add_layer("color", LayerTypes.COLOR_TYPE)
@@ -1430,7 +1430,8 @@
     assert default_view_configuration.alpha == 1.0
     assert default_view_configuration.intensity_range == (-12.3e1, 123)
     assert default_view_configuration.is_inverted == True
-=======
+
+
 def test_get_largest_segment_id(tmp_path: Path) -> None:
     ds = Dataset.create(tmp_path, scale=(1, 1, 1))
 
@@ -1481,5 +1482,4 @@
     ds2 = Dataset.create(
         tmp_path / "some_new_name", scale=(1, 1, 1), name="very important dataset"
     )
-    assert ds2.name == "very important dataset"
->>>>>>> 4278a853
+    assert ds2.name == "very important dataset"