import warnings
from pathlib import Path
from typing import Tuple

import numpy as np
import pytest
from shutil import rmtree
from os import makedirs

from wkcuber.api.dataset import Dataset
from wkcuber.api.layer import LayerCategories
from wkcuber.downsampling_utils import (
    InterpolationModes,
    downsample_cube,
    downsample_cube_job,
    get_next_mag,
    calculate_default_max_mag,
    get_previous_mag,
)
from wkcuber.mag import Mag
from wkcuber.utils import WkwDatasetInfo, open_wkw
from wkcuber.downsampling_utils import _mode, non_linear_filter_3d


CUBE_EDGE_LEN = 256

TESTOUTPUT_DIR = Path("testoutput")
TESTDATA_DIR = Path("testdata")


def read_wkw(
    wkw_info: WkwDatasetInfo, offset: Tuple[int, int, int], size: Tuple[int, int, int]
) -> np.array:
    with open_wkw(wkw_info) as wkw_dataset:
        return wkw_dataset.read(offset, size)


def test_downsample_cube() -> None:
    buffer = np.zeros((CUBE_EDGE_LEN,) * 3, dtype=np.uint8)
    buffer[:, :, :] = np.arange(0, CUBE_EDGE_LEN)

    output = downsample_cube(buffer, [2, 2, 2], InterpolationModes.MODE)

    assert output.shape == (CUBE_EDGE_LEN // 2,) * 3
    assert buffer[0, 0, 0] == 0
    assert buffer[0, 0, 1] == 1
    assert np.all(output[:, :, :] == np.arange(0, CUBE_EDGE_LEN, 2))


def test_downsample_mode() -> None:

    a = np.array([[1, 3, 4, 2, 2, 7], [5, 2, 2, 1, 4, 1], [3, 3, 2, 2, 1, 1]])

    result = _mode(a)
    expected_result = np.array([1, 3, 2, 2, 1, 1])

    assert np.all(result == expected_result)


def test_downsample_median() -> None:

    a = np.array([[1, 3, 4, 2, 2, 7], [5, 2, 2, 1, 4, 1], [3, 3, 2, 2, 1, 1]])

    result = np.median(a, axis=0)
    expected_result = np.array([3, 3, 2, 2, 2, 1])

    assert np.all(result == expected_result)


def test_non_linear_filter_reshape() -> None:
    a = np.array([[[1, 3], [1, 4]], [[4, 2], [3, 1]]], dtype=np.uint8)

    a_filtered = non_linear_filter_3d(a, [2, 2, 2], _mode)
    assert a_filtered.dtype == np.uint8
    expected_result = [1]
    assert np.all(expected_result == a_filtered)

    a = np.array([[[1, 3], [1, 4]], [[4, 3], [3, 1]]], np.uint32)

    a_filtered = non_linear_filter_3d(a, [2, 2, 1], _mode)
    assert a_filtered.dtype == np.uint32
    expected_result = [1, 3]
    assert np.all(expected_result == a_filtered)


def downsample_test_helper(use_compress: bool) -> None:
    source_path = TESTDATA_DIR / "WT1_wkw"
    target_path = TESTOUTPUT_DIR / "WT1_wkw"

    source_ds = Dataset(source_path)
    target_ds = source_ds.copy_dataset(target_path, block_len=16, file_len=16)

    target_layer = target_ds.get_layer("color")
    mag1 = target_layer.get_mag("1")
    target_layer.delete_mag("2-2-1")  # This is not needed for this test

<<<<<<< HEAD
    target_ds = Dataset.create(target_path, scale=(1, 1, 1))
    target_layer = target_ds.add_layer(
        "color", LayerCategories.COLOR_TYPE, dtype_per_channel="uint8"
    )
    # The bounding box has to be set here explicitly because the downsampled data is written to a different dataset.
    target_layer.bounding_box = source_layer.bounding_box

=======
>>>>>>> 9bf8037d
    mag2 = target_layer._initialize_mag_from_other_mag("2", mag1, use_compress)

    # The actual size of mag1 is (4600, 4600, 512).
    # To keep this test case fast, we are only downsampling a small part
    offset = (4096, 4096, 0)
    target_offset = (2048, 2048, 0)
    source_size = (504, 504, 512)
    target_size = (252, 252, 256)
    source_buffer = mag1.read(
        offset=offset,
        size=source_size,
    )[0]
    assert np.any(source_buffer != 0)

    downsample_cube_job(
        (
            mag1.get_view(offset=offset, size=source_size),
            mag2.get_view(
                offset=target_offset,
                size=target_size,
            ),
            0,
        ),
        [2, 2, 2],
        InterpolationModes.MAX,
        128,
        100,
    )

    assert np.any(source_buffer != 0)

    target_buffer = mag2.read(offset=target_offset, size=target_size)[0]
    assert np.any(target_buffer != 0)

    assert np.all(
        target_buffer
        == downsample_cube(source_buffer, [2, 2, 2], InterpolationModes.MAX)
    )


def test_downsample_cube_job() -> None:
    downsample_test_helper(False)


def test_compressed_downsample_cube_job() -> None:
    with warnings.catch_warnings():
        warnings.filterwarnings("error")  # This escalates the warning to an error
        downsample_test_helper(True)


def test_downsample_multi_channel() -> None:
    offset = (0, 0, 0)
    num_channels = 3
    size = (32, 32, 10)
    source_data = (
        128 * np.random.randn(num_channels, size[0], size[1], size[2])
    ).astype("uint8")
    file_len = 32

    ds = Dataset.create(TESTOUTPUT_DIR / "multi-channel-test", (1, 1, 1))
    l = ds.add_layer(
        "color",
        LayerCategories.COLOR_TYPE,
        dtype_per_channel="uint8",
        num_channels=num_channels,
    )
    mag1 = l.add_mag("1", file_len=file_len)

    print("writing source_data shape", source_data.shape)
    mag1.write(source_data, offset=offset)
    assert np.any(source_data != 0)

    mag2 = l._initialize_mag_from_other_mag("2", mag1, False)

    downsample_cube_job(
        (l.get_mag("1").get_view(), l.get_mag("2").get_view(), 0),
        [2, 2, 2],
        InterpolationModes.MAX,
        CUBE_EDGE_LEN,
        100,
    )

    channels = []
    for channel_index in range(num_channels):
        channels.append(
            downsample_cube(
                source_data[channel_index], [2, 2, 2], InterpolationModes.MAX
            )
        )
    joined_buffer = np.stack(channels)

    target_buffer = mag2.read(offset=offset)
    assert np.any(target_buffer != 0)
    assert np.all(target_buffer == joined_buffer)


def test_anisotropic_mag_calculation() -> None:
    mag_tests = [
        ((10.5, 10.5, 24), Mag(1), Mag((2, 2, 1))),
        ((10.5, 10.5, 21), Mag(1), Mag((2, 2, 1))),
        ((10.5, 24, 10.5), Mag(1), Mag((2, 1, 2))),
        ((24, 10.5, 10.5), Mag(1), Mag((1, 2, 2))),
        ((10.5, 10.5, 10.5), Mag(1), Mag((2, 2, 2))),
        ((10.5, 10.5, 24), Mag((2, 2, 1)), Mag((4, 4, 1))),
        ((10.5, 10.5, 21), Mag((2, 2, 1)), Mag((4, 4, 2))),
        ((10.5, 24, 10.5), Mag((2, 1, 2)), Mag((4, 1, 4))),
        ((24, 10.5, 10.5), Mag((1, 2, 2)), Mag((1, 4, 4))),
        ((10.5, 10.5, 10.5), Mag(2), Mag(4)),
        ((320, 320, 200), Mag(1), Mag((1, 1, 2))),
        ((320, 320, 200), Mag((1, 1, 2)), Mag((2, 2, 4))),
    ]

    for i in range(len(mag_tests)):
        next_mag = get_next_mag(mag_tests[i][1], mag_tests[i][0])
        assert mag_tests[i][2] == next_mag, (
            "The next anisotropic"
            f" Magnification of {mag_tests[i][1]} with "
            f"the size {mag_tests[i][0]} should be {mag_tests[i][2]} "
            f"and not {next_mag}"
        )

    for i in range(len(mag_tests)):
        previous_mag = get_previous_mag(mag_tests[i][2], mag_tests[i][0])
        assert mag_tests[i][1] == previous_mag, (
            "The previous anisotropic"
            f" Magnification of {mag_tests[i][2]} with "
            f"the size {mag_tests[i][0]} should be {mag_tests[i][1]} "
            f"and not {previous_mag}"
        )


def test_default_max_mag() -> None:
    assert calculate_default_max_mag(dataset_size=(65536, 65536, 65536)) == Mag(1024)
    assert calculate_default_max_mag(dataset_size=(4096, 4096, 4096)) == Mag(64)
    assert calculate_default_max_mag(dataset_size=(131072, 262144, 262144)) == Mag(4096)
    assert calculate_default_max_mag(dataset_size=(32768, 32768, 32768)) == Mag(512)
    assert calculate_default_max_mag(dataset_size=(16384, 65536, 65536)) == Mag(1024)
    assert calculate_default_max_mag(dataset_size=(16384, 65536, 16384)) == Mag(1024)
    assert calculate_default_max_mag(dataset_size=(256, 256, 256)) == Mag([4, 4, 4])


def test_default_parameter() -> None:
    target_path = TESTOUTPUT_DIR / "downsaple_default"

    ds = Dataset.create(target_path, scale=(1, 1, 1))
    layer = ds.add_layer(
        "color", LayerCategories.COLOR_TYPE, dtype_per_channel="uint8", num_channels=3
    )
    mag = layer.add_mag("2")
    mag.write(data=(np.random.rand(3, 10, 20, 30) * 255).astype(np.uint8))
    layer.downsample()

    # The max_mag is Mag(4) in this case (see test_default_max_mag)
    assert sorted(layer.mags.keys()) == [Mag("2"), Mag("4")]


def test_default_anisotropic_scale() -> None:
    ds = Dataset.create(
        TESTOUTPUT_DIR / "default_anisotropic_scale", scale=(85, 85, 346)
    )
    layer = ds.add_layer("color", LayerCategories.COLOR_TYPE)
    mag = layer.add_mag(1)
    mag.write(data=(np.random.rand(10, 20, 30) * 255).astype(np.uint8))

    layer.downsample(Mag(1), None, "median", True)
    assert sorted(layer.mags.keys()) == [Mag("1"), Mag("2-2-1"), Mag("4-4-1")]


def test_downsample_mag_list() -> None:
    ds = Dataset.create(TESTOUTPUT_DIR / "downsample_mag_list", scale=(1, 1, 2))
    layer = ds.add_layer("color", LayerCategories.COLOR_TYPE)
    mag = layer.add_mag(1)
    mag.write(data=(np.random.rand(10, 20, 30) * 255).astype(np.uint8))

    target_mags = [Mag([4, 4, 8]), Mag(2), Mag([32, 32, 8]), Mag(32)]  # unsorted list

    layer.downsample_mag_list(from_mag=Mag(1), target_mags=target_mags)

    for m in target_mags:
        assert m in layer.mags


def test_downsample_with_invalid_mag_list() -> None:
    ds = Dataset.create(TESTOUTPUT_DIR / "downsample_mag_list", scale=(1, 1, 2))
    layer = ds.add_layer("color", LayerCategories.COLOR_TYPE)
    mag = layer.add_mag(1)
    mag.write(data=(np.random.rand(10, 20, 30) * 255).astype(np.uint8))

    with pytest.raises(AssertionError):
        layer.downsample_mag_list(
            from_mag=Mag(1),
            target_mags=[Mag(1), Mag([1, 1, 2]), Mag([2, 2, 1]), Mag(2)],
        )


def test_downsample_compressed() -> None:
    ds = Dataset.create(TESTOUTPUT_DIR / "downsample_compressed", scale=(1, 1, 2))
    layer = ds.add_layer("color", LayerCategories.COLOR_TYPE)
    mag = layer.add_mag(1, block_len=8, file_len=8)
    mag.write(data=(np.random.rand(80, 240, 15) * 255).astype(np.uint8))

    assert not mag._is_compressed()
    mag.compress()
    assert mag._is_compressed()

    layer.downsample(
        from_mag=Mag(1),
        max_mag=Mag(
            4
        ),  # Setting max_mag to "4" covers an edge case because the z-dimension (15) has to be rounded
    )

    # Note: this test does not check if the data is correct. This is already covered by other test cases.

    assert len(layer.mags) == 3
    assert Mag("1") in layer.mags.keys()
    assert Mag("2-2-1") in layer.mags.keys()
    assert Mag("4-4-2") in layer.mags.keys()<|MERGE_RESOLUTION|>--- conflicted
+++ resolved
@@ -94,16 +94,13 @@
     mag1 = target_layer.get_mag("1")
     target_layer.delete_mag("2-2-1")  # This is not needed for this test
 
-<<<<<<< HEAD
     target_ds = Dataset.create(target_path, scale=(1, 1, 1))
     target_layer = target_ds.add_layer(
         "color", LayerCategories.COLOR_TYPE, dtype_per_channel="uint8"
     )
     # The bounding box has to be set here explicitly because the downsampled data is written to a different dataset.
-    target_layer.bounding_box = source_layer.bounding_box
-
-=======
->>>>>>> 9bf8037d
+    target_layer.bounding_box = source_ds.get_layer("color").bounding_box
+
     mag2 = target_layer._initialize_mag_from_other_mag("2", mag1, use_compress)
 
     # The actual size of mag1 is (4600, 4600, 512).
