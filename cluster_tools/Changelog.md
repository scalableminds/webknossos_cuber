--- conflicted
+++ resolved
@@ -14,11 +14,8 @@
 ### Added
 
 ### Changed
-<<<<<<< HEAD
 - Array jobs are spawned faster now, because common meta data is not serialized for each subjob. The performance improvement is especially big, when custom logging code is configured for array jobs. [#1042](https://github.com/scalableminds/webknossos-libs/pull/1042)
-=======
 - Updated ruff to v0.4.0 [1047](https://github.com/scalableminds/webknossos-libs/pull/1047)
->>>>>>> f9025841
 
 ### Fixed
 
