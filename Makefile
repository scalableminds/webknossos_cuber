--- conflicted
+++ resolved
@@ -22,11 +22,7 @@
 	$(call in_each_pkg_by_dependency, poetry update $(packages_by_dependency))
 
 install:
-<<<<<<< HEAD
-	$(call in_each_pkg_by_dependency, poetry install --all-extras || poetry install)
-=======
 	$(call in_each_pkg_by_dependency, poetry install --all-extras)
->>>>>>> 3a5aa892
 
 format:
 	$(call in_each_code_pkg, ./format.sh)
